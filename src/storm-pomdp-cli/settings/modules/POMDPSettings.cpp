--- conflicted
+++ resolved
@@ -15,10 +15,6 @@
             const std::string POMDPSettings::moduleName = "pomdp";
             const std::string exportAsParametricModelOption = "parametric-drn";
             const std::string gridApproximationOption = "gridapproximation";
-<<<<<<< HEAD
-            const std::string limitBeliefExplorationOption = "limit-exploration";
-=======
->>>>>>> 11045314
             const std::string qualitativeReductionOption = "qualitativereduction";
             const std::string analyzeUniqueObservationsOption = "uniqueobservations";
             const std::string mecReductionOption = "mecreduction";
@@ -32,10 +28,7 @@
             const std::string transformSimpleOption = "transformsimple";
             const std::string memlessSearchOption = "memlesssearch";
             std::vector<std::string> memlessSearchMethods = {"none", "ccdmemless", "ccdmemory", "iterative"};
-<<<<<<< HEAD
-=======
             const std::string checkFullyObservableOption = "check-fully-observable";
->>>>>>> 11045314
 
             POMDPSettings::POMDPSettings() : ModuleSettings(moduleName) {
                 this->addOption(storm::settings::OptionBuilder(moduleName, exportAsParametricModelOption, false, "Export the parametric file.").addArgument(storm::settings::ArgumentBuilder::createStringArgument("filename", "The name of the file to which to write the model.").build()).build());
@@ -48,17 +41,10 @@
                 this->addOption(storm::settings::OptionBuilder(moduleName, fscmode, false, "Sets the way the pMC is obtained").addArgument(storm::settings::ArgumentBuilder::createStringArgument("type", "type name").addValidatorString(ArgumentValidatorFactory::createMultipleChoiceValidator(fscModes)).setDefaultValueString("standard").build()).build());
                 this->addOption(storm::settings::OptionBuilder(moduleName, transformBinaryOption, false, "Transforms the pomdp to a binary pomdp.").build());
                 this->addOption(storm::settings::OptionBuilder(moduleName, transformSimpleOption, false, "Transforms the pomdp to a binary and simple pomdp.").build());
-<<<<<<< HEAD
-                this->addOption(storm::settings::OptionBuilder(moduleName, gridApproximationOption, false,"Analyze the POMDP using grid approximation.").addArgument(storm::settings::ArgumentBuilder::createUnsignedIntegerArgument("resolution","the resolution of the grid").setDefaultValueUnsignedInteger(10).addValidatorUnsignedInteger(storm::settings::ArgumentValidatorFactory::createUnsignedGreaterValidator(0)).build()).build());
-                this->addOption(storm::settings::OptionBuilder(moduleName, limitBeliefExplorationOption, false,"Sets whether to early in the belief space exploration if upper and lower bound are close").addArgument(
-                        storm::settings::ArgumentBuilder::createDoubleArgument("threshold","the difference between upper and lower bound when to stop").setDefaultValueDouble(0.0).addValidatorDouble(storm::settings::ArgumentValidatorFactory::createDoubleRangeValidatorIncluding(0,1)).build()).build());
-                this->addOption(storm::settings::OptionBuilder(moduleName, memlessSearchOption, false, "Search for a qualitative memoryless scheuler").addArgument(storm::settings::ArgumentBuilder::createStringArgument("method", "method name").addValidatorString(ArgumentValidatorFactory::createMultipleChoiceValidator(memlessSearchMethods)).setDefaultValueString("none").build()).build());
-=======
                 this->addOption(storm::settings::OptionBuilder(moduleName, gridApproximationOption, false,"Analyze the POMDP using grid approximation.").build());
                 this->addOption(storm::settings::OptionBuilder(moduleName, memlessSearchOption, false, "Search for a qualitative memoryless scheuler").addArgument(storm::settings::ArgumentBuilder::createStringArgument("method", "method name").addValidatorString(ArgumentValidatorFactory::createMultipleChoiceValidator(memlessSearchMethods)).setDefaultValueString("none").build()).build());
                 this->addOption(storm::settings::OptionBuilder(moduleName, checkFullyObservableOption, false, "Performs standard model checking on the underlying MDP").build());
 
->>>>>>> 11045314
             }
 
             bool POMDPSettings::isExportToParametricSet() const {
@@ -89,36 +75,16 @@
                 return this->getOption(gridApproximationOption).getHasOptionBeenSet();
             }
 
-<<<<<<< HEAD
-            uint64_t POMDPSettings::getGridResolution() const {
-                return this->getOption(gridApproximationOption).getArgumentByName("resolution").getValueAsUnsignedInteger();
-            }
-
-=======
->>>>>>> 11045314
             bool POMDPSettings::isMemlessSearchSet() const {
                 return this->getOption(memlessSearchOption).getHasOptionBeenSet();
             }
 
-<<<<<<< HEAD
-            std::string POMDPSettings::getMemlessSearchMethod() const {
-                return this->getOption(memlessSearchOption).getArgumentByName("method").getValueAsString();
-            }
-
-            bool POMDPSettings::isLimitExplorationSet() const {
-                return this->getOption(limitBeliefExplorationOption).getHasOptionBeenSet();
-            }
-
-            double POMDPSettings::getExplorationThreshold() const {
-                return this->getOption(limitBeliefExplorationOption).getArgumentByName("threshold").getValueAsDouble();
-=======
             bool POMDPSettings::isCheckFullyObservableSet() const {
                 return this->getOption(checkFullyObservableOption).getHasOptionBeenSet();
             }
 
             std::string POMDPSettings::getMemlessSearchMethod() const {
                 return this->getOption(memlessSearchOption).getArgumentByName("method").getValueAsString();
->>>>>>> 11045314
             }
 
             uint64_t POMDPSettings::getMemoryBound() const {
