# Base path for test files
set(STORM_TESTS_BASE_PATH "${PROJECT_SOURCE_DIR}/src/test/storm-dft")

# Test Sources
file(GLOB_RECURSE ALL_FILES ${STORM_TESTS_BASE_PATH}/*.h ${STORM_TESTS_BASE_PATH}/*.cpp)

register_source_groups_from_filestructure("${ALL_FILES}" test)

# Note that the tests also need the source files, except for the main file
include_directories(${GTEST_INCLUDE_DIR})

<<<<<<< HEAD
foreach (testsuite api bdd)
=======
foreach (testsuite api simulator storage)
>>>>>>> 996da02e

	  file(GLOB_RECURSE TEST_${testsuite}_FILES ${STORM_TESTS_BASE_PATH}/${testsuite}/*.h ${STORM_TESTS_BASE_PATH}/${testsuite}/*.cpp)
      add_executable (test-dft-${testsuite} ${TEST_${testsuite}_FILES} ${STORM_TESTS_BASE_PATH}/storm-test.cpp)
	  target_link_libraries(test-dft-${testsuite} storm-dft storm-parsers)
	  target_link_libraries(test-dft-${testsuite} ${STORM_TEST_LINK_LIBRARIES})

	  add_dependencies(test-dft-${testsuite} test-resources)
	  add_test(NAME run-test-dft-${testsuite} COMMAND $<TARGET_FILE:test-dft-${testsuite}>)
      add_dependencies(tests test-dft-${testsuite})

endforeach ()<|MERGE_RESOLUTION|>--- conflicted
+++ resolved
@@ -9,11 +9,7 @@
 # Note that the tests also need the source files, except for the main file
 include_directories(${GTEST_INCLUDE_DIR})
 
-<<<<<<< HEAD
-foreach (testsuite api bdd)
-=======
-foreach (testsuite api simulator storage)
->>>>>>> 996da02e
+foreach (testsuite api simulator storage bdd)
 
 	  file(GLOB_RECURSE TEST_${testsuite}_FILES ${STORM_TESTS_BASE_PATH}/${testsuite}/*.h ${STORM_TESTS_BASE_PATH}/${testsuite}/*.cpp)
       add_executable (test-dft-${testsuite} ${TEST_${testsuite}_FILES} ${STORM_TESTS_BASE_PATH}/storm-test.cpp)
