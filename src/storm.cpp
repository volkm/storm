--- conflicted
+++ resolved
@@ -1,11 +1,12 @@
 // Include other headers.
+#include <chrono>
 #include "src/exceptions/BaseException.h"
 #include "src/utility/macros.h"
 #include "src/cli/cli.h"
 #include "src/utility/initialize.h"
-#include "src/utility/Stopwatch.h"
 
 #include "src/settings/SettingsManager.h"
+#include "src/settings/modules/GeneralSettings.h"
 
 /*!
  * Main entry point of the executable storm.
@@ -13,8 +14,7 @@
 int main(const int argc, const char** argv) {
 
     try {
-        storm::utility::Stopwatch runtimeStopWatch;
-        
+        auto start = std::chrono::high_resolution_clock::now();
         storm::utility::setUp();
         storm::cli::printHeader("Storm", argc, argv);
         storm::settings::initializeAll("Storm", "storm");
@@ -28,18 +28,11 @@
         
         // All operations have now been performed, so we clean up everything and terminate.
         storm::utility::cleanUp();
-<<<<<<< HEAD
-        
-        if(storm::settings::getModule<storm::settings::modules::GeneralSettings>().isPrintTimingsSet()) {
-            std::cout << "Overall runtime: " << runtimeStopWatch << " seconds." << std::endl;
-=======
         auto end = std::chrono::high_resolution_clock::now();
 
         if (storm::settings::getModule<storm::settings::modules::GeneralSettings>().isPrintTimeAndMemorySet()) {
             storm::cli::showTimeAndMemoryStatistics(std::chrono::duration_cast<std::chrono::milliseconds>(end - start).count());
->>>>>>> 2f100f27
         }
-        
         return 0;
     } catch (storm::exceptions::BaseException const& exception) {
         STORM_LOG_ERROR("An exception caused Storm to terminate. The message of the exception is: " << exception.what());
