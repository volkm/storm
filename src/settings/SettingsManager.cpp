#include "src/settings/SettingsManager.h"

#include <cstring>
#include <cctype>
#include <mutex>
#include <iomanip>
#include <fstream>
#include <regex>
#include <set>
#include <boost/algorithm/string.hpp>
#include <boost/io/ios_state.hpp>

#include "src/exceptions/IllegalFunctionCallException.h"
#include "src/exceptions/OptionParserException.h"
#include "src/utility/storm-version.h"
#include "src/settings/modules/GeneralSettings.h"
#include "src/settings/modules/CoreSettings.h"
#include "src/settings/modules/IOSettings.h"
#include "src/settings/modules/DebugSettings.h"
#include "src/settings/modules/CounterexampleGeneratorSettings.h"
#include "src/settings/modules/CuddSettings.h"
#include "src/settings/modules/SylvanSettings.h"
#include "src/settings/modules/EigenEquationSolverSettings.h"
#include "src/settings/modules/GmmxxEquationSolverSettings.h"
#include "src/settings/modules/NativeEquationSolverSettings.h"
#include "src/settings/modules/EliminationSettings.h"
#include "src/settings/modules/MinMaxEquationSolverSettings.h"
#include "src/settings/modules/BisimulationSettings.h"
#include "src/settings/modules/GlpkSettings.h"
#include "src/settings/modules/GurobiSettings.h"
#include "src/settings/modules/Smt2SmtSolverSettings.h"
#include "src/settings/modules/ParametricSettings.h"
#include "src/settings/modules/RegionSettings.h"
#include "src/settings/modules/TopologicalValueIterationEquationSolverSettings.h"
#include "src/settings/modules/ExplorationSettings.h"
<<<<<<< HEAD
#include "src/settings/modules/JaniExportSettings.h"
=======
#include "src/settings/modules/MultiObjectiveSettings.h"
>>>>>>> 48b82e7b
#include "src/utility/macros.h"
#include "src/settings/Option.h"


namespace storm {
    namespace settings {
        
        SettingsManager::SettingsManager() : modules(), longNameToOptions(), shortNameToOptions(), moduleOptions() {
        }
        
        SettingsManager::~SettingsManager() {
            // Intentionally left empty.
        }
        
        SettingsManager& SettingsManager::manager() {
            static SettingsManager settingsManager;
            return settingsManager;
        }
        
        void SettingsManager::setName(std::string const& name, std::string const& executableName) {
            this->name = name;
            this->executableName = executableName;
        }


        void SettingsManager::setFromCommandLine(int const argc, char const * const argv[]) {
            // We convert the arguments to a vector of strings and strip off the first element since it refers to the
            // name of the program.
            std::vector<std::string> argumentVector(argc - 1);
            for (int i = 1; i < argc; ++i) {
                argumentVector[i - 1] = std::string(argv[i]);
            }
            
            this->setFromExplodedString(argumentVector);
        }
        
        void SettingsManager::setFromString(std::string const& commandLineString) {
            if (commandLineString.empty()) {
                this->setFromExplodedString({});
            } else {
                std::vector<std::string> argumentVector;
                boost::split(argumentVector, commandLineString, boost::is_any_of("\t "));
                this->setFromExplodedString(argumentVector);
            }
        }
        
        void SettingsManager::setFromExplodedString(std::vector<std::string> const& commandLineArguments) {
            // In order to assign the parsed arguments to an option, we need to keep track of the "active" option's name.
            bool optionActive = false;
            bool activeOptionIsShortName = false;
            std::string activeOptionName = "";
            std::vector<std::string> argumentCache;
            
            // Walk through all arguments.
            for (uint_fast64_t i = 0; i < commandLineArguments.size(); ++i) {
                std::string const& currentArgument = commandLineArguments[i];
                
                // Check if the given argument is a new option or belongs to a previously given option.
                if (!currentArgument.empty() && currentArgument.at(0) == '-') {
                    if (optionActive) {
                        // At this point we know that a new option is about to come. Hence, we need to assign the current
                        // cache content to the option that was active until now.
                        setOptionsArguments(activeOptionName, activeOptionIsShortName ? this->shortNameToOptions : this->longNameToOptions, argumentCache);
                        
                        // After the assignment, the argument cache needs to be cleared.
                        argumentCache.clear();
                    } else {
                        optionActive = true;
                    }
                    
                    if (currentArgument.at(1) == '-') {
                        // In this case, the argument has to be the long name of an option. Try to get all options that
                        // match the long name.
                        std::string optionName = currentArgument.substr(2);
                        auto optionIterator = this->longNameToOptions.find(optionName);
                        STORM_LOG_THROW(optionIterator != this->longNameToOptions.end(), storm::exceptions::OptionParserException, "Unknown option '" << optionName << "'.");
                        activeOptionIsShortName = false;
                        activeOptionName = optionName;
                    } else {
                        // In this case, the argument has to be the short name of an option. Try to get all options that
                        // match the short name.
                        std::string optionName = currentArgument.substr(1);
                        auto optionIterator = this->shortNameToOptions.find(optionName);
                        STORM_LOG_THROW(optionIterator != this->shortNameToOptions.end(), storm::exceptions::OptionParserException, "Unknown option '" << optionName << "'.");
                        activeOptionIsShortName = true;
                        activeOptionName = optionName;
                    }
                } else if (optionActive) {
                    // Add the current argument to the list of arguments for the currently active options.
                    argumentCache.push_back(currentArgument);
                } else {
                    STORM_LOG_THROW(false, storm::exceptions::OptionParserException, "Found stray argument '" << currentArgument << "' that is not preceeded by a matching option.");
                }
            }
            
            // If an option is still active at this point, we need to set it.
            if (optionActive) {
                setOptionsArguments(activeOptionName, activeOptionIsShortName ? this->shortNameToOptions : this->longNameToOptions, argumentCache);
            }

            // Include the options from a possibly specified configuration file, but don't overwrite existing settings.
            if (storm::settings::getModule<storm::settings::modules::GeneralSettings>().isConfigSet()) {
                this->setFromConfigurationFile(storm::settings::getModule<storm::settings::modules::GeneralSettings>().getConfigFilename());
            }
            
            // Finally, check whether all modules are okay with the current settings.
            this->finalizeAllModules();
        }
        
        void SettingsManager::setFromConfigurationFile(std::string const& configFilename) {
            std::map<std::string, std::vector<std::string>> configurationFileSettings = parseConfigFile(configFilename);
            
            for (auto const& optionArgumentsPair : configurationFileSettings) {
                auto options = this->longNameToOptions.find(optionArgumentsPair.first);
                
                // We don't need to check whether this option exists or not, because this is already checked when
                // parsing the configuration file.
                
                // Now go through all the matching options and set them according to the values.
                for (auto option : options->second) {
                    if (option->getHasOptionBeenSet()) {
                        // If the option was already set from the command line, we issue a warning and ignore the
                        // settings from the configuration file.
                        STORM_LOG_WARN("The option '" << option->getLongName() << "' of module '" << option->getModuleName() << "' has been set in the configuration file '" << configFilename << "', but was overwritten on the command line." << std::endl);
                    } else {
                        // If, however, the option has not been set yet, we try to assign values ot its arguments
                        // based on the argument strings.
                        setOptionArguments(optionArgumentsPair.first, option, optionArgumentsPair.second);
                    }
                }
            }
            // Finally, check whether all modules are okay with the current settings.
            this->finalizeAllModules();
        }
        
        void SettingsManager::printHelp(std::string const& hint) const {
            STORM_PRINT("usage: " << executableName << " [options]" << std::endl << std::endl);
            
            if (hint == "all") {
                // Find longest option name.
                uint_fast64_t maxLength = getPrintLengthOfLongestOption();
                for (auto const& moduleName : this->moduleNames) {
                    printHelpForModule(moduleName, maxLength);
                }
            } else {
                // Create a regular expression from the input hint.
                std::regex hintRegex(hint, std::regex_constants::ECMAScript | std::regex_constants::icase);
                
                // Remember which options we printed, so we don't display options twice.
                std::set<std::shared_ptr<Option>> printedOptions;
                
                // Try to match the regular expression against the known modules.
                std::vector<std::string> matchingModuleNames;
                uint_fast64_t maxLengthModules = 0;
                for (auto const& moduleName : this->moduleNames) {
                    if (std::regex_search(moduleName, hintRegex)) {
                        matchingModuleNames.push_back(moduleName);
                        maxLengthModules = std::max(maxLengthModules, getPrintLengthOfLongestOption(moduleName));
                        
                        // Add all options of this module to the list of printed options so we don't print them twice.
                        auto optionIterator = this->moduleOptions.find(moduleName);
                        printedOptions.insert(optionIterator->second.begin(), optionIterator->second.end());
                    }
                }

                // Try to match the regular expression against the known options.
                std::vector<std::shared_ptr<Option>> matchingOptions;
                uint_fast64_t maxLengthOptions = 0;
                for (auto const& optionName : this->longOptionNames) {
                    if (std::regex_search(optionName, hintRegex)) {
                        auto optionIterator = this->longNameToOptions.find(optionName);
                        for (auto const& option : optionIterator->second) {
                            // Only add the option if we have not already added it to the list of options that is going
                            // to be printed anyway.
                            if (printedOptions.find(option) == printedOptions.end()) {
                                maxLengthOptions = std::max(maxLengthOptions, option->getPrintLength());
                                matchingOptions.push_back(option);
                            }
                        }
                    }
                }
                
                // Print the matching modules.
                uint_fast64_t maxLength = std::max(maxLengthModules, maxLengthOptions);
                if (matchingModuleNames.size() > 0) {
                    STORM_PRINT("Matching modules for hint '" << hint << "':" << std::endl)
                    for (auto const& matchingModuleName : matchingModuleNames) {
                        printHelpForModule(matchingModuleName, maxLength);
                    }
                }
                
                // Print the matching options.
                if (matchingOptions.size() > 0) {
                    STORM_PRINT("Matching options for hint '" << hint << "':" << std::endl);
                    for (auto const& option : matchingOptions) {
                        STORM_PRINT(std::setw(maxLength) << std::left << *option << std::endl);
                    }
                }
                
                if (matchingModuleNames.empty() && matchingOptions.empty()) {
                    STORM_PRINT("Hint '" << hint << "' did not match any modules or options." << std::endl);
                }
            }
        }
        
        void SettingsManager::printHelpForModule(std::string const& moduleName, uint_fast64_t maxLength) const {
            auto moduleIterator = moduleOptions.find(moduleName);
            STORM_LOG_THROW(moduleIterator != moduleOptions.end(), storm::exceptions::IllegalFunctionCallException, "Cannot print help for unknown module '" << moduleName << "'.");
            STORM_PRINT("##### Module '" << moduleName << "' " << std::string(std::min(maxLength, maxLength - moduleName.length() - 16), '#') << std::endl);
            
            // Save the flags for std::cout so we can manipulate them and be sure they will be restored as soon as this
            // stream goes out of scope.
            boost::io::ios_flags_saver out(std::cout);
            
            for (auto const& option : moduleIterator->second) {
                STORM_PRINT(std::setw(maxLength) << std::left << *option << std::endl);
            }
            STORM_PRINT(std::endl);
        }
        
        void SettingsManager::printVersion() const {
            STORM_PRINT(storm::utility::StormVersion::shortVersionString());
            STORM_PRINT(std::endl);
        }
        
        uint_fast64_t SettingsManager::getPrintLengthOfLongestOption() const {
            uint_fast64_t length = 0;
            for (auto const& moduleName : this->moduleNames) {
                length = std::max(getPrintLengthOfLongestOption(moduleName), length);
            }
            return length;
        }
        
        uint_fast64_t SettingsManager::getPrintLengthOfLongestOption(std::string const& moduleName) const {
            auto moduleIterator = modules.find(moduleName);
            STORM_LOG_THROW(moduleIterator != modules.end(), storm::exceptions::IllegalFunctionCallException, "Unable to retrieve option length of unknown module '" << moduleName << "'.");
            return moduleIterator->second->getPrintLengthOfLongestOption();
        }
        
        void SettingsManager::addModule(std::unique_ptr<modules::ModuleSettings>&& moduleSettings) {
            auto moduleIterator = this->modules.find(moduleSettings->getModuleName());
            STORM_LOG_THROW(moduleIterator == this->modules.end(), storm::exceptions::IllegalFunctionCallException, "Unable to register module '" << moduleSettings->getModuleName() << "' because a module with the same name already exists.");
            
            // Take over the module settings object.
            std::string const& moduleName = moduleSettings->getModuleName();
            this->moduleNames.push_back(moduleName);
            this->modules.emplace(moduleSettings->getModuleName(), std::move(moduleSettings));
            auto iterator = this->modules.find(moduleName);
            std::unique_ptr<modules::ModuleSettings> const& settings = iterator->second;
            
            // Now register the options of the module.
            this->moduleOptions.emplace(moduleName, std::vector<std::shared_ptr<Option>>());
            for (auto const& option : settings->getOptions()) {
                this->addOption(option);
            }
        }
        
        void SettingsManager::addOption(std::shared_ptr<Option> const& option) {
            // First, we register to which module the given option belongs.
            auto moduleOptionIterator = this->moduleOptions.find(option->getModuleName());
            STORM_LOG_THROW(moduleOptionIterator != this->moduleOptions.end(), storm::exceptions::IllegalFunctionCallException, "Cannot add option for unknown module '" << option->getModuleName() << "'.");
            moduleOptionIterator->second.emplace_back(option);
            
            // Then, we add the option's name (and possibly short name) to the registered options. If a module prefix is
            // not required for this option, we have to add both versions to our mappings, the prefixed one and the
            // non-prefixed one.
            if (!option->getRequiresModulePrefix()) {
                bool isCompatible = this->isCompatible(option, option->getLongName(), this->longNameToOptions);
                STORM_LOG_THROW(isCompatible, storm::exceptions::IllegalFunctionCallException, "Unable to add option '" << option->getLongName() << "', because an option with the same name is incompatible with it.");
                addOptionToMap(option->getLongName(), option, this->longNameToOptions);
            }
            // For the prefixed name, we don't need a compatibility check, because a module is not allowed to register the same option twice.
            addOptionToMap(option->getModuleName() + ":" + option->getLongName(), option, this->longNameToOptions);
            longOptionNames.push_back(option->getModuleName() + ":" + option->getLongName());
            
            if (option->getHasShortName()) {
                if (!option->getRequiresModulePrefix()) {
                    bool isCompatible = this->isCompatible(option, option->getShortName(), this->shortNameToOptions);
                    STORM_LOG_THROW(isCompatible, storm::exceptions::IllegalFunctionCallException, "Unable to add option '" << option->getLongName() << "', because an option with the same name is incompatible with it.");
                    addOptionToMap(option->getShortName(), option, this->shortNameToOptions);
                }
                addOptionToMap(option->getModuleName() + ":" + option->getShortName(), option, this->shortNameToOptions);
            }
        }
        
        modules::ModuleSettings const& SettingsManager::getModule(std::string const& moduleName) const {
            auto moduleIterator = this->modules.find(moduleName);
            STORM_LOG_THROW(moduleIterator != this->modules.end(), storm::exceptions::IllegalFunctionCallException, "Cannot retrieve unknown module '" << moduleName << "'.");
            return *moduleIterator->second;
        }
        
        modules::ModuleSettings& SettingsManager::getModule(std::string const& moduleName) {
            auto moduleIterator = this->modules.find(moduleName);
            STORM_LOG_THROW(moduleIterator != this->modules.end(), storm::exceptions::IllegalFunctionCallException, "Cannot retrieve unknown module '" << moduleName << "'.");
            return *moduleIterator->second;
        }
        
        bool SettingsManager::isCompatible(std::shared_ptr<Option> const& option, std::string const& optionName, std::unordered_map<std::string, std::vector<std::shared_ptr<Option>>> const& optionMap) {
            auto optionIterator = optionMap.find(optionName);
            if (optionIterator != optionMap.end()) {
                for (auto const& otherOption : optionIterator->second) {
                    bool locallyCompatible = option->isCompatibleWith(*otherOption);
                    if (!locallyCompatible) {
                        return false;
                    }
                }
            }
            return true;
        }
        
        void SettingsManager::setOptionArguments(std::string const& optionName, std::shared_ptr<Option> option, std::vector<std::string> const& argumentCache) {
            STORM_LOG_THROW(argumentCache.size() <= option->getArgumentCount(), storm::exceptions::OptionParserException, "Too many arguments for option '" << optionName << "'.");
            
            // Now set the provided argument values one by one.
            for (uint_fast64_t i = 0; i < argumentCache.size(); ++i) {
                ArgumentBase& argument = option->getArgument(i);
                bool conversionOk = argument.setFromStringValue(argumentCache[i]);
                STORM_LOG_THROW(conversionOk, storm::exceptions::OptionParserException, "Conversion of value of argument '" << argument.getName() << "' to its type failed.");
            }
            
            // In case there are optional arguments that were not set, we set them to their default value.
            for (uint_fast64_t i = argumentCache.size(); i < option->getArgumentCount(); ++i) {
                ArgumentBase& argument = option->getArgument(i);
                argument.setFromDefaultValue();
            }
            
            option->setHasOptionBeenSet();
        }
        
        void SettingsManager::setOptionsArguments(std::string const& optionName, std::unordered_map<std::string, std::vector<std::shared_ptr<Option>>> const& optionMap, std::vector<std::string> const& argumentCache) {
            auto optionIterator = optionMap.find(optionName);
            STORM_LOG_THROW(optionIterator != optionMap.end(), storm::exceptions::OptionParserException, "Unknown option '" << optionName << "'.");
            
            // Iterate over all options and set the arguments.
            for (auto& option : optionIterator->second) {
                setOptionArguments(optionName, option, argumentCache);
            }
        }
        
        void SettingsManager::addOptionToMap(std::string const& name, std::shared_ptr<Option> const& option, std::unordered_map<std::string, std::vector<std::shared_ptr<Option>>>& optionMap) {
            auto optionIterator = optionMap.find(name);
            if (optionIterator == optionMap.end()) {
                std::vector<std::shared_ptr<Option>> optionVector;
                optionVector.push_back(option);
                optionMap.emplace(name, optionVector);
            } else {
                optionIterator->second.push_back(option);
            }
        }
        
        void SettingsManager::finalizeAllModules() {
            for (auto const& nameModulePair : this->modules) {
                nameModulePair.second->finalize();
                nameModulePair.second->check();

            }
        }
        
        std::map<std::string, std::vector<std::string>> SettingsManager::parseConfigFile(std::string const& filename) const {
            std::map<std::string, std::vector<std::string>> result;
            
            std::ifstream input(filename);
            STORM_LOG_THROW(input.good(), storm::exceptions::OptionParserException, "Could not read from config file '" << filename << "'.");

            bool globalScope = true;
            std::string activeModule = "";
            uint_fast64_t lineNumber = 1;
            for (std::string line; getline(input, line); ++lineNumber) {
                // If the first character of the line is a "[", we expect the settings of a new module to start and
                // the line to be of the shape [<module>].
                if (line.at(0) == '[') {
                    STORM_LOG_THROW(line.at(0) == '[' && line.find("]") == line.length() - 1 && line.find("[", 1) == line.npos, storm::exceptions::OptionParserException, "Illegal module name header in configuration file '" << filename << " in line " << std::to_string(lineNumber) << ". Expected [<module>] where <module> is a placeholder for a known module.");
                    
                    // Extract the module name and check whether it's a legal one.
                    std::string moduleName = line.substr(1, line.length() - 2);
                    STORM_LOG_THROW(moduleName != "" && (moduleName == "global" || (this->modules.find(moduleName) != this->modules.end())), storm::exceptions::OptionParserException, "Module header in configuration file '" << filename << " in line " << std::to_string(lineNumber) << " refers to unknown module '" << moduleName << ".");
                    
                    // If the module name is "global", we unset the currently active module and treat all options to follow as unprefixed.
                    if (moduleName == "global") {
                        globalScope = true;
                    } else {
                        activeModule = moduleName;
                        globalScope = false;
                    }
                } else {
                    // In this case, we expect the line to be of the shape o or o=a b c, where o is an option and a, b
                    // and c are the values that are supposed to be assigned to the arguments of the option.
                    std::size_t assignmentSignIndex = line.find("=");
                    bool containsAssignment = false;
                    if (assignmentSignIndex != line.npos) {
                        containsAssignment = true;
                    }
                    
                    std::string optionName;
                    if (containsAssignment) {
                        optionName = line.substr(0, assignmentSignIndex);
                    } else {
                        optionName = line;
                    }
                    
                    if (globalScope) {
                        STORM_LOG_THROW(this->longNameToOptions.find(optionName) != this->longNameToOptions.end(), storm::exceptions::OptionParserException, "Option assignment in configuration file '" << filename << " in line " << lineNumber << " refers to unknown option '" << optionName << "'.");
                    } else {
                        STORM_LOG_THROW(this->longNameToOptions.find(activeModule + ":" + optionName) != this->longNameToOptions.end(), storm::exceptions::OptionParserException, "Option assignment in configuration file '" << filename << " in line " << lineNumber << " refers to unknown option '" << activeModule << ":" <<  optionName << "'.");
                    }
                    
                    std::string fullOptionName = (!globalScope ? activeModule + ":" : "") + optionName;
                    STORM_LOG_WARN_COND(result.find(fullOptionName) == result.end(), "Option '" << fullOptionName << "' is set in line " << lineNumber << " of configuration file " << filename << ", but has been set before.");
                    
                    // If the current line is an assignment, split the right-hand side of the assignment into parts
                    // enclosed by quotation marks.
                    if (containsAssignment) {
                        std::string assignedValues = line.substr(assignmentSignIndex + 1);
                        std::vector<std::string> argumentCache;
                    
                        // As horrible as it may look, this regular expression matches either a quoted string (possibly
                        // containing escaped quotes) or a simple word (without whitespaces and quotes).
                        std::regex argumentRegex("\"(([^\\\\\"]|((\\\\\\\\)*\\\\\")|\\\\[^\"])*)\"|(([^ \\\\\"]|((\\\\\\\\)*\\\\\")|\\\\[^\"])+)");
                        boost::algorithm::trim_left(assignedValues);
                        
                        while (!assignedValues.empty()) {
                            std::smatch match;
                            bool hasMatch = std::regex_search(assignedValues, match, argumentRegex);
                            
                            // If the input could not be matched, we have a parsing error.
                            STORM_LOG_THROW(hasMatch, storm::exceptions::OptionParserException, "Parsing error in configuration file '" << filename << "' in line " << lineNumber << ". Unexpected input '" << assignedValues << "'.");

                            // Extract the matched argument and cut off the quotation marks if necessary.
                            std::string matchedArgument = std::string(match[0].first, match[0].second);
                            if (matchedArgument.at(0) == '"') {
                                matchedArgument = matchedArgument.substr(1, matchedArgument.length() - 2);
                            }
                            argumentCache.push_back(matchedArgument);
                            
                            assignedValues = assignedValues.substr(match.length());
                            boost::algorithm::trim_left(assignedValues);
                        }
                        
                        
                        // After successfully parsing the argument values, we store them in the result map.
                        result.emplace(fullOptionName, argumentCache);
                    } else {
                        // In this case, we can just insert the option to indicate it should be set (without arguments).
                        result.emplace(fullOptionName, std::vector<std::string>());
                    }
                }
            }
            
            return result;
        }
        
        SettingsManager const& manager() {
            return SettingsManager::manager();
        }
        
        SettingsManager& mutableManager() {
            return SettingsManager::manager();
        }
        
        storm::settings::modules::CoreSettings& mutableCoreSettings() {
            return dynamic_cast<storm::settings::modules::CoreSettings&>(mutableManager().getModule(storm::settings::modules::CoreSettings::moduleName));
        }
        
        storm::settings::modules::IOSettings& mutableIOSettings() {
            return dynamic_cast<storm::settings::modules::IOSettings&>(mutableManager().getModule(storm::settings::modules::IOSettings::moduleName));
        }
        
        void initializeAll(std::string const& name, std::string const& executableName) {
            storm::settings::mutableManager().setName(name, executableName);

            // Register all known settings modules.
            storm::settings::addModule<storm::settings::modules::GeneralSettings>();
            storm::settings::addModule<storm::settings::modules::IOSettings>();
            storm::settings::addModule<storm::settings::modules::CoreSettings>();
            storm::settings::addModule<storm::settings::modules::DebugSettings>();
            storm::settings::addModule<storm::settings::modules::CounterexampleGeneratorSettings>();
            storm::settings::addModule<storm::settings::modules::CuddSettings>();
            storm::settings::addModule<storm::settings::modules::SylvanSettings>();
            storm::settings::addModule<storm::settings::modules::GmmxxEquationSolverSettings>();
            storm::settings::addModule<storm::settings::modules::EigenEquationSolverSettings>();
            storm::settings::addModule<storm::settings::modules::NativeEquationSolverSettings>();
            storm::settings::addModule<storm::settings::modules::EliminationSettings>();
            storm::settings::addModule<storm::settings::modules::MinMaxEquationSolverSettings>();
            storm::settings::addModule<storm::settings::modules::BisimulationSettings>();
            storm::settings::addModule<storm::settings::modules::GlpkSettings>();
            storm::settings::addModule<storm::settings::modules::GurobiSettings>();
            storm::settings::addModule<storm::settings::modules::TopologicalValueIterationEquationSolverSettings>();
            storm::settings::addModule<storm::settings::modules::ParametricSettings>();
            storm::settings::addModule<storm::settings::modules::RegionSettings>();
            storm::settings::addModule<storm::settings::modules::Smt2SmtSolverSettings>();
            storm::settings::addModule<storm::settings::modules::ExplorationSettings>();
<<<<<<< HEAD
            storm::settings::addModule<storm::settings::modules::JaniExportSettings>();
=======
            storm::settings::addModule<storm::settings::modules::MultiObjectiveSettings>();
>>>>>>> 48b82e7b
        }

    }
}<|MERGE_RESOLUTION|>--- conflicted
+++ resolved
@@ -33,11 +33,8 @@
 #include "src/settings/modules/RegionSettings.h"
 #include "src/settings/modules/TopologicalValueIterationEquationSolverSettings.h"
 #include "src/settings/modules/ExplorationSettings.h"
-<<<<<<< HEAD
 #include "src/settings/modules/JaniExportSettings.h"
-=======
 #include "src/settings/modules/MultiObjectiveSettings.h"
->>>>>>> 48b82e7b
 #include "src/utility/macros.h"
 #include "src/settings/Option.h"
 
@@ -529,11 +526,8 @@
             storm::settings::addModule<storm::settings::modules::RegionSettings>();
             storm::settings::addModule<storm::settings::modules::Smt2SmtSolverSettings>();
             storm::settings::addModule<storm::settings::modules::ExplorationSettings>();
-<<<<<<< HEAD
             storm::settings::addModule<storm::settings::modules::JaniExportSettings>();
-=======
             storm::settings::addModule<storm::settings::modules::MultiObjectiveSettings>();
->>>>>>> 48b82e7b
         }
 
     }
