--- conflicted
+++ resolved
@@ -5,88 +5,6 @@
 #include "src/storage/BitVector.h"
 
 namespace storm {
-<<<<<<< HEAD
-    namespace parser {
-        
-        /*
-         * A class providing the functionality to parse the transitions of a Markov automaton.
-         */
-        class MarkovAutomatonSparseTransitionParser {
-        public:
-            /*
-             * A structure representing the result of the first pass of this parser. It contains the number of non-zero entries in the model, the highest state index
-             * and the total number of choices.
-             */
-            struct FirstPassResult {
-                
-                FirstPassResult() : numberOfNonzeroEntries(0), highestStateIndex(0), numberOfChoices(0) {
-                    // Intentionally left empty.
-                }
-
-                // The total number of non-zero entries of the model.
-                uint_fast64_t numberOfNonzeroEntries;
-                
-                // The highest state index that appears in the model.
-                uint_fast64_t highestStateIndex;
-                
-                // The total number of choices in the model.
-                uint_fast64_t numberOfChoices;
-            };
-            
-            /*
-             * A structure representing the result of the parser. It contains the sparse matrix that represents the transitions (along with a vector indicating
-             * at which index the choices of a given state begin) as well as the exit rates for all Markovian choices.
-             */
-            struct ResultType {
-                
-                ResultType(FirstPassResult const& firstPassResult) : transitionMatrix(), markovianChoices(firstPassResult.numberOfChoices), markovianStates(firstPassResult.highestStateIndex + 1), exitRates(firstPassResult.highestStateIndex + 1) {
-                    // Intentionally left empty.
-                }
-                
-                // A matrix representing the transitions of the model.
-                storm::storage::SparseMatrix<double> transitionMatrix;
-                
-                // A bit vector indicating which choices are Markovian. By duality, all other choices are probabilitic.
-                storm::storage::BitVector markovianChoices;
-                
-                // A bit vector indicating which states possess a Markovian choice.
-                storm::storage::BitVector markovianStates;
-                
-                // A vector that stores the exit rates for each
-                std::vector<double> exitRates;
-            };
-            
-            /*!
-             * Parses the given file under the assumption that it contains a Markov automaton specified in the appropriate format.
-             *
-             * @param filename The name of the file to parse.
-             * @return A structure representing the result of the parser.
-             */
-            static ResultType parseMarkovAutomatonTransitions(std::string const& filename);
-            
-        private:
-            /*
-             * Performs the first pass on the input pointed to by the given buffer.
-             *
-             * @param buffer The buffer that cointains the input.
-             * @param lineEndings The line endings that are to be used while parsing.
-             * @return A structure representing the result of the first pass.
-             */
-            static FirstPassResult firstPass(char* buffer, SupportedLineEndingsEnum lineEndings);
-            
-            /*
-             * Performs the second pass on the input pointed to by the given buffer with the information of the first pass.
-             *
-             * @param buffer The buffer that cointains the input.
-             * @param lineEndings The line endings that are to be used while parsing.
-             * @param firstPassResult The result of the first pass performed on the same input.
-             * @return A structure representing the result of the second pass.
-             */
-            static ResultType secondPass(char* buffer, SupportedLineEndingsEnum lineEndings, FirstPassResult const& firstPassResult);
-        };
-        
-    } // namespace parser
-=======
 	namespace parser {
 
 		/*!
@@ -183,7 +101,6 @@
 		};
 
 	} // namespace parser
->>>>>>> 6444fc51
 } // namespace storm
 
 #endif /* STORM_PARSER_MARKOVAUTOMATONSPARSETRANSITIONPARSER_H_ */