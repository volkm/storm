#include "src/storage/prism/Program.h"

#include <algorithm>

#include "src/utility/macros.h"
#include "exceptions/InvalidArgumentException.h"
#include "src/exceptions/OutOfRangeException.h"
#include "src/exceptions/WrongFormatException.h"
#include "src/exceptions/InvalidTypeException.h"

namespace storm {
    namespace prism {
        Program::Program(ModelType modelType, std::vector<Constant> const& constants, std::vector<BooleanVariable> const& globalBooleanVariables, std::vector<IntegerVariable> const& globalIntegerVariables, std::vector<Formula> const& formulas, std::vector<Module> const& modules, std::vector<RewardModel> const& rewardModels, bool fixInitialConstruct, storm::prism::InitialConstruct const& initialConstruct, std::vector<Label> const& labels, std::string const& filename, uint_fast64_t lineNumber, bool checkValidity) : LocatedInformation(filename, lineNumber), modelType(modelType), constants(constants), constantToIndexMap(), globalBooleanVariables(globalBooleanVariables), globalBooleanVariableToIndexMap(), globalIntegerVariables(globalIntegerVariables), globalIntegerVariableToIndexMap(), formulas(formulas), formulaToIndexMap(), modules(modules), moduleToIndexMap(), rewardModels(rewardModels), rewardModelToIndexMap(), initialConstruct(initialConstruct), labels(labels), labelToIndexMap(), actions(), actionsToModuleIndexMap(), variableToModuleIndexMap() {
            this->createMappings();
            
            // Create a new initial construct if the corresponding flag was set.
            if (fixInitialConstruct) {
                if (this->getInitialConstruct().getInitialStatesExpression().isFalse()) {
                    storm::expressions::Expression newInitialExpression = storm::expressions::Expression::createTrue();
                    
                    for (auto const& booleanVariable : this->getGlobalBooleanVariables()) {
                        newInitialExpression = newInitialExpression && (storm::expressions::Expression::createBooleanVariable(booleanVariable.getName()).iff(booleanVariable.getInitialValueExpression()));
                    }
                    for (auto const& integerVariable : this->getGlobalIntegerVariables()) {
                        newInitialExpression = newInitialExpression && (storm::expressions::Expression::createIntegerVariable(integerVariable.getName()) == integerVariable.getInitialValueExpression());
                    }
                    for (auto const& module : this->getModules()) {
                        for (auto const& booleanVariable : module.getBooleanVariables()) {
                            newInitialExpression = newInitialExpression && (storm::expressions::Expression::createBooleanVariable(booleanVariable.getName()).iff(booleanVariable.getInitialValueExpression()));
                        }
                        for (auto const& integerVariable : module.getIntegerVariables()) {
                            newInitialExpression = newInitialExpression && (storm::expressions::Expression::createIntegerVariable(integerVariable.getName()) == integerVariable.getInitialValueExpression());
                        }
                    }
                    this->initialConstruct = storm::prism::InitialConstruct(newInitialExpression, this->getInitialConstruct().getFilename(), this->getInitialConstruct().getLineNumber());
                }
            }
            
            if (checkValidity) {
                this->checkValidity();
            }
        }
    
        Program::ModelType Program::getModelType() const {
            return modelType;
        }
        
        bool Program::hasUndefinedConstants() const {
            for (auto const& constant : this->getConstants()) {
                if (!constant.isDefined()) {
                    return true;
                }
            }
            return false;
        }
        
        bool Program::hasConstant(std::string const& constantName) const {
            return this->constantToIndexMap.find(constantName) != this->constantToIndexMap.end();
        }
        
        Constant const& Program::getConstant(std::string const& constantName) const {
            auto const& constantIndexPair = this->constantToIndexMap.find(constantName);
            return this->getConstants()[constantIndexPair->second];
        }
        
        std::vector<Constant> const& Program::getConstants() const {
            return this->constants;
        }
        
        std::size_t Program::getNumberOfConstants() const {
            return this->getConstants().size();
        }

        std::vector<BooleanVariable> const& Program::getGlobalBooleanVariables() const {
            return this->globalBooleanVariables;
        }
        
        std::vector<IntegerVariable> const& Program::getGlobalIntegerVariables() const {
            return this->globalIntegerVariables;
        }

        BooleanVariable const& Program::getGlobalBooleanVariable(std::string const& variableName) const {
            auto const& nameIndexPair = this->globalBooleanVariableToIndexMap.find(variableName);
            STORM_LOG_THROW(nameIndexPair != this->globalBooleanVariableToIndexMap.end(), storm::exceptions::OutOfRangeException, "Unknown boolean variable '" << variableName << "'.");
            return this->getGlobalBooleanVariables()[nameIndexPair->second];
        }

        IntegerVariable const& Program::getGlobalIntegerVariable(std::string const& variableName) const {
            auto const& nameIndexPair = this->globalIntegerVariableToIndexMap.find(variableName);
            STORM_LOG_THROW(nameIndexPair != this->globalIntegerVariableToIndexMap.end(), storm::exceptions::OutOfRangeException, "Unknown integer variable '" << variableName << "'.");
            return this->getGlobalIntegerVariables()[nameIndexPair->second];
        }
        
        std::size_t Program::getNumberOfGlobalBooleanVariables() const {
            return this->getGlobalBooleanVariables().size();
        }
        
        std::size_t Program::getNumberOfGlobalIntegerVariables() const {
            return this->getGlobalIntegerVariables().size();
        }
        
        std::vector<Formula> const& Program::getFormulas() const {
            return this->formulas;
        }
        
        std::size_t Program::getNumberOfFormulas() const {
            return this->getFormulas().size();
        }
        
        std::size_t Program::getNumberOfModules() const {
            return this->getModules().size();
        }
        
        storm::prism::Module const& Program::getModule(uint_fast64_t index) const {
            return this->modules[index];
        }
        
        Module const& Program::getModule(std::string const& moduleName) const {
            auto const& nameIndexPair = this->moduleToIndexMap.find(moduleName);
            STORM_LOG_THROW(nameIndexPair != this->moduleToIndexMap.end(), storm::exceptions::OutOfRangeException, "Unknown module '" << moduleName << "'.");
            return this->getModules()[nameIndexPair->second];
        }
        
        std::vector<storm::prism::Module> const& Program::getModules() const {
            return this->modules;
        }
        
        storm::prism::InitialConstruct const& Program::getInitialConstruct() const {
            return this->initialConstruct;
        }
        
        std::set<std::string> const& Program::getActions() const {
            return this->actions;
        }
        
        std::set<uint_fast64_t> const& Program::getModuleIndicesByAction(std::string const& action) const {
            auto const& actionModuleSetPair = this->actionsToModuleIndexMap.find(action);
            STORM_LOG_THROW(actionModuleSetPair != this->actionsToModuleIndexMap.end(), storm::exceptions::OutOfRangeException, "Action name '" << action << "' does not exist.");
            return actionModuleSetPair->second;
        }
        
        uint_fast64_t Program::getModuleIndexByVariable(std::string const& variableName) const {
            auto const& variableNameToModuleIndexPair = this->variableToModuleIndexMap.find(variableName);
            STORM_LOG_THROW(variableNameToModuleIndexPair != this->variableToModuleIndexMap.end(), storm::exceptions::OutOfRangeException, "Variable '" << variableName << "' does not exist.");
            return variableNameToModuleIndexPair->second;
        }
        
        std::vector<storm::prism::RewardModel> const& Program::getRewardModels() const {
            return this->rewardModels;
        }
        
        std::size_t Program::getNumberOfRewardModels() const {
            return this->getRewardModels().size();
        }
        
        storm::prism::RewardModel const& Program::getRewardModel(std::string const& name) const {
            auto const& nameIndexPair = this->rewardModelToIndexMap.find(name);
            STORM_LOG_THROW(nameIndexPair != this->rewardModelToIndexMap.end(), storm::exceptions::OutOfRangeException, "Reward model '" << name << "' does not exist.");
            return this->getRewardModels()[nameIndexPair->second];
        }
        
        std::vector<Label> const& Program::getLabels() const {
            return this->labels;
        }
        
        std::size_t Program::getNumberOfLabels() const {
            return this->getLabels().size();
        }
        
        Program Program::restrictCommands(boost::container::flat_set<uint_fast64_t> const& indexSet) const {
            std::vector<storm::prism::Module> newModules;
            newModules.reserve(this->getNumberOfModules());
            
            for (auto const& module : this->getModules()) {
                newModules.push_back(module.restrictCommands(indexSet));
            }
            
            return Program(this->getModelType(), this->getConstants(), this->getGlobalBooleanVariables(), this->getGlobalIntegerVariables(), this->getFormulas(), newModules, this->getRewardModels(), false, this->getInitialConstruct(), this->getLabels());
        }
        
        void Program::createMappings() {
            // Build the mappings for constants, global variables, formulas, modules, reward models and labels.
            for (uint_fast64_t constantIndex = 0; constantIndex < this->getNumberOfConstants(); ++constantIndex) {
                this->constantToIndexMap[this->getConstants()[constantIndex].getName()] = constantIndex;
            }
            for (uint_fast64_t globalVariableIndex = 0; globalVariableIndex < this->getNumberOfGlobalBooleanVariables(); ++globalVariableIndex) {
                this->globalBooleanVariableToIndexMap[this->getGlobalBooleanVariables()[globalVariableIndex].getName()] = globalVariableIndex;
            }
            for (uint_fast64_t globalVariableIndex = 0; globalVariableIndex < this->getNumberOfGlobalIntegerVariables(); ++globalVariableIndex) {
                this->globalIntegerVariableToIndexMap[this->getGlobalIntegerVariables()[globalVariableIndex].getName()] = globalVariableIndex;
            }
            for (uint_fast64_t formulaIndex = 0; formulaIndex < this->getNumberOfFormulas(); ++formulaIndex) {
                this->formulaToIndexMap[this->getFormulas()[formulaIndex].getName()] = formulaIndex;
            }
            for (uint_fast64_t moduleIndex = 0; moduleIndex < this->getNumberOfModules(); ++moduleIndex) {
                this->moduleToIndexMap[this->getModules()[moduleIndex].getName()] = moduleIndex;
            }
            for (uint_fast64_t rewardModelIndex = 0; rewardModelIndex < this->getNumberOfRewardModels(); ++rewardModelIndex) {
                this->rewardModelToIndexMap[this->getRewardModels()[rewardModelIndex].getName()] = rewardModelIndex;
            }
            for (uint_fast64_t labelIndex = 0; labelIndex < this->getNumberOfLabels(); ++labelIndex) {
                this->labelToIndexMap[this->getLabels()[labelIndex].getName()] = labelIndex;
            }
            
            // Build the mapping from action names to module indices so that the lookup can later be performed quickly.
            for (unsigned int moduleIndex = 0; moduleIndex < this->getNumberOfModules(); moduleIndex++) {
                Module const& module = this->getModule(moduleIndex);
                
                for (auto const& action : module.getActions()) {
                    auto const& actionModuleIndicesPair = this->actionsToModuleIndexMap.find(action);
                    if (actionModuleIndicesPair == this->actionsToModuleIndexMap.end()) {
                        this->actionsToModuleIndexMap[action] = std::set<uint_fast64_t>();
                    }
                    this->actionsToModuleIndexMap[action].insert(moduleIndex);
                    this->actions.insert(action);
                }
                
                // Put in the appropriate entries for the mapping from variable names to module index.
                for (auto const& booleanVariable : module.getBooleanVariables()) {
                    this->variableToModuleIndexMap[booleanVariable.getName()] = moduleIndex;
                }
                for (auto const& integerVariable : module.getBooleanVariables()) {
                    this->variableToModuleIndexMap[integerVariable.getName()] = moduleIndex;
                }
            }

        }
        
        Program Program::defineUndefinedConstants(std::map<std::string, storm::expressions::Expression> const& constantDefinitions) const {
            // For sanity checking, we keep track of all undefined constants that we define in the course of this
            // procedure.
            std::set<std::string> definedUndefinedConstants;
            
            std::vector<Constant> newConstants;
            newConstants.reserve(this->getNumberOfConstants());
            for (auto const& constant : this->getConstants()) {
                // If the constant is already defined, we need to replace the appearances of undefined constants in its
                // defining expression
                if (constant.isDefined()) {
                    // Make sure we are not trying to define an already defined constant.
                    STORM_LOG_THROW(constantDefinitions.find(constant.getName()) == constantDefinitions.end(), storm::exceptions::InvalidArgumentException, "Illegally defining already defined constant '" << constant.getName() << "'.");
                    
                    // Now replace the occurrences of undefined constants in its defining expression.
                    newConstants.emplace_back(constant.getType(), constant.getName(), constant.getExpression().substitute(constantDefinitions), constant.getFilename(), constant.getLineNumber());
                } else {
                    auto const& variableExpressionPair = constantDefinitions.find(constant.getName());
                    
                    // If the constant is not defined by the mapping, we leave it like it is.
                    if (variableExpressionPair == constantDefinitions.end()) {
                        newConstants.emplace_back(constant);
                    } else {
                        // Otherwise, we add it to the defined constants and assign it the appropriate expression.
                        definedUndefinedConstants.insert(constant.getName());
                        
                        // Make sure the type of the constant is correct.
                        STORM_LOG_THROW(variableExpressionPair->second.getReturnType() == constant.getType(), storm::exceptions::InvalidArgumentException, "Illegal type of expression defining constant '" << constant.getName() << "'.");
                        
                        // Now create the defined constant.
                        newConstants.emplace_back(constant.getType(), constant.getName(), variableExpressionPair->second, constant.getFilename(), constant.getLineNumber());
                    }
                }
            }
            
            // As a sanity check, we make sure that the given mapping does not contain any definitions for identifiers
            // that are not undefined constants.
            for (auto const& constantExpressionPair : constantDefinitions) {
                STORM_LOG_THROW(definedUndefinedConstants.find(constantExpressionPair.first) != definedUndefinedConstants.end(), storm::exceptions::InvalidArgumentException, "Unable to define non-existant constant.");
            }
            
            return Program(this->getModelType(), newConstants, this->getGlobalBooleanVariables(), this->getGlobalIntegerVariables(), this->getFormulas(), this->getModules(), this->getRewardModels(), false, this->getInitialConstruct(), this->getLabels());
        }
        
        Program Program::substituteConstants() const {
            // We start by creating the appropriate substitution
            std::map<std::string, storm::expressions::Expression> constantSubstitution;
            std::vector<Constant> newConstants(this->getConstants());
            for (uint_fast64_t constantIndex = 0; constantIndex < newConstants.size(); ++constantIndex) {
                auto const& constant = newConstants[constantIndex];
<<<<<<< HEAD
                //LOG_THROW(constant.isDefined(), storm::exceptions::InvalidArgumentException, "Cannot substitute constants in program that contains undefined constants.");
=======
                STORM_LOG_THROW(constant.isDefined(), storm::exceptions::InvalidArgumentException, "Cannot substitute constants in program that contains undefined constants.");
>>>>>>> 96086cb6
                
                // Put the corresponding expression in the substitution.
                if(constant.isDefined())
                {
                    constantSubstitution.emplace(constant.getName(), constant.getExpression());
                
                
                    // If there is at least one more constant to come, we substitute the constants we have so far.
                    if (constantIndex + 1 < newConstants.size()) {
                        newConstants[constantIndex + 1] = newConstants[constantIndex + 1].substitute(constantSubstitution);
                    }
                }
            }
            
            // Now we can substitute the constants in all expressions appearing in the program.
            std::vector<BooleanVariable> newBooleanVariables;
            newBooleanVariables.reserve(this->getNumberOfGlobalBooleanVariables());
            for (auto const& booleanVariable : this->getGlobalBooleanVariables()) {
                newBooleanVariables.emplace_back(booleanVariable.substitute(constantSubstitution));
            }
            
            std::vector<IntegerVariable> newIntegerVariables;
            newBooleanVariables.reserve(this->getNumberOfGlobalIntegerVariables());
            for (auto const& integerVariable : this->getGlobalIntegerVariables()) {
                newIntegerVariables.emplace_back(integerVariable.substitute(constantSubstitution));
            }
            
            std::vector<Formula> newFormulas;
            newFormulas.reserve(this->getNumberOfFormulas());
            for (auto const& formula : this->getFormulas()) {
                newFormulas.emplace_back(formula.substitute(constantSubstitution));
            }
            
            std::vector<Module> newModules;
            newModules.reserve(this->getNumberOfModules());
            for (auto const& module : this->getModules()) {
                newModules.emplace_back(module.substitute(constantSubstitution));
            }
            
            std::vector<RewardModel> newRewardModels;
            newRewardModels.reserve(this->getNumberOfRewardModels());
            for (auto const& rewardModel : this->getRewardModels()) {
                newRewardModels.emplace_back(rewardModel.substitute(constantSubstitution));
            }
            
            storm::prism::InitialConstruct newInitialConstruct = this->getInitialConstruct().substitute(constantSubstitution);
            
            std::vector<Label> newLabels;
            newLabels.reserve(this->getNumberOfLabels());
            for (auto const& label : this->getLabels()) {
                newLabels.emplace_back(label.substitute(constantSubstitution));
            }
            
            return Program(this->getModelType(), newConstants, newBooleanVariables, newIntegerVariables, newFormulas, newModules, newRewardModels, false, newInitialConstruct, newLabels);
        }
        
        void Program::checkValidity() const {
            // We need to construct a mapping from identifiers to their types, so we can type-check the expressions later.
            std::map<std::string, storm::expressions::ExpressionReturnType> identifierToTypeMap;
            
            // Start by checking the constant declarations.
            std::set<std::string> allIdentifiers;
            std::set<std::string> globalIdentifiers;
            std::set<std::string> constantNames;
            for (auto const& constant : this->getConstants()) {
                // Check for duplicate identifiers.
                STORM_LOG_THROW(allIdentifiers.find(constant.getName()) == allIdentifiers.end(), storm::exceptions::WrongFormatException, "Error in " << constant.getFilename() << ", line " << constant.getLineNumber() << ": duplicate identifier '" << constant.getName() << "'.");
                
                // Check defining expressions of defined constants.
                if (constant.isDefined()) {
                    std::set<std::string> containedIdentifiers = constant.getExpression().getVariables();
                    bool isValid = std::includes(constantNames.begin(), constantNames.end(), containedIdentifiers.begin(), containedIdentifiers.end());
                    STORM_LOG_THROW(isValid, storm::exceptions::WrongFormatException, "Error in " << constant.getFilename() << ", line " << constant.getLineNumber() << ": defining expression refers to unknown identifiers.");
                    
                    // Now check that the constants appear with the right types.
                    try {
                        constant.getExpression().check(identifierToTypeMap);
                    } catch (storm::exceptions::InvalidTypeException const& e) {
                        STORM_LOG_THROW(false, storm::exceptions::WrongFormatException, "Error in " << constant.getFilename() << ", line " << constant.getLineNumber() << ": " << e.what());
                    }
                }
                
                // Finally, register the type of the constant for later type checks.
                identifierToTypeMap.emplace(constant.getName(), constant.getType());
                
                // Record the new identifier for future checks.
                constantNames.insert(constant.getName());
                allIdentifiers.insert(constant.getName());
                globalIdentifiers.insert(constant.getName());
            }
            
            // Now we check the variable declarations. We start with the global variables.
            std::set<std::string> variableNames;
            for (auto const& variable : this->getGlobalBooleanVariables()) {
                // Check for duplicate identifiers.
                STORM_LOG_THROW(allIdentifiers.find(variable.getName()) == allIdentifiers.end(), storm::exceptions::WrongFormatException, "Error in " << variable.getFilename() << ", line " << variable.getLineNumber() << ": duplicate identifier '" << variable.getName() << "'.");
                
                // Check the initial value of the variable.
                std::set<std::string> containedIdentifiers = variable.getInitialValueExpression().getVariables();
                bool isValid = std::includes(constantNames.begin(), constantNames.end(), containedIdentifiers.begin(), containedIdentifiers.end());
                STORM_LOG_THROW(isValid, storm::exceptions::WrongFormatException, "Error in " << variable.getFilename() << ", line " << variable.getLineNumber() << ": initial value expression refers to unknown constants.");
                try {
                    variable.getInitialValueExpression().check(identifierToTypeMap);
                } catch (storm::exceptions::InvalidTypeException const& e) {
                    STORM_LOG_THROW(false, storm::exceptions::WrongFormatException, "Error in " << variable.getFilename() << ", line " << variable.getLineNumber() << ": " << e.what());
                }

                // Register the type of the constant for later type checks.
                identifierToTypeMap.emplace(variable.getName(), storm::expressions::ExpressionReturnType::Bool);
                
                // Record the new identifier for future checks.
                variableNames.insert(variable.getName());
                allIdentifiers.insert(variable.getName());
                globalIdentifiers.insert(variable.getName());
            }
            for (auto const& variable : this->getGlobalIntegerVariables()) {
                // Check for duplicate identifiers.
                STORM_LOG_THROW(allIdentifiers.find(variable.getName()) == allIdentifiers.end(), storm::exceptions::WrongFormatException, "Error in " << variable.getFilename() << ", line " << variable.getLineNumber() << ": duplicate identifier '" << variable.getName() << "'.");
                
                // Check that bound expressions of the range.
                std::set<std::string> containedIdentifiers = variable.getLowerBoundExpression().getVariables();
                bool isValid = std::includes(constantNames.begin(), constantNames.end(), containedIdentifiers.begin(), containedIdentifiers.end());
                STORM_LOG_THROW(isValid, storm::exceptions::WrongFormatException, "Error in " << variable.getFilename() << ", line " << variable.getLineNumber() << ": lower bound expression refers to unknown constants.");
                try {
                    variable.getLowerBoundExpression().check(identifierToTypeMap);
                } catch (storm::exceptions::InvalidTypeException const& e) {
                    STORM_LOG_THROW(false, storm::exceptions::WrongFormatException, "Error in " << variable.getFilename() << ", line " << variable.getLineNumber() << ": " << e.what());
                }

                containedIdentifiers = variable.getLowerBoundExpression().getVariables();
                isValid = std::includes(constantNames.begin(), constantNames.end(), containedIdentifiers.begin(), containedIdentifiers.end());
                STORM_LOG_THROW(isValid, storm::exceptions::WrongFormatException, "Error in " << variable.getFilename() << ", line " << variable.getLineNumber() << ": upper bound expression refers to unknown constants.");
                try {
                    variable.getUpperBoundExpression().check(identifierToTypeMap);
                } catch (storm::exceptions::InvalidTypeException const& e) {
                    STORM_LOG_THROW(false, storm::exceptions::WrongFormatException, "Error in " << variable.getFilename() << ", line " << variable.getLineNumber() << ": " << e.what());
                }
                
                // Check the initial value of the variable.
                containedIdentifiers = variable.getInitialValueExpression().getVariables();
                isValid = std::includes(constantNames.begin(), constantNames.end(), containedIdentifiers.begin(), containedIdentifiers.end());
                STORM_LOG_THROW(isValid, storm::exceptions::WrongFormatException, "Error in " << variable.getFilename() << ", line " << variable.getLineNumber() << ": initial value expression refers to unknown constants.");
                try {
                    variable.getInitialValueExpression().check(identifierToTypeMap);
                } catch (storm::exceptions::InvalidTypeException const& e) {
                    STORM_LOG_THROW(false, storm::exceptions::WrongFormatException, "Error in " << variable.getFilename() << ", line " << variable.getLineNumber() << ": " << e.what());
                }
                
                // Register the type of the constant for later type checks.
                identifierToTypeMap.emplace(variable.getName(), storm::expressions::ExpressionReturnType::Int);

                // Record the new identifier for future checks.
                variableNames.insert(variable.getName());
                allIdentifiers.insert(variable.getName());
                globalIdentifiers.insert(variable.getName());
            }

            // Now go through the variables of the modules.
            for (auto const& module : this->getModules()) {
                for (auto const& variable : module.getBooleanVariables()) {
                    // Check for duplicate identifiers.
                    STORM_LOG_THROW(allIdentifiers.find(variable.getName()) == allIdentifiers.end(), storm::exceptions::WrongFormatException, "Error in " << variable.getFilename() << ", line " << variable.getLineNumber() << ": duplicate identifier '" << variable.getName() << "'.");
                    
                    // Check the initial value of the variable.
                    std::set<std::string> containedIdentifiers = variable.getInitialValueExpression().getVariables();
                    bool isValid = std::includes(constantNames.begin(), constantNames.end(), containedIdentifiers.begin(), containedIdentifiers.end());
                    STORM_LOG_THROW(isValid, storm::exceptions::WrongFormatException, "Error in " << variable.getFilename() << ", line " << variable.getLineNumber() << ": initial value expression refers to unknown constants.");
                    try {
                        variable.getInitialValueExpression().check(identifierToTypeMap);
                    } catch (storm::exceptions::InvalidTypeException const& e) {
                        STORM_LOG_THROW(false, storm::exceptions::WrongFormatException, "Error in " << variable.getFilename() << ", line " << variable.getLineNumber() << ": " << e.what());
                    }
                    
                    // Register the type of the constant for later type checks.
                    identifierToTypeMap.emplace(variable.getName(), storm::expressions::ExpressionReturnType::Bool);
                    
                    // Record the new identifier for future checks.
                    variableNames.insert(variable.getName());
                    allIdentifiers.insert(variable.getName());
                }
                for (auto const& variable : module.getIntegerVariables()) {
                    // Check for duplicate identifiers.
                    STORM_LOG_THROW(allIdentifiers.find(variable.getName()) == allIdentifiers.end(), storm::exceptions::WrongFormatException, "Error in " << variable.getFilename() << ", line " << variable.getLineNumber() << ": duplicate identifier '" << variable.getName() << "'.");
                    
                    // Register the type of the constant for later type checks.
                    identifierToTypeMap.emplace(variable.getName(), storm::expressions::ExpressionReturnType::Int);
                    
                    // Check that bound expressions of the range.
                    std::set<std::string> containedIdentifiers = variable.getLowerBoundExpression().getVariables();
                    bool isValid = std::includes(constantNames.begin(), constantNames.end(), containedIdentifiers.begin(), containedIdentifiers.end());
                    STORM_LOG_THROW(isValid, storm::exceptions::WrongFormatException, "Error in " << variable.getFilename() << ", line " << variable.getLineNumber() << ": lower bound expression refers to unknown constants.");
                    try {
                        variable.getLowerBoundExpression().check(identifierToTypeMap);
                    } catch (storm::exceptions::InvalidTypeException const& e) {
                        STORM_LOG_THROW(false, storm::exceptions::WrongFormatException, "Error in " << variable.getFilename() << ", line " << variable.getLineNumber() << ": " << e.what());
                    }

                    containedIdentifiers = variable.getLowerBoundExpression().getVariables();
                    isValid = std::includes(constantNames.begin(), constantNames.end(), containedIdentifiers.begin(), containedIdentifiers.end());
                    STORM_LOG_THROW(isValid, storm::exceptions::WrongFormatException, "Error in " << variable.getFilename() << ", line " << variable.getLineNumber() << ": upper bound expression refers to unknown constants.");
                    try {
                        variable.getUpperBoundExpression().check(identifierToTypeMap);
                    } catch (storm::exceptions::InvalidTypeException const& e) {
                        STORM_LOG_THROW(false, storm::exceptions::WrongFormatException, "Error in " << variable.getFilename() << ", line " << variable.getLineNumber() << ": " << e.what());
                    }
                    
                    // Check the initial value of the variable.
                    containedIdentifiers = variable.getInitialValueExpression().getVariables();
                    isValid = std::includes(constantNames.begin(), constantNames.end(), containedIdentifiers.begin(), containedIdentifiers.end());
                    STORM_LOG_THROW(isValid, storm::exceptions::WrongFormatException, "Error in " << variable.getFilename() << ", line " << variable.getLineNumber() << ": initial value expression refers to unknown constants.");
                    try {
                        variable.getInitialValueExpression().check(identifierToTypeMap);
                    } catch (storm::exceptions::InvalidTypeException const& e) {
                        STORM_LOG_THROW(false, storm::exceptions::WrongFormatException, "Error in " << variable.getFilename() << ", line " << variable.getLineNumber() << ": " << e.what());
                    }
                    
                    // Record the new identifier for future checks.
                    variableNames.insert(variable.getName());
                    allIdentifiers.insert(variable.getName());
                }
            }
            
            // Create the set of valid identifiers for future checks.
            std::set<std::string> variablesAndConstants;
            std::set_union(variableNames.begin(), variableNames.end(), constantNames.begin(), constantNames.end(), std::inserter(variablesAndConstants, variablesAndConstants.begin()));
            
            // Check the commands of the modules.
            for (auto const& module : this->getModules()) {
                std::set<std::string> legalIdentifiers = globalIdentifiers;
                for (auto const& variable : module.getBooleanVariables()) {
                    legalIdentifiers.insert(variable.getName());
                }
                for (auto const& variable : module.getIntegerVariables()) {
                    legalIdentifiers.insert(variable.getName());
                }
                
                for (auto const& command : module.getCommands()) {
                    // Check the guard.
                    std::set<std::string> containedIdentifiers = command.getGuardExpression().getVariables();
                    bool isValid = std::includes(variablesAndConstants.begin(), variablesAndConstants.end(), containedIdentifiers.begin(), containedIdentifiers.end());
                    STORM_LOG_THROW(isValid, storm::exceptions::WrongFormatException, "Error in " << command.getFilename() << ", line " << command.getLineNumber() << ": guard refers to unknown identifiers.");
                    try {
                        command.getGuardExpression().check(identifierToTypeMap);
                    } catch (storm::exceptions::InvalidTypeException const& e) {
                        STORM_LOG_THROW(false, storm::exceptions::WrongFormatException, "Error in " << command.getFilename() << ", line " << command.getLineNumber() << ": " << e.what());
                    }
                    STORM_LOG_THROW(command.getGuardExpression().hasBooleanReturnType(), storm::exceptions::WrongFormatException, "Error in " << command.getFilename() << ", line " << command.getLineNumber() << ": expression for guard must evaluate to type 'bool'.");
                    
                    // Check all updates.
                    for (auto const& update : command.getUpdates()) {
                        containedIdentifiers = update.getLikelihoodExpression().getVariables();
                        isValid = std::includes(variablesAndConstants.begin(), variablesAndConstants.end(), containedIdentifiers.begin(), containedIdentifiers.end());
                        STORM_LOG_THROW(isValid, storm::exceptions::WrongFormatException, "Error in " << command.getFilename() << ", line " << command.getLineNumber() << ": likelihood expression refers to unknown identifiers.");
                        try {
                            update.getLikelihoodExpression().check(identifierToTypeMap);
                        } catch (storm::exceptions::InvalidTypeException const& e) {
                            STORM_LOG_THROW(false, storm::exceptions::WrongFormatException, "Error in " << command.getFilename() << ", line " << command.getLineNumber() << ": " << e.what());
                        }
                        
                        // Check all assignments.
                        std::set<std::string> alreadyAssignedIdentifiers;
                        for (auto const& assignment : update.getAssignments()) {
                            if (legalIdentifiers.find(assignment.getVariableName()) == legalIdentifiers.end()) {
                                if (allIdentifiers.find(assignment.getVariableName()) != allIdentifiers.end()) {
                                    STORM_LOG_THROW(false, storm::exceptions::WrongFormatException, "Error in " << command.getFilename() << ", line " << command.getLineNumber() << ": assignment illegally refers to variable '" << assignment.getVariableName() << "'.");
                                } else {
                                    STORM_LOG_THROW(false, storm::exceptions::WrongFormatException, "Error in " << command.getFilename() << ", line " << command.getLineNumber() << ": assignment refers to unknown variable '" << assignment.getVariableName() << "'.");
                                }
                            }
                            STORM_LOG_THROW(alreadyAssignedIdentifiers.find(assignment.getVariableName()) == alreadyAssignedIdentifiers.end(), storm::exceptions::WrongFormatException, "Error in " << command.getFilename() << ", line " << command.getLineNumber() << ": duplicate assignment to variable '" << assignment.getVariableName() << "'.");
                            auto variableTypePair = identifierToTypeMap.find(assignment.getVariableName());
                            STORM_LOG_THROW(variableTypePair->second == assignment.getExpression().getReturnType(), storm::exceptions::WrongFormatException, "Error in " << command.getFilename() << ", line " << command.getLineNumber() << ": illegally assigning a value of type '" << assignment.getExpression().getReturnType() << "' to variable '" << variableTypePair->first << "' of type '" << variableTypePair->second << "'.");
                            
                            containedIdentifiers = assignment.getExpression().getVariables();
                            isValid = std::includes(variablesAndConstants.begin(), variablesAndConstants.end(), containedIdentifiers.begin(), containedIdentifiers.end());
                            STORM_LOG_THROW(isValid, storm::exceptions::WrongFormatException, "Error in " << command.getFilename() << ", line " << command.getLineNumber() << ": likelihood expression refers to unknown identifiers.");
                            try {
                                assignment.getExpression().check(identifierToTypeMap);
                            } catch (storm::exceptions::InvalidTypeException const& e) {
                                STORM_LOG_THROW(false, storm::exceptions::WrongFormatException, "Error in " << command.getFilename() << ", line " << command.getLineNumber() << ": " << e.what());
                            }
                            
                            // Add the current variable to the set of assigned variables (of this update).
                            alreadyAssignedIdentifiers.insert(assignment.getVariableName());
                        }
                    }
                }
            }
            
            // Now check the reward models.
            for (auto const& rewardModel : this->getRewardModels()) {
                for (auto const& stateReward : rewardModel.getStateRewards()) {
                    std::set<std::string> containedIdentifiers = stateReward.getStatePredicateExpression().getVariables();
                    bool isValid = std::includes(variablesAndConstants.begin(), variablesAndConstants.end(), containedIdentifiers.begin(), containedIdentifiers.end());
                    STORM_LOG_THROW(isValid, storm::exceptions::WrongFormatException, "Error in " << stateReward.getFilename() << ", line " << stateReward.getLineNumber() << ": state reward expression refers to unknown identifiers.");
                    try {
                        stateReward.getStatePredicateExpression().check(identifierToTypeMap);
                    } catch (storm::exceptions::InvalidTypeException const& e) {
                        STORM_LOG_THROW(false, storm::exceptions::WrongFormatException, "Error in " << stateReward.getFilename() << ", line " << stateReward.getLineNumber() << ": " << e.what());
                    }
                    STORM_LOG_THROW(stateReward.getStatePredicateExpression().hasBooleanReturnType(), storm::exceptions::WrongFormatException, "Error in " << stateReward.getFilename() << ", line " << stateReward.getLineNumber() << ": state predicate must evaluate to type 'bool'.");
                    
                    containedIdentifiers = stateReward.getRewardValueExpression().getVariables();
                    isValid = std::includes(variablesAndConstants.begin(), variablesAndConstants.end(), containedIdentifiers.begin(), containedIdentifiers.end());
                    STORM_LOG_THROW(isValid, storm::exceptions::WrongFormatException, "Error in " << stateReward.getFilename() << ", line " << stateReward.getLineNumber() << ": state reward value expression refers to unknown identifiers.");
                    try {
                        stateReward.getRewardValueExpression().check(identifierToTypeMap);
                    } catch (storm::exceptions::InvalidTypeException const& e) {
                        STORM_LOG_THROW(false, storm::exceptions::WrongFormatException, "Error in " << stateReward.getFilename() << ", line " << stateReward.getLineNumber() << ": " << e.what());
                    }
                    STORM_LOG_THROW(stateReward.getRewardValueExpression().hasNumericalReturnType(), storm::exceptions::WrongFormatException, "Error in " << stateReward.getFilename() << ", line " << stateReward.getLineNumber() << ": reward value expression must evaluate to numerical type.");
                }
                
                for (auto const& transitionReward : rewardModel.getTransitionRewards()) {
                    std::set<std::string> containedIdentifiers = transitionReward.getStatePredicateExpression().getVariables();
                    bool isValid = std::includes(variablesAndConstants.begin(), variablesAndConstants.end(), containedIdentifiers.begin(), containedIdentifiers.end());
                    STORM_LOG_THROW(isValid, storm::exceptions::WrongFormatException, "Error in " << transitionReward.getFilename() << ", line " << transitionReward.getLineNumber() << ": state reward expression refers to unknown identifiers.");
                    try {
                        transitionReward.getStatePredicateExpression().check(identifierToTypeMap);
                    } catch (storm::exceptions::InvalidTypeException const& e) {
                        STORM_LOG_THROW(false, storm::exceptions::WrongFormatException, "Error in " << transitionReward.getFilename() << ", line " << transitionReward.getLineNumber() << ": " << e.what());
                    }
                    STORM_LOG_THROW(transitionReward.getStatePredicateExpression().hasBooleanReturnType(), storm::exceptions::WrongFormatException, "Error in " << transitionReward.getFilename() << ", line " << transitionReward.getLineNumber() << ": state predicate must evaluate to type 'bool'.");
                    
                    containedIdentifiers = transitionReward.getRewardValueExpression().getVariables();
                    isValid = std::includes(variablesAndConstants.begin(), variablesAndConstants.end(), containedIdentifiers.begin(), containedIdentifiers.end());
                    STORM_LOG_THROW(isValid, storm::exceptions::WrongFormatException, "Error in " << transitionReward.getFilename() << ", line " << transitionReward.getLineNumber() << ": state reward value expression refers to unknown identifiers.");
                    try {
                        transitionReward.getRewardValueExpression().check(identifierToTypeMap);
                    } catch (storm::exceptions::InvalidTypeException const& e) {
                        STORM_LOG_THROW(false, storm::exceptions::WrongFormatException, "Error in " << transitionReward.getFilename() << ", line " << transitionReward.getLineNumber() << ": " << e.what());
                    }
                    STORM_LOG_THROW(transitionReward.getRewardValueExpression().hasNumericalReturnType(), storm::exceptions::WrongFormatException, "Error in " << transitionReward.getFilename() << ", line " << transitionReward.getLineNumber() << ": reward value expression must evaluate to numerical type.");
                }
            }
            
            // Check the initial states expression.
            std::set<std::string> containedIdentifiers = this->getInitialConstruct().getInitialStatesExpression().getVariables();
            bool isValid = std::includes(variablesAndConstants.begin(), variablesAndConstants.end(), containedIdentifiers.begin(), containedIdentifiers.end());
            STORM_LOG_THROW(isValid, storm::exceptions::WrongFormatException, "Error in " << this->getInitialConstruct().getFilename() << ", line " << this->getInitialConstruct().getLineNumber() << ": initial expression refers to unknown identifiers.");
            try {
                this->getInitialConstruct().getInitialStatesExpression().check(identifierToTypeMap);
            } catch (storm::exceptions::InvalidTypeException const& e) {
                STORM_LOG_THROW(false, storm::exceptions::WrongFormatException, "Error in " << this->getInitialConstruct().getFilename() << ", line " << this->getInitialConstruct().getLineNumber() << ": " << e.what());
            }
            
            // Check the labels.
            for (auto const& label : this->getLabels()) {
                // Check for duplicate identifiers.
                STORM_LOG_THROW(allIdentifiers.find(label.getName()) == allIdentifiers.end(), storm::exceptions::WrongFormatException, "Error in " << label.getFilename() << ", line " << label.getLineNumber() << ": duplicate identifier '" << label.getName() << "'.");
                
                std::set<std::string> containedIdentifiers = label.getStatePredicateExpression().getVariables();
                bool isValid = std::includes(variablesAndConstants.begin(), variablesAndConstants.end(), containedIdentifiers.begin(), containedIdentifiers.end());
                STORM_LOG_THROW(isValid, storm::exceptions::WrongFormatException, "Error in " << label.getFilename() << ", line " << label.getLineNumber() << ": label expression refers to unknown identifiers.");
                try {
                    label.getStatePredicateExpression().check(identifierToTypeMap);
                } catch (storm::exceptions::InvalidTypeException const& e) {
                    STORM_LOG_THROW(false, storm::exceptions::WrongFormatException, "Error in " << label.getFilename() << ", line " << label.getLineNumber() << ": " << e.what());
                }
                
                STORM_LOG_THROW(label.getStatePredicateExpression().hasBooleanReturnType(), storm::exceptions::WrongFormatException, "Error in " << label.getFilename() << ", line " << label.getLineNumber() << ": label predicate must evaluate to type 'bool'.");
            }
            
            // Check the formulas.
            for (auto const& formula : this->getFormulas()) {
                // Check for duplicate identifiers.
                STORM_LOG_THROW(allIdentifiers.find(formula.getName()) == allIdentifiers.end(), storm::exceptions::WrongFormatException, "Error in " << formula.getFilename() << ", line " << formula.getLineNumber() << ": duplicate identifier '" << formula.getName() << "'.");
                
                std::set<std::string> containedIdentifiers = formula.getExpression().getVariables();
                bool isValid = std::includes(variablesAndConstants.begin(), variablesAndConstants.end(), containedIdentifiers.begin(), containedIdentifiers.end());
                STORM_LOG_THROW(isValid, storm::exceptions::WrongFormatException, "Error in " << formula.getFilename() << ", line " << formula.getLineNumber() << ": formula expression refers to unknown identifiers.");
                try {
                    formula.getExpression().check(identifierToTypeMap);
                } catch (storm::exceptions::InvalidTypeException const& e) {
                    STORM_LOG_THROW(false, storm::exceptions::WrongFormatException, "Error in " << formula.getFilename() << ", line " << formula.getLineNumber() << ": " << e.what());
                }
                
                // Record the new identifier for future checks.
                allIdentifiers.insert(formula.getName());
            }
        }
        
        std::ostream& operator<<(std::ostream& stream, Program const& program) {
            switch (program.getModelType()) {
                case Program::ModelType::UNDEFINED: stream << "undefined"; break;
                case Program::ModelType::DTMC: stream << "dtmc"; break;
                case Program::ModelType::CTMC: stream << "ctmc"; break;
                case Program::ModelType::MDP: stream << "mdp"; break;
                case Program::ModelType::CTMDP: stream << "ctmdp"; break;
                case Program::ModelType::MA: stream << "ma"; break;
            }
            stream << std::endl;
            
            for (auto const& constant : program.getConstants()) {
                stream << constant << std::endl;
            }
            stream << std::endl;
            
            for (auto const& variable : program.getGlobalBooleanVariables()) {
                stream << "global " << variable << std::endl;
            }
            for (auto const& variable : program.getGlobalIntegerVariables()) {
                stream << "global " << variable << std::endl;
            }
            stream << std::endl;
            
            for (auto const& formula : program.getFormulas()) {
                stream << formula << std::endl;
            }
            stream << std::endl;
            
            for (auto const& module : program.getModules()) {
                stream << module << std::endl;
            }
            
            for (auto const& rewardModel : program.getRewardModels()) {
                stream << rewardModel << std::endl;
            }
            
            for (auto const& label : program.getLabels()) {
                stream << label << std::endl;
            }
            
            return stream;
        }
        
    } // namespace prism
} // namepsace storm<|MERGE_RESOLUTION|>--- conflicted
+++ resolved
@@ -276,11 +276,7 @@
             std::vector<Constant> newConstants(this->getConstants());
             for (uint_fast64_t constantIndex = 0; constantIndex < newConstants.size(); ++constantIndex) {
                 auto const& constant = newConstants[constantIndex];
-<<<<<<< HEAD
                 //LOG_THROW(constant.isDefined(), storm::exceptions::InvalidArgumentException, "Cannot substitute constants in program that contains undefined constants.");
-=======
-                STORM_LOG_THROW(constant.isDefined(), storm::exceptions::InvalidArgumentException, "Cannot substitute constants in program that contains undefined constants.");
->>>>>>> 96086cb6
                 
                 // Put the corresponding expression in the substitution.
                 if(constant.isDefined())
