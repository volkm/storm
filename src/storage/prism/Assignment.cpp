--- conflicted
+++ resolved
@@ -24,17 +24,7 @@
         
         bool Assignment::isIdentity() const {
             if(this->expression.isVariable()) {
-<<<<<<< HEAD
                 STORM_LOG_ASSERT(this->expression.getVariables().size() == 1, "Invalid number of variables.");
-                //if( variable == *(this->expression.getVariables().begin())) {
-                //    std::cout << variable.getName() << " == " << (this->expression.getVariables().begin())->getName() << std::endl;
-                //}
-                //else {
-                //    std::cout << "********" << variable.getName() << " != " << (this->expression.getVariables().begin())->getName() << std::endl;
-                //}
-=======
-                assert(this->expression.getVariables().size() == 1);
->>>>>>> cb97da88
                 return variable == *(this->expression.getVariables().begin());
             }
             return false;
