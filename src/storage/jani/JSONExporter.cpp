--- conflicted
+++ resolved
@@ -59,17 +59,8 @@
                 std::vector<modernjson::json> elems;
                 for (auto const& subcomp : composition.getSubcompositions()) {
                     modernjson::json elemDecl;
-<<<<<<< HEAD
                     if (subcomp->isAutomatonComposition()) {
-                        modernjson::json autDecl;
-                        autDecl["automaton"] = std::static_pointer_cast<AutomatonComposition>(subcomp)->getAutomatonName();
-                        std::vector<modernjson::json> elements;
-                        elements.push_back(autDecl);
-                        elemDecl["elements"] = elements;
-=======
-                    if (subcomp->isAutomaton()) {
                         elemDecl["automaton"] = std::static_pointer_cast<AutomatonComposition>(subcomp)->getAutomatonName();
->>>>>>> d945cb27
                     } else {
                         STORM_LOG_THROW(allowRecursion, storm::exceptions::InvalidJaniException, "Nesting composition " << *subcomp << " is not supported by JANI.");
                         elemDecl = boost::any_cast<modernjson::json>(subcomp->accept(*this, boost::none));
