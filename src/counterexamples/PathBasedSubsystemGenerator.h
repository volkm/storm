/*
 * PathBasedSubsystemGenerator.h
 *
 *  Created on: 11.10.2013
 *      Author: Manuel Sascha Weiand
 */

#ifndef STORM_COUNTEREXAMPLES_PATHBASEDSUBSYSTEMGENERATOR_H_
#define STORM_COUNTEREXAMPLES_PATHBASEDSUBSYSTEMGENERATOR_H_

#include "src/models/Dtmc.h"
#include "src/models/AbstractModel.h"
#include "src/modelchecker/prctl/SparseDtmcPrctlModelChecker.h"
#include "src/solver/GmmxxLinearEquationSolver.h"
#include "src/storage/BitVector.h"
#include "src/storage/SparseMatrix.h"

#include "log4cplus/logger.h"
#include "log4cplus/loggingmacros.h"

extern log4cplus::Logger logger;

namespace storm {
    namespace counterexamples {

    template <class T>
    class PathBasedSubsystemGenerator {

private:

	template <class CompareType>
	class CompareStates {
	public:
		bool operator()(const std::pair<uint_fast64_t, CompareType>& s1, const std::pair<uint_fast64_t, CompareType>& s2) {
			return s1.second < s2.second;
		}
	};

public:

	/*!
	 *
	 */
	static void computeShortestDistances(storm::storage::SparseMatrix<T> const& transMat, storm::storage::BitVector& subSysStates, storm::storage::BitVector& terminalStates, storm::storage::BitVector& allowedStates, std::vector<std::pair<uint_fast64_t, T>>& distances) {

		std::multiset<std::pair<uint_fast64_t, T>, CompareStates<T> > activeSet;
		//std::priority_queue<std::pair<uint_fast64_t, T*>, std::vector<std::pair<uint_fast64_t, T*>>, CompareStates<T> > queue;

		// resize and init distances
		const std::pair<uint_fast64_t, T> initDistances(0, (T) -1);
		distances.resize(transMat.getColumnCount(), initDistances);

		//since gcc 4.7.2 does not implement std::set::emplace(), insert is used.
		std::pair<uint_fast64_t, T> state;

		// First store all transitions from initial states
		// Also save all found initial states in array of discovered states.
		for(auto init : subSysStates) {
			//use init state only if it is allowed
			if(allowedStates.get(init)) {

				if(terminalStates.get(init)) {
						// it's an init -> target search
						// save target state as discovered and get it's outgoing transitions

						distances[init].first = init;
						distances[init].second = (T) 1;
				}

				for(auto const& trans : transMat.getRow(init)) {
					//save transition only if it's no 'virtual transition of prob 0 and it doesn't go from init state to init state.
					if(trans.getValue() != (T) 0 && !subSysStates.get(trans.getColumn())) {
						//new state?
						if(distances[trans.getColumn()].second == (T) -1) {
							distances[trans.getColumn()].first = init;
							distances[trans.getColumn()].second = trans.getValue();

							activeSet.insert(std::pair<uint_fast64_t, T>(trans.getColumn(), distances[trans.getColumn()].second));
						}
						else if(distances[trans.getColumn()].second < trans.getValue()){
							//This state has already been discovered
							//And the distance can be improved by using this transition.

							//find state in set, remove it, reenter it with new and correct values.
							auto range = activeSet.equal_range(std::pair<uint_fast64_t, T>(trans.getColumn(), distances[trans.getColumn()].second));
							for(;range.first != range.second; range.first++) {
								if(trans.getColumn() == range.first->first) {
									activeSet.erase(range.first);
									break;
								}
							}

							distances[trans.getColumn()].first = init;
							distances[trans.getColumn()].second = trans.getValue();

							activeSet.insert(std::pair<uint_fast64_t, T>(trans.getColumn(), trans.getValue()));
						}
					}
				}
			}
		}

		LOG4CPLUS_DEBUG(logger, "Initialized.");

		//Now find the shortest distances to all states
		while(!activeSet.empty()) {

			// copy here since using a reference leads to segfault
			std::pair<uint_fast64_t, T> activeState = *(--activeSet.end());
			activeSet.erase(--activeSet.end());

			// If this is an initial state, do not consider its outgoing transitions, since all relevant ones have already been considered
			// Same goes for forbidden states since they may not be used on a path, except as last node.
			if(!subSysStates.get(activeState.first) && allowedStates.get(activeState.first)) {
				// Look at all neighbors
				for(auto const& trans : transMat.getRow(activeState.first)) {
					// Only consider the transition if it's not virtual
					if(trans.getValue() != (T) 0) {

						T distance = activeState.second * trans.getValue();

						//not discovered or initial terminal state
						if(distances[trans.getColumn()].second == (T)-1) {
							//New state discovered -> save it
							distances[trans.getColumn()].first = activeState.first;
							distances[trans.getColumn()].second = distance;

							// push newly discovered state into activeSet
							activeSet.insert(std::pair<uint_fast64_t, T>(trans.getColumn(), distance));
						}
						else if(distances[trans.getColumn()].second < distance) {
							//This state has already been discovered
							//And the distance can be improved by using this transition.

							//find state in set, remove it, reenter it with new and correct values.

							auto range = activeSet.equal_range(std::pair<uint_fast64_t, T>(trans.getColumn(), distances[trans.getColumn()].second));
							for(;range.first != range.second; range.first++) {
								if(trans.getColumn() == range.first->first) {
									activeSet.erase(range.first);
									break;
								}
							}

							distances[trans.getColumn()].first = activeState.first;
							distances[trans.getColumn()].second = distance;
							activeSet.insert(std::pair<uint_fast64_t, T>(trans.getColumn(), distance));
						}
					}
				}
			}
		}

		LOG4CPLUS_DEBUG(logger, "Discovery done.");
	}

	/*!
	 *
	 */
	static void doDijkstraSearch(storm::storage::SparseMatrix<T> const& transMat, storm::storage::BitVector& subSysStates, storm::storage::BitVector& terminalStates, storm::storage::BitVector& allowedStates, std::vector<std::pair<uint_fast64_t, T>>& itDistances, std::vector<std::pair<uint_fast64_t, T>>& distances) {
		std::multiset<std::pair<uint_fast64_t, T>, CompareStates<T> > activeSet;

		// resize and init distances
		const std::pair<uint_fast64_t, T> initDistances(0, (T) -1);
		distances.resize(transMat.getColumnCount(), initDistances);

		//since gcc 4.7.2 does not implement std::set::emplace(), insert is used.
		std::pair<uint_fast64_t, T> state;

		// First store all transitions from initial states
		// Also save all found initial states in array of discovered states.
		for(auto init : subSysStates) {
			//use init state only if it is allowed
			if(allowedStates.get(init)) {

				if(terminalStates.get(init)) {
						// it's a subsys -> subsys search
						// ignore terminal state completely
						// (since any target state that is only reached by a path going through this state should not be reached)
						continue;
				}

				for(auto const& trans : transMat.getRow(init)) {
					//save transition only if it's no 'virtual transition of prob 0 and it doesn't go from init state to init state.
					if(trans.getValue() != (T) 0 && !subSysStates.get(trans.getColumn())) {
						//new state?
						if(distances[trans.getColumn()].second == (T) -1) {
							//for initialization of subsys -> subsys search use prob (init -> subsys state -> found state) instead of prob(subsys state -> found state)
							distances[trans.getColumn()].first = init;
							distances[trans.getColumn()].second = trans.getValue() * (itDistances[init].second == -1 ? 1 : itDistances[init].second);

							activeSet.insert(std::pair<uint_fast64_t, T>(trans.getColumn(), distances[trans.getColumn()].second));
						}
						else if(distances[trans.getColumn()].second < trans.getValue() * itDistances[init].second){
							//This state has already been discovered
							//And the distance can be improved by using this transition.

							//find state in set, remove it, reenter it with new and correct values.
							auto range = activeSet.equal_range(std::pair<uint_fast64_t, T>(trans.getColumn(), distances[trans.getColumn()].second));
							for(;range.first != range.second; range.first++) {
								if(trans.getColumn() == range.first->first) {
									activeSet.erase(range.first);
									break;
								}
							}

							//for initialization of subsys -> subsys search use prob (init -> subsys state -> found state) instead of prob(subsys state -> found state)
							distances[trans.getColumn()].first = init;
							distances[trans.getColumn()].second = trans.getValue() * (itDistances[init].second == -1 ? 1 : itDistances[init].second);

							activeSet.insert(std::pair<uint_fast64_t, T>(trans.getColumn(), trans.getValue()));
						}
					}
				}
			}
		}

		LOG4CPLUS_DEBUG(logger, "Initialized.");

		//Now find the shortest distances to all states
		while(!activeSet.empty()) {

			// copy here since using a reference leads to segfault
			std::pair<uint_fast64_t, T> activeState = *(--activeSet.end());
			activeSet.erase(--activeSet.end());

			// Always stop at first target/terminal state
			//if(terminalStates.get(activeState.getColumn()) || subSysStates.get(activeState.getColumn())) break;

			// If this is an initial state, do not consider its outgoing transitions, since all relevant ones have already been considered
			// Same goes for forbidden states since they may not be used on a path, except as last node.
			if(!subSysStates.get(activeState.first) && allowedStates.get(activeState.first)) {
				// Look at all neighbors
				for(auto const& trans : transMat.getRow(activeState.first)) {
					// Only consider the transition if it's not virtual
					if(trans.getValue() != (T) 0) {

						T distance = activeState.second * trans.getValue();

						//not discovered or initial terminal state
						if(distances[trans.getColumn()].second == (T)-1) {
							//New state discovered -> save it
							distances[trans.getColumn()].first = activeState.first;
							distances[trans.getColumn()].second = distance;

							// push newly discovered state into activeSet
							activeSet.insert(std::pair<uint_fast64_t, T>(trans.getColumn(), distance));
						}
						else if(distances[trans.getColumn()].second < distance) {
							//This state has already been discovered
							//And the distance can be improved by using this transition.

							//find state in set, remove it, reenter it with new and correct values.

							auto range = activeSet.equal_range(std::pair<uint_fast64_t, T>(trans.getColumn(), distances[trans.getColumn()].second));
							for(;range.first != range.second; range.first++) {
								if(trans.getColumn() == range.first->first) {
									activeSet.erase(range.first);
									break;
								}
							}

							distances[trans.getColumn()].first = activeState.first;
							distances[trans.getColumn()].second = distance;
							activeSet.insert(std::pair<uint_fast64_t, T>(trans.getColumn(), distance));
						}
					}
				}
			}
		}

		LOG4CPLUS_DEBUG(logger, "Discovery done.");
	}

	/*!
	 *
	 */
	static void findShortestPath(storm::storage::SparseMatrix<T> const& transMat, storm::storage::BitVector& subSysStates, storm::storage::BitVector& terminalStates, storm::storage::BitVector& allowedStates, std::vector<std::pair<uint_fast64_t, T>>& itDistances, std::vector<uint_fast64_t>& shortestPath, T& probability) {

		//Do Dijksta to find the shortest path from init states to all states
		std::vector<std::pair<uint_fast64_t, T>> distances;
		doDijkstraSearch(transMat, subSysStates, terminalStates, allowedStates, itDistances, distances);

		// Then get the shortest of them
		extractShortestPath(subSysStates, terminalStates, distances, itDistances, shortestPath, probability,false);
	}

	/*!
	 * Only initialized distances vector!
	 */
	static void extractShortestPath(storm::storage::BitVector& subSysStates, storm::storage::BitVector& terminalStates, std::vector<std::pair<uint_fast64_t, T>>& distances, std::vector<std::pair<uint_fast64_t, T>>& itDistances, std::vector<uint_fast64_t>& shortestPath, T& probability, bool stopAtFirstTarget = true, bool itSearch = false) {
		//Find terminal state of best distance
		uint_fast64_t bestIndex = 0;
		T bestValue = (T) 0;

		for(auto term : terminalStates) {

			//the terminal state might not have been found if it is in a system of forbidden states
			if(distances[term].second != -1 && distances[term].second > bestValue){
				bestIndex = term;
				bestValue = distances[term].second;

				//if set, stop since the first target that is not null was the only one found
				if(stopAtFirstTarget) break;
			}
		}

		if(!itSearch) {
			// it's a subSys->subSys search. So target states are terminals and subsys states
			for(auto term : subSysStates) {

				//the terminal state might not have been found if it is in a system of forbidden states
				if(distances[term].second != -1 && distances[term].second > bestValue){
					bestIndex = term;
					bestValue = distances[term].second;

					//if set, stop since the first target that is not null was the only one found
					if(stopAtFirstTarget) break;
				}
			}
		}

		//safety test: is the best terminal state viable?
		if(distances[bestIndex].second == (T) -1){
			shortestPath.push_back(bestIndex);
			probability = (T) 0;
			LOG4CPLUS_DEBUG(logger, "Terminal state not viable!");
			return;
		}

		// save the probability to reach the state via the shortest path
		probability = distances[bestIndex].second;

		//Reconstruct shortest path. Notice that the last state of the path might be an initState.

		//There might be a chain of terminal states with 1.0 transitions at the end of the path
		while(terminalStates.get(distances[bestIndex].first)) {
			bestIndex = distances[bestIndex].first;
		}

		LOG4CPLUS_DEBUG(logger, "Found best state: " << bestIndex);
		LOG4CPLUS_DEBUG(logger, "Value: " << bestValue);

		shortestPath.push_back(bestIndex);
		bestIndex = distances[bestIndex].first;
		while(!subSysStates.get(bestIndex)) {
			shortestPath.push_back(bestIndex);
			bestIndex = distances[bestIndex].first;
		}
		shortestPath.push_back(bestIndex);

		//At last compensate for the distance between init and source state
		probability = itSearch ? probability : probability / itDistances[bestIndex].first;
	}

private:

	template <typename Type>
	struct transition {
		uint_fast64_t source;
		Type prob;
		uint_fast64_t target;
	};

	template <class CompareType>
	class CompareTransitions {
	public:
		bool operator()(transition<CompareType>& t1, transition<CompareType>& t2) {
			return t1.prob < t2.prob;
		}
	};

public:

	/*!
	 *
	 */
	static storm::models::Dtmc<T> computeCriticalSubsystem(storm::models::Dtmc<T> & model, std::shared_ptr<storm::properties::prctl::AbstractStateFormula<T>> const & stateFormula) {

		//-------------------------------------------------------------
		// 1. Strip and handle formulas
		//-------------------------------------------------------------

#ifdef BENCHMARK
		LOG4CPLUS_INFO(logger, "Formula: " << stateFormula.toString());
#endif
		LOG4CPLUS_INFO(logger, "Start finding critical subsystem.");

		// make model checker
		// TODO: Implement and use generic Model Checker factory.
		storm::modelchecker::prctl::SparseDtmcPrctlModelChecker<T> modelCheck {model, new storm::solver::GmmxxLinearEquationSolver<T>()};

		// init bit vector to contain the subsystem
		storm::storage::BitVector subSys(model.getNumberOfStates());

		// Strip bound operator
		std::shared_ptr<storm::properties::prctl::ProbabilisticBoundOperator<T>> boundOperator = std::dynamic_pointer_cast<storm::properties::prctl::ProbabilisticBoundOperator<T>>(stateFormula);

		if(boundOperator == nullptr){
			LOG4CPLUS_ERROR(logger, "No path bound operator at formula root.");
			return model.getSubDtmc(subSys);
		}
		T bound = boundOperator->getBound();
		std::shared_ptr<storm::properties::prctl::AbstractPathFormula<T>> pathFormula = boundOperator->getChild();

		// get "init" labeled states
		storm::storage::BitVector initStates = model.getLabeledStates("init");

		//get real prob for formula
		logger.getAppender("mainFileAppender")->setThreshold(log4cplus::WARN_LOG_LEVEL);
		std::vector<T> trueProbs = pathFormula->check(modelCheck, false);
		logger.getAppender("mainFileAppender")->setThreshold(log4cplus::INFO_LOG_LEVEL);

		T trueProb = 0;
		for(auto index : initStates) {
			trueProb += trueProbs[index];
		}
		trueProb /= initStates.getNumberOfSetBits();
		//std::cout << "True Prob: " << trueProb << std::endl;

		// get allowed and target states
		storm::storage::BitVector allowedStates;
		storm::storage::BitVector targetStates;

		std::shared_ptr<storm::properties::prctl::Eventually<T>> eventually = std::dynamic_pointer_cast<storm::properties::prctl::Eventually<T>>(pathFormula);
		std::shared_ptr<storm::properties::prctl::Globally<T>> globally = std::dynamic_pointer_cast<storm::properties::prctl::Globally<T>>(pathFormula);
		std::shared_ptr<storm::properties::prctl::Until<T>> until = std::dynamic_pointer_cast<storm::properties::prctl::Until<T>>(pathFormula);
		if(eventually.get() != nullptr) {
			targetStates = eventually->getChild()->check(modelCheck);
			allowedStates = storm::storage::BitVector(targetStates.size(), true);
		}
<<<<<<< HEAD
		else if(globally != nullptr){
			// eventually reaching a state without property visiting only states with property
			allowedStates = globally->getChild().check(modelCheck);
=======
		else if(globally.get() != nullptr){
			//eventually reaching a state without property visiting only states with property
			allowedStates = globally->getChild()->check(modelCheck);
>>>>>>> 4f25312a
			targetStates = storm::storage::BitVector(allowedStates);
			targetStates.complement();
		}
		else if(until.get() != nullptr) {
			allowedStates = until->getLeft()->check(modelCheck);
			targetStates = until->getRight()->check(modelCheck);
		}
		else {
			LOG4CPLUS_ERROR(logger, "Strange path formula. Can't decipher.");
			return model.getSubDtmc(subSys);
		}

		//-------------------------------------------------------------
		// 2. Precomputations for heuristics
		//-------------------------------------------------------------

		// estimate the path count using the models state count as well as the probability bound
		uint_fast8_t const minPrec = 10;
		uint_fast64_t const stateCount = model.getNumberOfStates();
		uint_fast64_t const stateEstimate = static_cast<uint_fast64_t>((static_cast<T>(stateCount)) * bound);

		// since this only has a good effect on big models -> use only if model has at least 10^5 states
		uint_fast64_t precision = stateEstimate > 100000 ? stateEstimate/1000 : minPrec;



		//-------------------------------------------------------------
		// 3. Subsystem generation
		//-------------------------------------------------------------

		// Search from init to target states until the shortest path for each target state is reached.
		std::vector<uint_fast64_t> shortestPath;
		std::vector<T> subSysProbs;
		T pathProb = 0;
		T subSysProb = 0;
		uint_fast64_t pathCount = 0;
		uint_fast64_t mcCount = 0;

		// First test if there are init states that are also target states.
		// If so the init state represents a subsystem with probability mass 1.
		// -> return it
		if((initStates & targetStates).getNumberOfSetBits() != 0) {
			subSys.set(*(initStates & targetStates).begin());

			LOG4CPLUS_INFO(logger, "Critical subsystem found.");
			LOG4CPLUS_INFO(logger, "Paths needed: " << pathCount);
			LOG4CPLUS_INFO(logger, "State count of critical subsystem: " << subSys.getNumberOfSetBits());
			LOG4CPLUS_INFO(logger, "Prob: " << 1);
			LOG4CPLUS_INFO(logger, "Model checks: " << mcCount);

			return model.getSubDtmc(subSys);
		}


		// Then compute the shortest paths from init states to all target states
		std::vector<std::pair<uint_fast64_t, T>> initTargetDistances;
		computeShortestDistances(model.getTransitionMatrix(), initStates, targetStates, allowedStates, initTargetDistances);

		pathProb = 0;
		extractShortestPath(initStates, targetStates, initTargetDistances, initTargetDistances, shortestPath, pathProb, false, true);

		// push states of found path into subsystem
		for(auto index : shortestPath) {
			subSys.set(index, true);
		}
		pathCount++;

		// Get estimate (upper bound) of new sub system probability
		// That is: prob(target) * cost(path) * (mean(prob(inits))/prob(source))
		subSysProb += trueProbs[shortestPath[0]] * pathProb * trueProb / trueProbs[shortestPath.back()];

		//find new nodes until the system becomes critical.
		while(true) {
			shortestPath.clear();
			pathProb = 0;
			findShortestPath(model.getTransitionMatrix(), subSys, targetStates, allowedStates, initTargetDistances, shortestPath, pathProb);
			//doBackwardsSearch(*model->getTransitionMatrix(), *initStates, subSys, targetStates, allowedStates, trueProbs, shortestPath, pathProb);

			pathCount++;

			// merge found states into subsystem
			for(uint_fast32_t i = 0; i < shortestPath.size(); i++) {
				subSys.set(shortestPath[i], true);
			}

			// Get estimate (upper bound) of new sub system probability
			// That is: prob(target) * cost(path) * (mean(prob(inits))/prob(source))
			//subSysProb += (trueProbs[shortestPath.back()] == 0 ? 0 : trueProbs[shortestPath[0]] * pathProb * trueProb / trueProbs[shortestPath.back()]);
			subSysProb += 1*(trueProbs[shortestPath.back()] == 0 ? 1 : trueProbs[shortestPath[0]] * pathProb == 0 ? 1 : pathProb );
			//std::cout << "Est. prob: " << subSysProb << std::endl;
			// Do we want to model check?
			if((pathCount % precision == 0) && subSysProb >= bound) {

				//get probabilities
				logger.getAppender("mainFileAppender")->setThreshold(log4cplus::WARN_LOG_LEVEL);
				subSysProbs = modelCheck.checkUntil(allowedStates & subSys, targetStates & subSys, false);
				logger.getAppender("mainFileAppender")->setThreshold(log4cplus::INFO_LOG_LEVEL);

				//T diff = subSysProb;
				//std::cout << "Est. prob: " << diff << std::endl;

				// reset sub system prob to correct value
				subSysProb = 0;
				for(auto index : initStates) {
					subSysProb += subSysProbs[index];
				}
				subSysProb /= initStates.getNumberOfSetBits();

				mcCount++;
				//diff -= subSysProb;
				//std::cout << "Real prob: " << subSysProb << std::endl;
				//std::cout << "Diff: " << diff << std::endl;
				//std::cout << "Path count: " << pathCount << std::endl;

				// Are we critical?
				if(subSysProb >= bound){
					break;
				}
				else if (stateEstimate > 100000){
					precision = static_cast<uint_fast64_t>((stateEstimate / 1000.0) - ((stateEstimate / 1000.0) - minPrec) * (subSysProb/bound));
				}
			}
		}

		LOG4CPLUS_INFO(logger, "Critical subsystem found.");
		LOG4CPLUS_INFO(logger, "Paths needed: " << pathCount);
		LOG4CPLUS_INFO(logger, "State count of critical subsystem: " << subSys.getNumberOfSetBits());
		LOG4CPLUS_INFO(logger, "Prob: " << subSysProb);
		LOG4CPLUS_INFO(logger, "Model checks: " << mcCount);

		return model.getSubDtmc(subSys);
	}

    };

    } // namespace counterexamples
} // namespace storm

#endif /* STORM_COUNTEREXAMPLES_PATHBASEDSUBSYSTEMGENERATOR_H_ */<|MERGE_RESOLUTION|>--- conflicted
+++ resolved
@@ -429,15 +429,9 @@
 			targetStates = eventually->getChild()->check(modelCheck);
 			allowedStates = storm::storage::BitVector(targetStates.size(), true);
 		}
-<<<<<<< HEAD
-		else if(globally != nullptr){
+		else if(globally.get() != nullptr){
 			// eventually reaching a state without property visiting only states with property
-			allowedStates = globally->getChild().check(modelCheck);
-=======
-		else if(globally.get() != nullptr){
-			//eventually reaching a state without property visiting only states with property
 			allowedStates = globally->getChild()->check(modelCheck);
->>>>>>> 4f25312a
 			targetStates = storm::storage::BitVector(allowedStates);
 			targetStates.complement();
 		}
@@ -555,8 +549,7 @@
 				// Are we critical?
 				if(subSysProb >= bound){
 					break;
-				}
-				else if (stateEstimate > 100000){
+				} else if (stateEstimate > 100000){
 					precision = static_cast<uint_fast64_t>((stateEstimate / 1000.0) - ((stateEstimate / 1000.0) - minPrec) * (subSysProb/bound));
 				}
 			}
