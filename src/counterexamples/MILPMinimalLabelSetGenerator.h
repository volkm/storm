/*
 * MILPMinimalLabelSetGenerator.h
 *
 *  Created on: 15.09.2013
 *      Author: Christian Dehnert
 */

#ifndef STORM_COUNTEREXAMPLES_MILPMINIMALLABELSETGENERATOR_MDP_H_
#define STORM_COUNTEREXAMPLES_MILPMINIMALLABELSETGENERATOR_MDP_H_

#include <chrono>

#include "src/models/Mdp.h"
#include "src/storage/prism/Program.h"
#include "src/exceptions/NotImplementedException.h"
#include "src/exceptions/InvalidArgumentException.h"
#include "src/exceptions/InvalidStateException.h"

#include "src/utility/counterexamples.h"
#include "src/utility/solver.h"

namespace storm {
    namespace counterexamples {
        
        /*!
         * This class provides functionality to generate a minimal counterexample to a probabilistic reachability
         * property in terms of used labels.
         */
        template <class T>
        class MILPMinimalLabelSetGenerator {
        private:
            /*!
             * A helper class that provides the functionality to compute a hash value for pairs of state indices.
             */
            class PairHash {
            public:
                std::size_t operator()(std::pair<uint_fast64_t, uint_fast64_t> const& pair) const {
                    size_t seed = 0;
                    boost::hash_combine(seed, pair.first);
                    boost::hash_combine(seed, pair.second);
                    return seed;
                }
            };
            
            /*!
             * A helper struct storing which states are relevant or problematic.
             */
            struct StateInformation {
                storm::storage::BitVector relevantStates;
                storm::storage::BitVector problematicStates;
            };
            
            /*!
             * A helper struct capturing information about relevant and problematic choices of states and which labels
             * are relevant.
             */
            struct ChoiceInformation {
                std::unordered_map<uint_fast64_t, std::list<uint_fast64_t>> relevantChoicesForRelevantStates;
                std::unordered_map<uint_fast64_t, std::list<uint_fast64_t>> problematicChoicesForProblematicStates;
                boost::container::flat_set<uint_fast64_t> allRelevantLabels;
                boost::container::flat_set<uint_fast64_t> knownLabels;
            };

            /*!
             * A helper struct capturing information about the variables of the MILP formulation.
             */
            struct VariableInformation {
                std::unordered_map<uint_fast64_t, std::string> labelToVariableMap;
                std::unordered_map<uint_fast64_t, std::list<std::string>> stateToChoiceVariablesMap;
                std::unordered_map<uint_fast64_t, std::string> initialStateToChoiceVariableMap;
                std::unordered_map<uint_fast64_t, std::string> stateToProbabilityVariableMap;
                std::string virtualInitialStateVariable;
                std::unordered_map<uint_fast64_t, std::string> problematicStateToVariableMap;
                std::unordered_map<std::pair<uint_fast64_t, uint_fast64_t>, std::string, PairHash> problematicTransitionToVariableMap;
                uint_fast64_t numberOfVariables;

				VariableInformation() : numberOfVariables(0) {}
            };

            /*!
             * Determines the relevant and the problematic states of the given MDP with respect to the given phi and psi
             * state sets. The relevant states are those for which there exists at least one scheduler that attains a
             * non-zero probability of satisfying phi until psi. Problematic states are relevant states that have at
             * least one scheduler such that the probability of satisfying phi until psi is zero.
             *
             * @param labeledMdp The MDP whose states to search.
             * @param phiStates A bit vector characterizing all states satisfying phi.
             * @param psiStates A bit vector characterizing all states satisfying psi.
             * @return A structure that stores the relevant and problematic states.
             */
            static struct StateInformation determineRelevantAndProblematicStates(storm::models::Mdp<T> const& labeledMdp, storm::storage::BitVector const& phiStates, storm::storage::BitVector const& psiStates) {
                StateInformation result;
                result.relevantStates = storm::utility::graph::performProbGreater0E(labeledMdp.getTransitionMatrix(), labeledMdp.getNondeterministicChoiceIndices(), labeledMdp.getBackwardTransitions(), phiStates, psiStates);
                result.relevantStates &= ~psiStates;
                result.problematicStates = storm::utility::graph::performProb0E(labeledMdp.getTransitionMatrix(), labeledMdp.getNondeterministicChoiceIndices(), labeledMdp.getBackwardTransitions(), phiStates, psiStates);
                result.problematicStates &= result.relevantStates;
                LOG4CPLUS_DEBUG(logger, "Found " << phiStates.getNumberOfSetBits() << " filter states.");
                LOG4CPLUS_DEBUG(logger, "Found " << psiStates.getNumberOfSetBits() << " target states.");
                LOG4CPLUS_DEBUG(logger, "Found " << result.relevantStates.getNumberOfSetBits() << " relevant states.");
                LOG4CPLUS_DEBUG(logger, "Found " << result.problematicStates.getNumberOfSetBits() << " problematic states.");
                return result;
            }
            
            /*!
             * Determines the relevant and problematic choices of the given MDP with respect to the given parameters.
             *
             * @param labeledMdp The MDP whose choices to search.
             * @param stateInformation The relevant and problematic states of the model.
             * @param psiStates A bit vector characterizing the psi states in the model.
             * @return A structure that stores the relevant and problematic choices in the model as well as the set
             * of relevant labels.
             */
            static struct ChoiceInformation determineRelevantAndProblematicChoices(storm::models::Mdp<T> const& labeledMdp, StateInformation const& stateInformation, storm::storage::BitVector const& psiStates) {
                // Create result and shortcuts to needed data for convenience.
                ChoiceInformation result;
                storm::storage::SparseMatrix<T> const& transitionMatrix = labeledMdp.getTransitionMatrix();
                std::vector<uint_fast64_t> const& nondeterministicChoiceIndices = labeledMdp.getNondeterministicChoiceIndices();
                std::vector<boost::container::flat_set<uint_fast64_t>> const& choiceLabeling = labeledMdp.getChoiceLabeling();
                
                // Now traverse all choices of all relevant states and check whether there is a relevant target state.
                // If so, the associated labels become relevant. Also, if a choice of relevant state has at least one
                // relevant successor, the choice is considered to be relevant.
                for (auto state : stateInformation.relevantStates) {
                    result.relevantChoicesForRelevantStates.emplace(state, std::list<uint_fast64_t>());
                    if (stateInformation.problematicStates.get(state)) {
                        result.problematicChoicesForProblematicStates.emplace(state, std::list<uint_fast64_t>());
                    }
                    for (uint_fast64_t row = nondeterministicChoiceIndices[state]; row < nondeterministicChoiceIndices[state + 1]; ++row) {
                        bool currentChoiceRelevant = false;
                        bool allSuccessorsProblematic = true;
                        for (auto const& successorEntry : transitionMatrix.getRow(row)) {
                            // If there is a relevant successor, we need to add the labels of the current choice.
                            if (stateInformation.relevantStates.get(successorEntry.getColumn()) || psiStates.get(successorEntry.getColumn())) {
                                for (auto const& label : choiceLabeling[row]) {
                                    result.allRelevantLabels.insert(label);
                                }
                                if (!currentChoiceRelevant) {
                                    currentChoiceRelevant = true;
                                    result.relevantChoicesForRelevantStates[state].push_back(row);
                                }
                            }
                            if (!stateInformation.problematicStates.get(successorEntry.getColumn())) {
                                allSuccessorsProblematic = false;
                            }
                        }
                        
                        // If all successors of a problematic state are problematic themselves, we record this choice
                        // as being problematic.
                        if (stateInformation.problematicStates.get(state) && allSuccessorsProblematic) {
                            result.problematicChoicesForProblematicStates[state].push_back(row);
                        }
                    }
                }

                // Finally, determine the set of labels that are known to be taken.
                result.knownLabels = storm::utility::counterexamples::getGuaranteedLabelSet(labeledMdp, psiStates, result.allRelevantLabels);
                std::cout << "Found " << result.allRelevantLabels.size() << " relevant labels and " << result.knownLabels.size() << " known labels." << std::endl;
                LOG4CPLUS_DEBUG(logger, "Found " << result.allRelevantLabels.size() << " relevant labels and " << result.knownLabels.size() << " known labels.");

                return result;
            }

            /*!
             * Creates the variables for the labels of the model.
             *
             * @param solver The MILP solver.
             * @param relevantLabels The set of relevant labels of the model.
             * @return A mapping from labels to variable indices.
             */
            static std::pair<std::unordered_map<uint_fast64_t, std::string>, uint_fast64_t> createLabelVariables(storm::solver::LpSolver& solver, boost::container::flat_set<uint_fast64_t> const& relevantLabels) {
                std::stringstream variableNameBuffer;
                std::unordered_map<uint_fast64_t, std::string> resultingMap;
                for (auto const& label : relevantLabels) {
                    variableNameBuffer.str("");
                    variableNameBuffer.clear();
                    variableNameBuffer << "label" << label;
                    resultingMap[label] = variableNameBuffer.str();
                    solver.addBinaryVariable(resultingMap[label], 1);
                }
                return std::make_pair(resultingMap, relevantLabels.size());
            }
            
            /*!
             * Creates the variables for the relevant choices in the model.
             *
             * @param solver The MILP solver.
             * @param stateInformation The information about the states of the model.
             * @param choiceInformation The information about the choices of the model.
             * @return A mapping from states to a list of choice variable indices.
             */
            static std::pair<std::unordered_map<uint_fast64_t, std::list<std::string>>, uint_fast64_t> createSchedulerVariables(storm::solver::LpSolver& solver, StateInformation const& stateInformation, ChoiceInformation const& choiceInformation) {
                std::stringstream variableNameBuffer;
                uint_fast64_t numberOfVariablesCreated = 0;
                std::unordered_map<uint_fast64_t, std::list<std::string>> resultingMap;
                
                for (auto state : stateInformation.relevantStates) {
                    resultingMap.emplace(state, std::list<std::string>());
                    std::list<uint_fast64_t> const& relevantChoicesForState = choiceInformation.relevantChoicesForRelevantStates.at(state);
                    for (uint_fast64_t row : relevantChoicesForState) {
                        variableNameBuffer.str("");
                        variableNameBuffer.clear();
                        variableNameBuffer << "choice" << row << "in" << state;
                        resultingMap[state].push_back(variableNameBuffer.str());
                        solver.addBinaryVariable(resultingMap[state].back());
                        ++numberOfVariablesCreated;
                    }
                }
                return std::make_pair(resultingMap, numberOfVariablesCreated);
            }
            
            /*!
             * Creates the variables needed for encoding the nondeterministic selection of one of the initial states
             * in the model.
             *
             * @param solver The MILP solver.
             * @param labeledMdp The labeled MDP.
             * @param stateInformation The information about the states of the model.
             * @return A mapping from initial states to choice variable indices.
             */
            static std::pair<std::unordered_map<uint_fast64_t, std::string>, uint_fast64_t> createInitialChoiceVariables(storm::solver::LpSolver& solver, storm::models::Mdp<T> const& labeledMdp, StateInformation const& stateInformation) {
                std::stringstream variableNameBuffer;
                uint_fast64_t numberOfVariablesCreated = 0;
                std::unordered_map<uint_fast64_t, std::string> resultingMap;
                
                for (auto initialState : labeledMdp.getLabeledStates("init")) {
                    // Only consider this initial state if it is relevant.
                    if (stateInformation.relevantStates.get(initialState)) {
                        variableNameBuffer.str("");
                        variableNameBuffer.clear();
                        variableNameBuffer << "init" << initialState;
                        resultingMap[initialState] = variableNameBuffer.str();
                        solver.addBinaryVariable(resultingMap[initialState]);
                        ++numberOfVariablesCreated;
                    }
                }
                return std::make_pair(resultingMap, numberOfVariablesCreated);
            }
            
            /*!
             * Creates the variables for the probabilities in the model.
             *
             * @param solver The MILP solver.
             * @param stateInformation The information about the states in the model.
             * @return A mapping from states to the index of the corresponding probability variables.
             */
            static std::pair<std::unordered_map<uint_fast64_t, std::string>, uint_fast64_t> createProbabilityVariables(storm::solver::LpSolver& solver, StateInformation const& stateInformation) {
                std::stringstream variableNameBuffer;
                uint_fast64_t numberOfVariablesCreated = 0;
                std::unordered_map<uint_fast64_t, std::string> resultingMap;
                
                for (auto state : stateInformation.relevantStates) {
                    variableNameBuffer.str("");
                    variableNameBuffer.clear();
                    variableNameBuffer << "p" << state;
                    resultingMap[state] = variableNameBuffer.str();
                    solver.addBoundedContinuousVariable(resultingMap[state], 0, 1);
                    ++numberOfVariablesCreated;
                }
                return std::make_pair(resultingMap, numberOfVariablesCreated);
            }
            
            /*!
             * Creates the variable for the probability of the virtual initial state.
             *
             * @param solver The MILP solver.
             * @param maximizeProbability If set to true, the objective function is constructed in a way that a
             * label-minimal subsystem of maximal probability is computed.
             * @return The index of the variable for the probability of the virtual initial state.
             */
            static std::pair<std::string, uint_fast64_t> createVirtualInitialStateVariable(storm::solver::LpSolver& solver, bool maximizeProbability = false) {
                std::stringstream variableNameBuffer;
                variableNameBuffer << "pinit";
                std::string variableName = variableNameBuffer.str();
                solver.addBoundedContinuousVariable(variableName, 0, 1);
                return std::make_pair(variableName, 1);
            }
            
            /*!
             * Creates the variables for the problematic states in the model.
             *
             * @param solver The MILP solver.
             * @param labeledMdp The labeled MDP.
             * @param stateInformation The information about the states in the model.
             * @return A mapping from problematic states to the index of the corresponding variables.
             */
            static std::pair<std::unordered_map<uint_fast64_t, std::string>, uint_fast64_t> createProblematicStateVariables(storm::solver::LpSolver& solver, storm::models::Mdp<T> const& labeledMdp, StateInformation const& stateInformation, ChoiceInformation const& choiceInformation) {
                std::stringstream variableNameBuffer;
                uint_fast64_t numberOfVariablesCreated = 0;
                std::unordered_map<uint_fast64_t, std::string> resultingMap;
                
                for (auto state : stateInformation.problematicStates) {
                    // First check whether there is not already a variable for this state and advance to the next state
                    // in this case.
                    if (resultingMap.find(state) == resultingMap.end()) {
                        variableNameBuffer.str("");
                        variableNameBuffer.clear();
                        variableNameBuffer << "r" << state;
                        resultingMap[state] = variableNameBuffer.str();
                        solver.addBoundedContinuousVariable(resultingMap[state], 0, 1);
                        ++numberOfVariablesCreated;
                    }
                    
                    std::list<uint_fast64_t> const& relevantChoicesForState = choiceInformation.relevantChoicesForRelevantStates.at(state);
                    for (uint_fast64_t row : relevantChoicesForState) {
                        for (auto const& successorEntry : labeledMdp.getTransitionMatrix().getRow(row)) {
                            if (stateInformation.relevantStates.get(successorEntry.getColumn())) {
                                if (resultingMap.find(successorEntry.getColumn()) == resultingMap.end()) {
                                    variableNameBuffer.str("");
                                    variableNameBuffer.clear();
                                    variableNameBuffer << "r" << successorEntry.getColumn();
                                    resultingMap[successorEntry.getColumn()] = variableNameBuffer.str();
                                    solver.addBoundedContinuousVariable(resultingMap[successorEntry.getColumn()], 0, 1);
                                    ++numberOfVariablesCreated;
                                }
                            }
                        }
                    }
                }
                return std::make_pair(resultingMap, numberOfVariablesCreated);
            }
            
            /*!
             * Creates the variables for the problematic choices in the model.
             *
             * @param solver The MILP solver.
             * @param labeledMdp The labeled MDP.
             * @param stateInformation The information about the states in the model.
             * @param choiceInformation The information about the choices in the model.
             * @return A mapping from problematic choices to the index of the corresponding variables.
             */
            static std::pair<std::unordered_map<std::pair<uint_fast64_t, uint_fast64_t>, std::string, PairHash>, uint_fast64_t> createProblematicChoiceVariables(storm::solver::LpSolver& solver, storm::models::Mdp<T> const& labeledMdp, StateInformation const& stateInformation, ChoiceInformation const& choiceInformation) {
                std::stringstream variableNameBuffer;
                uint_fast64_t numberOfVariablesCreated = 0;
                std::unordered_map<std::pair<uint_fast64_t, uint_fast64_t>, std::string, PairHash> resultingMap;
                
                for (auto state : stateInformation.problematicStates) {
                    std::list<uint_fast64_t> const& relevantChoicesForState = choiceInformation.relevantChoicesForRelevantStates.at(state);
                    for (uint_fast64_t row : relevantChoicesForState) {
                        for (auto const& successorEntry : labeledMdp.getTransitionMatrix().getRow(row)) {
                            if (stateInformation.relevantStates.get(successorEntry.getColumn())) {
                                variableNameBuffer.str("");
                                variableNameBuffer.clear();
                                variableNameBuffer << "t" << state << "to" << successorEntry.getColumn();
                                resultingMap[std::make_pair(state, successorEntry.getColumn())] = variableNameBuffer.str();
                                solver.addBinaryVariable(resultingMap[std::make_pair(state, successorEntry.getColumn())]);
                                ++numberOfVariablesCreated;
                            }
                        }
                    }
                }
                return std::make_pair(resultingMap, numberOfVariablesCreated);
            }
            
            /*!
             * Creates all variables needed to encode the problem as an MILP problem and returns a struct containing
             * information about the variables that were created. This implicitly establishes the objective function
             * passed to the solver.
             *
             * @param solver The MILP solver.
             * @param labeledMdp The labeled MDP.
             * @param stateInformation The information about the states in the model.
             * @param choiceInformation The information about the choices in the model.
             */
            static VariableInformation createVariables(storm::solver::LpSolver& solver, storm::models::Mdp<T> const& labeledMdp, StateInformation const& stateInformation, ChoiceInformation const& choiceInformation) {
                // Create a struct that stores all information about variables.
                VariableInformation result;
                
                // Create variables for involved labels.
                std::pair<std::unordered_map<uint_fast64_t, std::string>, uint_fast64_t> labelVariableResult = createLabelVariables(solver, choiceInformation.allRelevantLabels);
                result.labelToVariableMap = std::move(labelVariableResult.first);
                result.numberOfVariables += labelVariableResult.second;
                LOG4CPLUS_DEBUG(logger, "Created variables for labels.");
                
                // Create scheduler variables for relevant states and their actions.
                std::pair<std::unordered_map<uint_fast64_t, std::list<std::string>>, uint_fast64_t> schedulerVariableResult = createSchedulerVariables(solver, stateInformation, choiceInformation);
                result.stateToChoiceVariablesMap = std::move(schedulerVariableResult.first);
                result.numberOfVariables += schedulerVariableResult.second;
                LOG4CPLUS_DEBUG(logger, "Created variables for nondeterministic choices.");

                // Create scheduler variables for nondeterministically choosing an initial state.
                std::pair<std::unordered_map<uint_fast64_t, std::string>, uint_fast64_t> initialChoiceVariableResult = createInitialChoiceVariables(solver, labeledMdp, stateInformation);
                result.initialStateToChoiceVariableMap = std::move(initialChoiceVariableResult.first);
                result.numberOfVariables += initialChoiceVariableResult.second;
                LOG4CPLUS_DEBUG(logger, "Created variables for the nondeterministic choice of the initial state.");
                
                // Create variables for probabilities for all relevant states.
                std::pair<std::unordered_map<uint_fast64_t, std::string>, uint_fast64_t> probabilityVariableResult = createProbabilityVariables(solver, stateInformation);
                result.stateToProbabilityVariableMap = std::move(probabilityVariableResult.first);
                result.numberOfVariables += probabilityVariableResult.second;
                LOG4CPLUS_DEBUG(logger, "Created variables for the reachability probabilities.");

                // Create a probability variable for a virtual initial state that nondeterministically chooses one of the system's real initial states as its target state.
                std::pair<std::string, uint_fast64_t> virtualInitialStateVariableResult = createVirtualInitialStateVariable(solver);
                result.virtualInitialStateVariable = virtualInitialStateVariableResult.first;
                result.numberOfVariables += virtualInitialStateVariableResult.second;
                LOG4CPLUS_DEBUG(logger, "Created variables for the virtual initial state.");

                // Create variables for problematic states.
                std::pair<std::unordered_map<uint_fast64_t, std::string>, uint_fast64_t> problematicStateVariableResult = createProblematicStateVariables(solver, labeledMdp, stateInformation, choiceInformation);
                result.problematicStateToVariableMap = std::move(problematicStateVariableResult.first);
                result.numberOfVariables += problematicStateVariableResult.second;
                LOG4CPLUS_DEBUG(logger, "Created variables for the problematic states.");

                // Create variables for problematic choices.
                std::pair<std::unordered_map<std::pair<uint_fast64_t, uint_fast64_t>, std::string, PairHash>, uint_fast64_t> problematicTransitionVariableResult = createProblematicChoiceVariables(solver, labeledMdp, stateInformation, choiceInformation);
                result.problematicTransitionToVariableMap = problematicTransitionVariableResult.first;
                result.numberOfVariables += problematicTransitionVariableResult.second;
                LOG4CPLUS_DEBUG(logger, "Created variables for the problematic choices.");

                // Finally, we need to update the model to make the new variables usable.
                solver.update();
                LOG4CPLUS_INFO(logger, "Successfully created " << result.numberOfVariables << " MILP variables.");
                
                // Finally, return variable information struct.
                return result;
            }
            
            /*!
             * Asserts a constraint in the MILP problem that makes sure the reachability probability in the subsystem
             * exceeds the given threshold.
             *
             * @param solver The MILP solver.
             * @param labeledMdp The labeled MDP.
             * @param variableInformation A struct with information about the variables of the model.
             * @param probabilityThreshold The probability that the subsystem must exceed.
             * @param strictBound A flag indicating whether the threshold must be exceeded or only matched.
             * @return The total number of constraints that were created.
             */
            static uint_fast64_t assertProbabilityGreaterThanThreshold(storm::solver::LpSolver& solver, storm::models::Mdp<T> const& labeledMdp, VariableInformation const& variableInformation, double probabilityThreshold, bool strictBound) {
                storm::expressions::Expression constraint;
                if (strictBound) {
                    constraint = storm::expressions::Expression::createDoubleVariable(variableInformation.virtualInitialStateVariable) > storm::expressions::Expression::createDoubleLiteral(probabilityThreshold);
                } else {
                    constraint = storm::expressions::Expression::createDoubleVariable(variableInformation.virtualInitialStateVariable) >= storm::expressions::Expression::createDoubleLiteral(probabilityThreshold);
                }
                solver.addConstraint("ProbGreaterThreshold", constraint);
                return 1;
            }
            
            /*!
             * Asserts constraints that make sure the selected policy is valid, i.e. chooses at most one action in each state.
             *
             * @param solver The MILP solver.
             * @param stateInformation The information about the states in the model.
             * @param variableInformation A struct with information about the variables of the model.
             * @return The total number of constraints that were created.
             */
            static uint_fast64_t assertValidPolicy(storm::solver::LpSolver& solver, StateInformation const& stateInformation, VariableInformation const& variableInformation) {
                // Assert that the policy chooses at most one action in each state of the system.
                uint_fast64_t numberOfConstraintsCreated = 0;
                for (auto state : stateInformation.relevantStates) {
                    std::list<std::string> const& choiceVariableIndices = variableInformation.stateToChoiceVariablesMap.at(state);
                    storm::expressions::Expression constraint = storm::expressions::Expression::createDoubleLiteral(0);

                    for (auto const& choiceVariable : choiceVariableIndices) {
                        constraint = constraint + storm::expressions::Expression::createIntegerVariable(choiceVariable);
                    }
                    
                    constraint = constraint <= storm::expressions::Expression::createDoubleLiteral(1);
                    
                    solver.addConstraint("ValidPolicy" + std::to_string(numberOfConstraintsCreated), constraint);
                    ++numberOfConstraintsCreated;
                }
                
                // Now assert that the virtual initial state picks exactly one initial state from the system as its
                // successor state.
                storm::expressions::Expression constraint = storm::expressions::Expression::createDoubleLiteral(0);
                for (auto const& initialStateVariablePair : variableInformation.initialStateToChoiceVariableMap) {
                    constraint = constraint + storm::expressions::Expression::createIntegerVariable(initialStateVariablePair.second);
                }
                constraint = constraint == storm::expressions::Expression::createDoubleLiteral(1);
                
                solver.addConstraint("VirtualInitialStateChoosesOneInitialState", constraint);
                ++numberOfConstraintsCreated;
                
                return numberOfConstraintsCreated;
            }
            
            /*!
             * Asserts constraints that make sure the labels are included in the solution set if the policy selects a
             * choice that is labeled with the label in question.
             *
             * @param solver The MILP solver.
             * @param labeledMdp The labeled MDP.
             * @param stateInformation The information about the states in the model.
             * @param choiceInformation The information about the choices in the model.
             * @param variableInformation A struct with information about the variables of the model.
             * @return The total number of constraints that were created.
             */
            static uint_fast64_t assertChoicesImplyLabels(storm::solver::LpSolver& solver, storm::models::Mdp<T> const& labeledMdp, StateInformation const& stateInformation, ChoiceInformation const& choiceInformation, VariableInformation const& variableInformation) {
                uint_fast64_t numberOfConstraintsCreated = 0;

                std::vector<boost::container::flat_set<uint_fast64_t>> const& choiceLabeling = labeledMdp.getChoiceLabeling();
                for (auto state : stateInformation.relevantStates) {
                    std::list<std::string>::const_iterator choiceVariableIterator = variableInformation.stateToChoiceVariablesMap.at(state).begin();
                    for (auto choice : choiceInformation.relevantChoicesForRelevantStates.at(state)) {
                        for (auto label : choiceLabeling[choice]) {
                            storm::expressions::Expression constraint = storm::expressions::Expression::createIntegerVariable(variableInformation.labelToVariableMap.at(label)) - storm::expressions::Expression::createIntegerVariable(*choiceVariableIterator) >= storm::expressions::Expression::createDoubleLiteral(0);
                            solver.addConstraint("ChoicesImplyLabels" + std::to_string(numberOfConstraintsCreated), constraint);
                            ++numberOfConstraintsCreated;
                        }
                        ++choiceVariableIterator;
                    }
                }
                return numberOfConstraintsCreated;
            }
            
            /*!
             * Asserts constraints that make sure the reachability probability is zero for states in which the policy
             * does not pick any outgoing action.
             *
             * @param solver The MILP solver.
             * @param stateInformation The information about the states in the model.
             * @param choiceInformation The information about the choices in the model.
             * @param variableInformation A struct with information about the variables of the model.
             * @return The total number of constraints that were created.
             */
            static uint_fast64_t assertZeroProbabilityWithoutChoice(storm::solver::LpSolver& solver, StateInformation const& stateInformation, ChoiceInformation const& choiceInformation, VariableInformation const& variableInformation) {
                uint_fast64_t numberOfConstraintsCreated = 0;
                for (auto state : stateInformation.relevantStates) {
                    storm::expressions::Expression constraint = storm::expressions::Expression::createDoubleVariable(variableInformation.stateToProbabilityVariableMap.at(state));
                    for (auto const& choiceVariable : variableInformation.stateToChoiceVariablesMap.at(state)) {
                        constraint = constraint - storm::expressions::Expression::createIntegerVariable(choiceVariable);
                    }
                    constraint = constraint <= storm::expressions::Expression::createDoubleLiteral(0);
                    solver.addConstraint("ProbabilityIsZeroIfNoAction" + std::to_string(numberOfConstraintsCreated), constraint);
                    ++numberOfConstraintsCreated;
                }
                return numberOfConstraintsCreated;
            }
            
            /*!
             * Asserts constraints that encode the correct reachability probabilities for all states.
             *
             * @param solver The MILP solver.
             * @param labeledMdp The labeled MDP.
             * @param psiStates A bit vector characterizing the psi states in the model.
             * @param stateInformation The information about the states in the model.
             * @param choiceInformation The information about the choices in the model.
             * @param variableInformation A struct with information about the variables of the model.
             * @return The total number of constraints that were created.
             */
            static uint_fast64_t assertReachabilityProbabilities(storm::solver::LpSolver& solver, storm::models::Mdp<T> const& labeledMdp, storm::storage::BitVector const& psiStates, StateInformation const& stateInformation, ChoiceInformation const& choiceInformation, VariableInformation const& variableInformation) {
                uint_fast64_t numberOfConstraintsCreated = 0;
                for (auto state : stateInformation.relevantStates) {
                    std::list<std::string>::const_iterator choiceVariableIterator = variableInformation.stateToChoiceVariablesMap.at(state).begin();
                    for (auto choice : choiceInformation.relevantChoicesForRelevantStates.at(state)) {
                        storm::expressions::Expression constraint = storm::expressions::Expression::createDoubleVariable(variableInformation.stateToProbabilityVariableMap.at(state));
                        
                        double rightHandSide = 1;
                        for (auto const& successorEntry : labeledMdp.getTransitionMatrix().getRow(choice)) {
                            if (stateInformation.relevantStates.get(successorEntry.getColumn())) {
                                constraint = constraint - storm::expressions::Expression::createDoubleLiteral(successorEntry.getValue()) * storm::expressions::Expression::createDoubleVariable(variableInformation.stateToProbabilityVariableMap.at(successorEntry.getColumn()));
                            } else if (psiStates.get(successorEntry.getColumn())) {
                                rightHandSide += successorEntry.getValue();
                            }
                        }
                        
                        constraint = constraint + storm::expressions::Expression::createIntegerVariable(*choiceVariableIterator) <= storm::expressions::Expression::createDoubleLiteral(rightHandSide);
                        solver.addConstraint("ReachabilityProbabilities" + std::to_string(numberOfConstraintsCreated), constraint);
                        
                        ++numberOfConstraintsCreated;
                        ++choiceVariableIterator;
                    }
                }
                
                // Make sure that the virtual initial state is being assigned the probability from the initial state
                // that it selected as a successor state.
                for (auto const& initialStateVariablePair : variableInformation.initialStateToChoiceVariableMap) {
                    storm::expressions::Expression constraint = storm::expressions::Expression::createDoubleVariable(variableInformation.virtualInitialStateVariable) - storm::expressions::Expression::createDoubleVariable(variableInformation.stateToProbabilityVariableMap.at(initialStateVariablePair.first)) + storm::expressions::Expression::createDoubleVariable(initialStateVariablePair.second) <= storm::expressions::Expression::createDoubleLiteral(1);
                    solver.addConstraint("VirtualInitialStateHasCorrectProbability" + std::to_string(numberOfConstraintsCreated), constraint);
                    ++numberOfConstraintsCreated;
                }
                
                return numberOfConstraintsCreated;
            }
            
            /*!
             * Asserts constraints that make sure an unproblematic state is reachable from each problematic state.
             *
             * @param solver The MILP solver.
             * @param labeledMdp The labeled MDP.
             * @param stateInformation The information about the states in the model.
             * @param choiceInformation The information about the choices in the model.
             * @param variableInformation A struct with information about the variables of the model.
             * @return The total number of constraints that were created.
             */
            static uint_fast64_t assertUnproblematicStateReachable(storm::solver::LpSolver& solver, storm::models::Mdp<T> const& labeledMdp, StateInformation const& stateInformation, ChoiceInformation const& choiceInformation, VariableInformation const& variableInformation) {
                uint_fast64_t numberOfConstraintsCreated = 0;

                for (auto stateListPair : choiceInformation.problematicChoicesForProblematicStates) {
                    for (auto problematicChoice : stateListPair.second) {
                        std::list<std::string>::const_iterator choiceVariableIterator = variableInformation.stateToChoiceVariablesMap.at(stateListPair.first).begin();
                        for (auto relevantChoice : choiceInformation.relevantChoicesForRelevantStates.at(stateListPair.first)) {
                            if (relevantChoice == problematicChoice) {
                                break;
                            }
                            ++choiceVariableIterator;
                        }
                        
                        storm::expressions::Expression constraint = storm::expressions::Expression::createDoubleVariable(*choiceVariableIterator);
                        for (auto const& successorEntry : labeledMdp.getTransitionMatrix().getRow(problematicChoice)) {
                            constraint = constraint - storm::expressions::Expression::createDoubleVariable(variableInformation.problematicTransitionToVariableMap.at(std::make_pair(stateListPair.first, successorEntry.getColumn())));
                        }
                        constraint = constraint <= storm::expressions::Expression::createDoubleLiteral(0);
                        
                        solver.addConstraint("UnproblematicStateReachable" + std::to_string(numberOfConstraintsCreated), constraint);
                        ++numberOfConstraintsCreated;
                    }
                }
                
                for (auto state : stateInformation.problematicStates) {
                    for (auto problematicChoice : choiceInformation.problematicChoicesForProblematicStates.at(state)) {
                        for (auto const& successorEntry : labeledMdp.getTransitionMatrix().getRow(problematicChoice)) {
                            storm::expressions::Expression constraint = storm::expressions::Expression::createDoubleVariable(variableInformation.problematicStateToVariableMap.at(state));
                            constraint = constraint - storm::expressions::Expression::createDoubleVariable(variableInformation.problematicStateToVariableMap.at(successorEntry.getColumn()));
                            constraint = constraint + storm::expressions::Expression::createDoubleVariable(variableInformation.problematicTransitionToVariableMap.at(std::make_pair(state, successorEntry.getColumn())));
                            constraint = constraint < storm::expressions::Expression::createDoubleLiteral(1);
                            
                            solver.addConstraint("UnproblematicStateReachable" + std::to_string(numberOfConstraintsCreated), constraint);
                            ++numberOfConstraintsCreated;
                        }
                    }
                }
                return numberOfConstraintsCreated;
            }
            
            /*
             * Asserts that labels that are on all paths from initial to target states are definitely taken.
             *
             * @param solver The MILP solver.
             * @param labeledMdp The labeled MDP.
             * @param psiStates A bit vector characterizing the psi states in the model.
             * @param choiceInformation The information about the choices in the model.
             * @param variableInformation A struct with information about the variables of the model.
             * @return The total number of constraints that were created.
             */
            static uint_fast64_t assertKnownLabels(storm::solver::LpSolver& solver, storm::models::Mdp<T> const& labeledMdp, storm::storage::BitVector const& psiStates, ChoiceInformation const& choiceInformation, VariableInformation const& variableInformation) {
                uint_fast64_t numberOfConstraintsCreated = 0;

                for (auto label : choiceInformation.knownLabels) {
                    storm::expressions::Expression constraint = storm::expressions::Expression::createDoubleVariable(variableInformation.labelToVariableMap.at(label)) == storm::expressions::Expression::createDoubleLiteral(1);
                    solver.addConstraint("KnownLabels" + std::to_string(numberOfConstraintsCreated), constraint);
                    ++numberOfConstraintsCreated;
                }

                return numberOfConstraintsCreated;
            }
            
            /*!
             * Asserts constraints that rule out many suboptimal policies.
             *
             * @param solver The MILP solver.
             * @param labeledMdp The labeled MDP.
             * @param psiStates A bit vector characterizing the psi states in the model.
             * @param stateInformation The information about the states in the model.
             * @param choiceInformation The information about the choices in the model.
             * @param variableInformation A struct with information about the variables of the model.
             * @return The total number of constraints that were created.
             */
            static uint_fast64_t assertSchedulerCuts(storm::solver::LpSolver& solver, storm::models::Mdp<T> const& labeledMdp, storm::storage::BitVector const& psiStates, StateInformation const& stateInformation, ChoiceInformation const& choiceInformation, VariableInformation const& variableInformation) {
                storm::storage::SparseMatrix<T> backwardTransitions = labeledMdp.getBackwardTransitions();
                uint_fast64_t numberOfConstraintsCreated = 0;
                
                for (auto state : stateInformation.relevantStates) {
                    // Assert that all states, that select an action, this action either has a non-zero probability to
                    // go to a psi state directly, or in the successor states, at least one action is selected as well.
                    std::list<std::string>::const_iterator choiceVariableIterator = variableInformation.stateToChoiceVariablesMap.at(state).begin();
                    for (auto choice : choiceInformation.relevantChoicesForRelevantStates.at(state)) {
                        bool psiStateReachableInOneStep = false;
                        for (auto const& successorEntry : labeledMdp.getTransitionMatrix().getRow(choice)) {
                            if (psiStates.get(successorEntry.getColumn())) {
                                psiStateReachableInOneStep = true;
                            }
                        }
                        
                        if (!psiStateReachableInOneStep) {
                            storm::expressions::Expression constraint = storm::expressions::Expression::createDoubleVariable(*choiceVariableIterator);
                            for (auto const& successorEntry : labeledMdp.getTransitionMatrix().getRow(choice)) {
                                if (state != successorEntry.getColumn() && stateInformation.relevantStates.get(successorEntry.getColumn())) {
                                    std::list<std::string> const& successorChoiceVariableIndices = variableInformation.stateToChoiceVariablesMap.at(successorEntry.getColumn());
                                    
                                    for (auto const& choiceVariable : successorChoiceVariableIndices) {
                                        constraint = constraint - storm::expressions::Expression::createDoubleVariable(choiceVariable);
                                    }
                                }
                            }
                            constraint = constraint <= storm::expressions::Expression::createDoubleLiteral(1);
                            
                            solver.addConstraint("SchedulerCuts" + std::to_string(numberOfConstraintsCreated), constraint);
                            ++numberOfConstraintsCreated;
                        }
                        
                        ++choiceVariableIterator;
                    }
                    
                    // For all states assert that there is either a selected incoming transition in the subsystem or the
                    // state is the chosen initial state if there is one selected action in the current state.
                    storm::expressions::Expression constraint = storm::expressions::Expression::createDoubleLiteral(0);

                    for (auto const& choiceVariable : variableInformation.stateToChoiceVariablesMap.at(state)) {
                        constraint = constraint + storm::expressions::Expression::createDoubleVariable(choiceVariable);
                    }
                    
                    // Compute the set of predecessors.
                    std::unordered_set<uint_fast64_t> predecessors;
                    for (auto const& predecessorEntry : backwardTransitions.getRow(state)) {
                        if (state != predecessorEntry.getColumn()) {
                            predecessors.insert(predecessorEntry.getColumn());
                        }
                    }
                    
                    for (auto predecessor : predecessors) {
                        // If the predecessor is not a relevant state, we need to skip it.
                        if (!stateInformation.relevantStates.get(predecessor)) {
                            continue;
                        }
                        
                        std::list<std::string>::const_iterator choiceVariableIterator = variableInformation.stateToChoiceVariablesMap.at(predecessor).begin();
                        for (auto relevantChoice : choiceInformation.relevantChoicesForRelevantStates.at(predecessor)) {
                            bool choiceTargetsCurrentState = false;
                            
                            // Check if the current choice targets the current state.
                            for (auto const& successorEntry : labeledMdp.getTransitionMatrix().getRow(relevantChoice)) {
                                if (state == successorEntry.getColumn()) {
                                    choiceTargetsCurrentState = true;
                                    break;
                                }
                            }
                            
                            // If it does, we can add the choice to the sum.
                            if (choiceTargetsCurrentState) {
                                constraint = constraint - storm::expressions::Expression::createDoubleVariable(*choiceVariableIterator);
                            }
                            ++choiceVariableIterator;
                        }
                    }
                    
                    // If the current state is an initial state and is selected as a successor state by the virtual
                    // initial state, then this also justifies making a choice in the current state.
                    if (labeledMdp.getLabeledStates("init").get(state)) {
                        constraint = constraint - storm::expressions::Expression::createDoubleVariable(variableInformation.initialStateToChoiceVariableMap.at(state));
                    }
                    constraint = constraint <= storm::expressions::Expression::createDoubleLiteral(0);
                    
                    solver.addConstraint("SchedulerCuts" + std::to_string(numberOfConstraintsCreated), constraint);
                    ++numberOfConstraintsCreated;
                }
                
                // Assert that at least one initial state selects at least one action.
                storm::expressions::Expression constraint = storm::expressions::Expression::createDoubleLiteral(0);
                for (auto initialState : labeledMdp.getLabeledStates("init")) {
                    for (auto const& choiceVariable : variableInformation.stateToChoiceVariablesMap.at(initialState)) {
                        constraint = constraint + storm::expressions::Expression::createDoubleVariable(choiceVariable);
                    }
                }
                constraint = constraint >= storm::expressions::Expression::createDoubleLiteral(1);
                solver.addConstraint("SchedulerCuts" + std::to_string(numberOfConstraintsCreated), constraint);
                ++numberOfConstraintsCreated;
                
                // Add constraints that ensure at least one choice is selected that targets a psi state.
                constraint = storm::expressions::Expression::createDoubleLiteral(0);
                std::unordered_set<uint_fast64_t> predecessors;
                for (auto psiState : psiStates) {
                    // Compute the set of predecessors.
                    for (auto const& predecessorEntry : backwardTransitions.getRow(psiState)) {
                        if (psiState != predecessorEntry.getColumn()) {
                            predecessors.insert(predecessorEntry.getColumn());
                        }
                    }
                }
                
                for (auto predecessor : predecessors) {
                    // If the predecessor is not a relevant state, we need to skip it.
                    if (!stateInformation.relevantStates.get(predecessor)) {
                        continue;
                    }
                    
                    std::list<std::string>::const_iterator choiceVariableIterator = variableInformation.stateToChoiceVariablesMap.at(predecessor).begin();
                    for (auto relevantChoice : choiceInformation.relevantChoicesForRelevantStates.at(predecessor)) {
                        bool choiceTargetsPsiState = false;
                        
                        // Check if the current choice targets the current state.
                        for (auto const& successorEntry : labeledMdp.getTransitionMatrix().getRow(relevantChoice)) {
                            if (psiStates.get(successorEntry.getColumn())) {
                                choiceTargetsPsiState = true;
                                break;
                            }
                        }
                        
                        // If it does, we can add the choice to the sum.
                        if (choiceTargetsPsiState) {
                            constraint = constraint + storm::expressions::Expression::createDoubleVariable(*choiceVariableIterator);
                        }
                        ++choiceVariableIterator;
                    }
                }
                constraint = constraint >= storm::expressions::Expression::createDoubleLiteral(1);
                
                solver.addConstraint("SchedulerCuts" + std::to_string(numberOfConstraintsCreated), constraint);
                ++numberOfConstraintsCreated;
                
                return numberOfConstraintsCreated;
            }
            
            /*!
             * Builds a system of constraints that express that the reachability probability in the subsystem exceeeds
             * the given threshold.
             *
             * @param solver The MILP solver.
             * @param labeledMdp The labeled MDP.
             * @param psiStates A bit vector characterizing all psi states in the model.
             * @param stateInformation The information about the states in the model.
             * @param choiceInformation The information about the choices in the model.
             * @param variableInformation A struct with information about the variables of the model.
             * @param probabilityThreshold The probability threshold the subsystem is required to exceed.
             * @param strictBound A flag indicating whether the threshold must be exceeded or only matched.
             * @param includeSchedulerCuts If set to true, additional constraints are asserted that reduce the set of
             * possible choices.
             */
            static void buildConstraintSystem(storm::solver::LpSolver& solver, storm::models::Mdp<T> const& labeledMdp, storm::storage::BitVector const& psiStates, StateInformation const& stateInformation, ChoiceInformation const& choiceInformation, VariableInformation const& variableInformation, double probabilityThreshold, bool strictBound, bool includeSchedulerCuts = false) {
                // Assert that the reachability probability in the subsystem exceeds the given threshold.
                uint_fast64_t numberOfConstraints = assertProbabilityGreaterThanThreshold(solver, labeledMdp, variableInformation, probabilityThreshold, strictBound);
                LOG4CPLUS_DEBUG(logger, "Asserted that reachability probability exceeds threshold.");

                // Add constraints that assert the policy takes at most one action in each state.
                numberOfConstraints += assertValidPolicy(solver, stateInformation, variableInformation);
                LOG4CPLUS_DEBUG(logger, "Asserted that policy is valid.");

                // Add constraints that assert the labels that belong to some taken choices are taken as well.
                numberOfConstraints += assertChoicesImplyLabels(solver, labeledMdp, stateInformation, choiceInformation, variableInformation);
                LOG4CPLUS_DEBUG(logger, "Asserted that labels implied by choices are taken.");

                // Add constraints that encode that the reachability probability from states which do not pick any action
                // is zero.
                numberOfConstraints += assertZeroProbabilityWithoutChoice(solver, stateInformation, choiceInformation, variableInformation);
                LOG4CPLUS_DEBUG(logger, "Asserted that reachability probability is zero if no choice is taken.");

                // Add constraints that encode the reachability probabilities for states.
                numberOfConstraints += assertReachabilityProbabilities(solver, labeledMdp, psiStates, stateInformation, choiceInformation, variableInformation);
                LOG4CPLUS_DEBUG(logger, "Asserted constraints for reachability probabilities.");

                // Add constraints that ensure the reachability of an unproblematic state from each problematic state.
                numberOfConstraints += assertUnproblematicStateReachable(solver, labeledMdp, stateInformation, choiceInformation, variableInformation);
                LOG4CPLUS_DEBUG(logger, "Asserted that unproblematic state reachable from problematic states.");

                // Add constraints that express that certain labels are already known to be taken.
                numberOfConstraints += assertKnownLabels(solver, labeledMdp, psiStates, choiceInformation, variableInformation);
                LOG4CPLUS_DEBUG(logger, "Asserted known labels are taken.");
                
                // If required, assert additional constraints that reduce the number of possible policies.
                if (includeSchedulerCuts) {
                    numberOfConstraints += assertSchedulerCuts(solver, labeledMdp, psiStates, stateInformation, choiceInformation, variableInformation);
                    LOG4CPLUS_DEBUG(logger, "Asserted scheduler cuts.");
                }
                
                // Finally, we can tell the solver to incorporate the latest changes.
                solver.update();
                
                LOG4CPLUS_INFO(logger, "Successfully created " << numberOfConstraints << " MILP constraints.");
            }
            
            /*!
             * Computes the set of labels that was used in the given optimized model.
             *
             * @param solver The MILP solver.
             * @param variableInformation A struct with information about the variables of the model.
             */
            static boost::container::flat_set<uint_fast64_t> getUsedLabelsInSolution(storm::solver::LpSolver const& solver, VariableInformation const& variableInformation) {
                boost::container::flat_set<uint_fast64_t> result;

                for (auto const& labelVariablePair : variableInformation.labelToVariableMap) {
                    bool labelTaken = solver.getBinaryValue(labelVariablePair.second);
                    
                    if (labelTaken) {
                        result.insert(labelVariablePair.first);
                    }
                }
                return result;
            }
            
            /*!
             * Computes a mapping from relevant states to choices such that a state is mapped to one of its choices if
             * it is selected by the subsystem computed by the solver.
             *
             * @param solver The MILP solver.
             * @param labeledMdp The labeled MDP.
             * @param stateInformation The information about the states in the model.
             * @param choiceInformation The information about the choices in the model.
             * @param variableInformation A struct with information about the variables of the model.
             */
            static std::map<uint_fast64_t, uint_fast64_t> getChoices(storm::solver::LpSolver const& solver, storm::models::Mdp<T> const& labeledMdp, StateInformation const& stateInformation, ChoiceInformation const& choiceInformation, VariableInformation const& variableInformation) {
                std::map<uint_fast64_t, uint_fast64_t> result;
                
                for (auto state : stateInformation.relevantStates) {
                    std::list<std::string>::const_iterator choiceVariableIterator = variableInformation.stateToChoiceVariablesIndexMap.at(state).begin();
                    for (auto choice : choiceInformation.relevantChoicesForRelevantStates.at(state)) {
                        bool choiceTaken = solver.getBinaryValue(*choiceVariableIterator);
                        ++choiceVariableIterator;
                        if (choiceTaken) {
                            result.emplace_hint(result.end(), state, choice);
                        }
                    }
                }
                
                return result;
            }
            
            /*!
             * Computes the reachability probability and the selected initial state in the given optimized MILP model.
             *
             * @param solver The MILP solver.
             * @param labeledMdp The labeled MDP.
             * @param variableInformation A struct with information about the variables of the model.
             */
            static std::pair<uint_fast64_t, double> getReachabilityProbability(storm::solver::LpSolver const& solver, storm::models::Mdp<T> const& labeledMdp, VariableInformation const& variableInformation) {
                uint_fast64_t selectedInitialState = 0;
                for (auto const& initialStateVariablePair : variableInformation.initialStateToChoiceVariableMap) {
                    bool initialStateChosen = solver.getBinaryValue(initialStateVariablePair.second);
                    if (initialStateChosen) {
                        selectedInitialState = initialStateVariablePair.first;
                        break;
                    }
                }
                
                double reachabilityProbability = solver.getContinuousValue(variableInformation.virtualInitialStateVariable);
                return std::make_pair(selectedInitialState, reachabilityProbability);
            }
                
        public:

            static boost::container::flat_set<uint_fast64_t> getMinimalLabelSet(storm::models::Mdp<T> const& labeledMdp, storm::storage::BitVector const& phiStates, storm::storage::BitVector const& psiStates, double probabilityThreshold, bool strictBound, bool checkThresholdFeasible = false, bool includeSchedulerCuts = false) {
                // (0) Check whether the MDP is indeed labeled.
                if (!labeledMdp.hasChoiceLabeling()) {
                    throw storm::exceptions::InvalidArgumentException() << "Minimal label set generation is impossible for unlabeled model.";
                }
                
                // (1) Check whether its possible to exceed the threshold if checkThresholdFeasible is set.
                double maximalReachabilityProbability = 0;
                if (checkThresholdFeasible) {
                    storm::modelchecker::prctl::SparseMdpPrctlModelChecker<T> modelchecker(labeledMdp);
                    std::vector<T> result = modelchecker.checkUntil(false, phiStates, psiStates, false).first;
                    for (auto state : labeledMdp.getInitialStates()) {
                        maximalReachabilityProbability = std::max(maximalReachabilityProbability, result[state]);
                    }
                    if ((strictBound && maximalReachabilityProbability < probabilityThreshold) || (!strictBound && maximalReachabilityProbability <= probabilityThreshold)) {
                        throw storm::exceptions::InvalidArgumentException() << "Given probability threshold " << probabilityThreshold << " can not be " << (strictBound ? "achieved" : "exceeded") << " in model with maximal reachability probability of " << maximalReachabilityProbability << ".";
                    }
                    std::cout << "Maximal reachability in model determined to be " << maximalReachabilityProbability << "." << std::endl;
                }

                // (2) Identify relevant and problematic states.
                StateInformation stateInformation = determineRelevantAndProblematicStates(labeledMdp, phiStates, psiStates);
                
                // (3) Determine sets of relevant labels and problematic choices.
                ChoiceInformation choiceInformation = determineRelevantAndProblematicChoices(labeledMdp, stateInformation, psiStates);
                
                // (4) Encode resulting system as MILP problem.
                std::shared_ptr<storm::solver::LpSolver> solver = storm::utility::solver::getLpSolver("MinimalCommandSetCounterexample");
                
                //  (4.1) Create variables.
                VariableInformation variableInformation = createVariables(*solver, labeledMdp, stateInformation, choiceInformation);
 
                //  (4.2) Construct constraint system.
                buildConstraintSystem(*solver, labeledMdp, psiStates, stateInformation, choiceInformation, variableInformation, probabilityThreshold, strictBound, includeSchedulerCuts);
                
                // (4.3) Optimize the model.
                solver->optimize();
                
                // (4.4) Read off result from variables.
                boost::container::flat_set<uint_fast64_t> usedLabelSet = getUsedLabelsInSolution(*solver, variableInformation);
                usedLabelSet.insert(choiceInformation.knownLabels.begin(), choiceInformation.knownLabels.end());
                
                // Display achieved probability.
                std::pair<uint_fast64_t, double> initialStateProbabilityPair = getReachabilityProbability(*solver, labeledMdp, variableInformation);

                // (5) Return result.
                return usedLabelSet;
            }
            
            /*!
             * Computes a (minimally labeled) counterexample for the given model and (safety) formula. If the model satisfies the property, an exception is thrown.
             *
             * @param labeledMdp A labeled MDP that is the model in which to generate the counterexample.
             * @param formulaPtr A pointer to a safety formula. The outermost operator must be a probabilistic bound operator with a strict upper bound. The nested
             * formula can be either an unbounded until formula or an eventually formula.
             */
<<<<<<< HEAD
            static void computeCounterexample(storm::ir::Program const& program, storm::models::Mdp<T> const& labeledMdp, std::shared_ptr<storm::properties::prctl::AbstractPrctlFormula<double>> const & formulaPtr) {
=======
            static void computeCounterexample(storm::prism::Program const& program, storm::models::Mdp<T> const& labeledMdp, storm::property::prctl::AbstractPrctlFormula<double> const* formulaPtr) {
>>>>>>> 15132419
                std::cout << std::endl << "Generating minimal label counterexample for formula " << formulaPtr->toString() << std::endl;
                // First, we need to check whether the current formula is an Until-Formula.
                std::shared_ptr<storm::properties::prctl::ProbabilisticBoundOperator<double>> probBoundFormula = std::dynamic_pointer_cast<storm::properties::prctl::ProbabilisticBoundOperator<double>>(formulaPtr);
                if (probBoundFormula.get() == nullptr) {
                    LOG4CPLUS_ERROR(logger, "Illegal formula " << probBoundFormula->toString() << " for counterexample generation.");
                    throw storm::exceptions::InvalidPropertyException() << "Illegal formula " << probBoundFormula->toString() << " for counterexample generation.";
                }
                if (probBoundFormula->getComparisonOperator() != storm::properties::ComparisonType::LESS && probBoundFormula->getComparisonOperator() != storm::properties::ComparisonType::LESS_EQUAL) {
                    LOG4CPLUS_ERROR(logger, "Illegal comparison operator in formula " << probBoundFormula->toString() << ". Only upper bounds are supported for counterexample generation.");
                    throw storm::exceptions::InvalidPropertyException() << "Illegal comparison operator in formula " << probBoundFormula->toString() << ". Only upper bounds are supported for counterexample generation.";
                }
                bool strictBound = !(probBoundFormula->getComparisonOperator() == storm::properties::ComparisonType::LESS);

                // Now derive the probability threshold we need to exceed as well as the phi and psi states. Simultaneously, check whether the formula is of a valid shape.
                double bound = probBoundFormula->getBound();
                std::shared_ptr<storm::properties::prctl::AbstractPathFormula<double>> pathFormula = probBoundFormula->getChild();
                storm::storage::BitVector phiStates;
                storm::storage::BitVector psiStates;
                storm::modelchecker::prctl::SparseMdpPrctlModelChecker<T> modelchecker(labeledMdp);

                std::shared_ptr<storm::properties::prctl::Until<double>> untilFormula = std::dynamic_pointer_cast<storm::properties::prctl::Until<double>>(pathFormula);
                if(untilFormula.get() != nullptr) {
                    phiStates = untilFormula->getLeft()->check(modelchecker);
                    psiStates = untilFormula->getRight()->check(modelchecker);

                } if (std::dynamic_pointer_cast<storm::properties::prctl::Eventually<double>>(pathFormula).get() != nullptr) {
                    // If the nested formula was not an until formula, it remains to check whether it's an eventually formula.
					std::shared_ptr<storm::properties::prctl::Eventually<double>> eventuallyFormula = std::dynamic_pointer_cast<storm::properties::prctl::Eventually<double>>(pathFormula);

					phiStates = storm::storage::BitVector(labeledMdp.getNumberOfStates(), true);
					psiStates = eventuallyFormula->getChild()->check(modelchecker);

                } else {
                	// If the nested formula is neither an until nor a finally formula, we throw an exception.
					throw storm::exceptions::InvalidPropertyException() << "Formula nested inside probability bound operator must be an until or eventually formula for counterexample generation.";
                }
                
                // Delegate the actual computation work to the function of equal name.
                auto startTime = std::chrono::high_resolution_clock::now();
                boost::container::flat_set<uint_fast64_t> usedLabelSet = getMinimalLabelSet(labeledMdp, phiStates, psiStates, bound, strictBound, true, storm::settings::Settings::getInstance()->isSet("schedcuts"));
                auto endTime = std::chrono::high_resolution_clock::now();
                std::cout << std::endl << "Computed minimal label set of size " << usedLabelSet.size() << " in " << std::chrono::duration_cast<std::chrono::milliseconds>(endTime - startTime).count() << "ms." << std::endl;

                std::cout << "Resulting program:" << std::endl;
                storm::prism::Program restrictedProgram = program.restrictCommands(usedLabelSet);
                std::cout << restrictedProgram << std::endl;
                std::cout << std::endl << "-------------------------------------------" << std::endl;
                
                // FIXME: Return the DTMC that results from applying the max scheduler in the MDP restricted to the computed label set.
            }
            
        };
        
    } // namespace counterexamples
} // namespace storm

#endif /* STORM_COUNTEREXAMPLES_MILPMINIMALLABELSETGENERATOR_MDP_H_ */<|MERGE_RESOLUTION|>--- conflicted
+++ resolved
@@ -985,46 +985,42 @@
              * @param formulaPtr A pointer to a safety formula. The outermost operator must be a probabilistic bound operator with a strict upper bound. The nested
              * formula can be either an unbounded until formula or an eventually formula.
              */
-<<<<<<< HEAD
-            static void computeCounterexample(storm::ir::Program const& program, storm::models::Mdp<T> const& labeledMdp, std::shared_ptr<storm::properties::prctl::AbstractPrctlFormula<double>> const & formulaPtr) {
-=======
-            static void computeCounterexample(storm::prism::Program const& program, storm::models::Mdp<T> const& labeledMdp, storm::property::prctl::AbstractPrctlFormula<double> const* formulaPtr) {
->>>>>>> 15132419
+            static void computeCounterexample(storm::prism::Program const& program, storm::models::Mdp<T> const& labeledMdp, std::shared_ptr<storm::properties::prctl::AbstractPrctlFormula<double>> const & formulaPtr) {
                 std::cout << std::endl << "Generating minimal label counterexample for formula " << formulaPtr->toString() << std::endl;
                 // First, we need to check whether the current formula is an Until-Formula.
-                std::shared_ptr<storm::properties::prctl::ProbabilisticBoundOperator<double>> probBoundFormula = std::dynamic_pointer_cast<storm::properties::prctl::ProbabilisticBoundOperator<double>>(formulaPtr);
-                if (probBoundFormula.get() == nullptr) {
+                storm::property::prctl::ProbabilisticBoundOperator<double> const* probBoundFormula = dynamic_cast<storm::property::prctl::ProbabilisticBoundOperator<double> const*>(formulaPtr);
+                if (probBoundFormula == nullptr) {
                     LOG4CPLUS_ERROR(logger, "Illegal formula " << probBoundFormula->toString() << " for counterexample generation.");
                     throw storm::exceptions::InvalidPropertyException() << "Illegal formula " << probBoundFormula->toString() << " for counterexample generation.";
                 }
-                if (probBoundFormula->getComparisonOperator() != storm::properties::ComparisonType::LESS && probBoundFormula->getComparisonOperator() != storm::properties::ComparisonType::LESS_EQUAL) {
+                if (probBoundFormula->getComparisonOperator() != storm::property::ComparisonType::LESS && probBoundFormula->getComparisonOperator() != storm::property::ComparisonType::LESS_EQUAL) {
                     LOG4CPLUS_ERROR(logger, "Illegal comparison operator in formula " << probBoundFormula->toString() << ". Only upper bounds are supported for counterexample generation.");
                     throw storm::exceptions::InvalidPropertyException() << "Illegal comparison operator in formula " << probBoundFormula->toString() << ". Only upper bounds are supported for counterexample generation.";
                 }
-                bool strictBound = !(probBoundFormula->getComparisonOperator() == storm::properties::ComparisonType::LESS);
+                bool strictBound = !(probBoundFormula->getComparisonOperator() == storm::property::ComparisonType::LESS);
 
                 // Now derive the probability threshold we need to exceed as well as the phi and psi states. Simultaneously, check whether the formula is of a valid shape.
                 double bound = probBoundFormula->getBound();
-                std::shared_ptr<storm::properties::prctl::AbstractPathFormula<double>> pathFormula = probBoundFormula->getChild();
+                storm::property::prctl::AbstractPathFormula<double> const& pathFormula = probBoundFormula->getPathFormula();
                 storm::storage::BitVector phiStates;
                 storm::storage::BitVector psiStates;
                 storm::modelchecker::prctl::SparseMdpPrctlModelChecker<T> modelchecker(labeledMdp);
-
-                std::shared_ptr<storm::properties::prctl::Until<double>> untilFormula = std::dynamic_pointer_cast<storm::properties::prctl::Until<double>>(pathFormula);
-                if(untilFormula.get() != nullptr) {
-                    phiStates = untilFormula->getLeft()->check(modelchecker);
-                    psiStates = untilFormula->getRight()->check(modelchecker);
-
-                } if (std::dynamic_pointer_cast<storm::properties::prctl::Eventually<double>>(pathFormula).get() != nullptr) {
+                try {
+                    storm::property::prctl::Until<double> const& untilFormula = dynamic_cast<storm::property::prctl::Until<double> const&>(pathFormula);
+                    
+                    phiStates = untilFormula.getLeft().check(modelchecker);
+                    psiStates = untilFormula.getRight().check(modelchecker);
+                } catch (std::bad_cast const&) {
                     // If the nested formula was not an until formula, it remains to check whether it's an eventually formula.
-					std::shared_ptr<storm::properties::prctl::Eventually<double>> eventuallyFormula = std::dynamic_pointer_cast<storm::properties::prctl::Eventually<double>>(pathFormula);
-
-					phiStates = storm::storage::BitVector(labeledMdp.getNumberOfStates(), true);
-					psiStates = eventuallyFormula->getChild()->check(modelchecker);
-
-                } else {
-                	// If the nested formula is neither an until nor a finally formula, we throw an exception.
-					throw storm::exceptions::InvalidPropertyException() << "Formula nested inside probability bound operator must be an until or eventually formula for counterexample generation.";
+                    try {
+                        storm::property::prctl::Eventually<double> const& eventuallyFormula = dynamic_cast<storm::property::prctl::Eventually<double> const&>(pathFormula);
+                        
+                        phiStates = storm::storage::BitVector(labeledMdp.getNumberOfStates(), true);
+                        psiStates = eventuallyFormula.getChild().check(modelchecker);
+                    } catch (std::bad_cast const&) {
+                        // If the nested formula is neither an until nor a finally formula, we throw an exception.
+                        throw storm::exceptions::InvalidPropertyException() << "Formula nested inside probability bound operator must be an until or eventually formula for counterexample generation.";
+                    }
                 }
                 
                 // Delegate the actual computation work to the function of equal name.
