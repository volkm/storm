--- conflicted
+++ resolved
@@ -103,34 +103,19 @@
                 }
             }
 
-<<<<<<< HEAD
             for (auto const& stateIdPair : mStates) {
                 storm::storage::BitVector state = stateIdPair.first;
                 size_t stateId = stateIdPair.second;
-                if (mDft.hasFailed(state, *mStateGenerationInfo)) {
+                if (labelOpts.buildFailLabel && mDft.hasFailed(state, *mStateGenerationInfo)) {
                     modelComponents.stateLabeling.addLabelToState("failed", stateId);
                 }
-                if (mDft.isFailsafe(state, *mStateGenerationInfo)) {
+                if (labelOpts.buildFailSafeLabel && mDft.isFailsafe(state, *mStateGenerationInfo)) {
                     modelComponents.stateLabeling.addLabelToState("failsafe", stateId);
                 };
                 // Set fail status for each BE
                 for (std::shared_ptr<storage::DFTBE<ValueType>> elem : basicElements) {
-                    if (storm::storage::DFTState<ValueType>::hasFailed(state, mStateGenerationInfo->getStateIndex(elem->id()))) {
+                    if (labelOpts.beLabels.count(elem->name()) > 0 && storm::storage::DFTState<ValueType>::hasFailed(state, mStateGenerationInfo->getStateIndex(elem->id())) ) {
                         modelComponents.stateLabeling.addLabelToState(elem->name() + "_fail", stateId);
-=======
-            for (auto const& stateVectorPair : mStates) {
-                DFTStatePointer state = stateVectorPair.second;
-                if (labelOpts.buildFailLabel && mDft.hasFailed(state)) {
-                    modelComponents.stateLabeling.addLabelToState("failed", state->getId());
-                }
-                if (labelOpts.buildFailSafeLabel && mDft.isFailsafe(state)) {
-                    modelComponents.stateLabeling.addLabelToState("failsafe", state->getId());
-                };
-                // Set fail status for each BE
-                for (std::shared_ptr<storage::DFTBE<ValueType>> elem : basicElements) {
-                    if (labelOpts.beLabels.count(elem->name()) > 0 && state->hasFailed(elem->id()) ) {
-                        modelComponents.stateLabeling.addLabelToState(elem->name() + "_fail", state->getId());
->>>>>>> 102602de
                     }
                 }
             }
