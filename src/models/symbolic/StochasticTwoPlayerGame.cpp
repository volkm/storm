#include "src/models/symbolic/StochasticTwoPlayerGame.h"

#include "src/storage/dd/DdManager.h"
#include "src/storage/dd/Add.h"
#include "src/storage/dd/Bdd.h"

#include "src/models/symbolic/StandardRewardModel.h"

namespace storm {
    namespace models {
        namespace symbolic {
            
<<<<<<< HEAD
            template<storm::dd::DdType Type>
            StochasticTwoPlayerGame<Type>::StochasticTwoPlayerGame(std::shared_ptr<storm::dd::DdManager<Type>> manager,
                                                                   storm::dd::Bdd<Type> reachableStates,
                                                                   storm::dd::Bdd<Type> initialStates,
                                                                   storm::dd::Add<Type> transitionMatrix,
                                                                   std::set<storm::expressions::Variable> const& rowVariables,
                                                                   std::shared_ptr<storm::adapters::AddExpressionAdapter<Type>> rowExpressionAdapter,
                                                                   std::set<storm::expressions::Variable> const& columnVariables,
                                                                   std::shared_ptr<storm::adapters::AddExpressionAdapter<Type>> columnExpressionAdapter,
                                                                   std::vector<std::pair<storm::expressions::Variable, storm::expressions::Variable>> const& rowColumnMetaVariablePairs,
                                                                   std::set<storm::expressions::Variable> const& player1Variables,
                                                                   std::set<storm::expressions::Variable> const& player2Variables,
                                                                   std::set<storm::expressions::Variable> const& nondeterminismVariables,
                                                                   std::map<std::string, storm::expressions::Expression> labelToExpressionMap,
                                                                   std::unordered_map<std::string, RewardModelType> const& rewardModels)
            : NondeterministicModel<Type>(storm::models::ModelType::S2pg, manager, reachableStates, initialStates, transitionMatrix, rowVariables, rowExpressionAdapter, columnVariables, columnExpressionAdapter, rowColumnMetaVariablePairs, nondeterminismVariables, labelToExpressionMap, rewardModels), player1Variables(player1Variables), player2Variables(player2Variables) {
                
                // Compute legal player 1 mask.
                illegalPlayer1Mask = transitionMatrix.notZero().existsAbstract(this->getColumnVariables()).existsAbstract(this->getPlayer2Variables());

                // Correct the mask for player 2. This is necessary, because it is not yet restricted to the legal choices of player 1.
                this->illegalMask &= illegalPlayer1Mask;
                
                // Then set the illegal mask for player 1 correctly.
                illegalPlayer1Mask = !illegalPlayer1Mask && reachableStates;
            }
            
            template<storm::dd::DdType Type>
            storm::dd::Bdd<Type> StochasticTwoPlayerGame<Type>::getIllegalPlayer1Mask() const {
                return illegalPlayer1Mask;
            }
            
            template<storm::dd::DdType Type>
            storm::dd::Bdd<Type> StochasticTwoPlayerGame<Type>::getIllegalPlayer2Mask() const {
                // For player 2, we can simply return the mask of the superclass.
                return this->getIllegalMask();
=======
            template<storm::dd::DdType Type, typename ValueType>
            StochasticTwoPlayerGame<Type, ValueType>::StochasticTwoPlayerGame(std::shared_ptr<storm::dd::DdManager<Type>> manager,
                                                                              storm::dd::Bdd<Type> reachableStates,
                                                                              storm::dd::Bdd<Type> initialStates,
                                                                              storm::dd::Add<Type, ValueType> transitionMatrix,
                                                                              std::set<storm::expressions::Variable> const& rowVariables,
                                                                              std::shared_ptr<storm::adapters::AddExpressionAdapter<Type, ValueType>> rowExpressionAdapter,
                                                                              std::set<storm::expressions::Variable> const& columnVariables,
                                                                              std::shared_ptr<storm::adapters::AddExpressionAdapter<Type, ValueType>> columnExpressionAdapter,
                                                                              std::vector<std::pair<storm::expressions::Variable, storm::expressions::Variable>> const& rowColumnMetaVariablePairs,
                                                                              std::set<storm::expressions::Variable> const& player1Variables,
                                                                              std::set<storm::expressions::Variable> const& player2Variables,
                                                                              std::set<storm::expressions::Variable> const& nondeterminismVariables,
                                                                              std::map<std::string, storm::expressions::Expression> labelToExpressionMap,
                                                                              std::unordered_map<std::string, RewardModelType> const& rewardModels)
            : NondeterministicModel<Type>(storm::models::ModelType::S2pg, manager, reachableStates, initialStates, transitionMatrix, rowVariables, rowExpressionAdapter, columnVariables, columnExpressionAdapter, rowColumnMetaVariablePairs, nondeterminismVariables, labelToExpressionMap, rewardModels), player1Variables(player1Variables), player2Variables(player2Variables) {
                // Intentionally left empty.
>>>>>>> 3e23a9ad
            }
            
            template<storm::dd::DdType Type, typename ValueType>
            std::set<storm::expressions::Variable> const& StochasticTwoPlayerGame<Type, ValueType>::getPlayer1Variables() const {
                return player1Variables;
            }
            
            template<storm::dd::DdType Type, typename ValueType>
            std::set<storm::expressions::Variable> const& StochasticTwoPlayerGame<Type, ValueType>::getPlayer2Variables() const {
                return player2Variables;
            }
            
            // Explicitly instantiate the template class.
            template class StochasticTwoPlayerGame<storm::dd::DdType::CUDD, double>;
            template class StochasticTwoPlayerGame<storm::dd::DdType::Sylvan, double>;
            
        } // namespace symbolic
    } // namespace models
} // namespace storm<|MERGE_RESOLUTION|>--- conflicted
+++ resolved
@@ -10,23 +10,22 @@
     namespace models {
         namespace symbolic {
             
-<<<<<<< HEAD
-            template<storm::dd::DdType Type>
-            StochasticTwoPlayerGame<Type>::StochasticTwoPlayerGame(std::shared_ptr<storm::dd::DdManager<Type>> manager,
+            template<storm::dd::DdType Type, typename ValueType>
+            StochasticTwoPlayerGame<Type, ValueType>::StochasticTwoPlayerGame(std::shared_ptr<storm::dd::DdManager<Type>> manager,
                                                                    storm::dd::Bdd<Type> reachableStates,
                                                                    storm::dd::Bdd<Type> initialStates,
-                                                                   storm::dd::Add<Type> transitionMatrix,
+                                                                   storm::dd::Add<Type, ValueType> transitionMatrix,
                                                                    std::set<storm::expressions::Variable> const& rowVariables,
-                                                                   std::shared_ptr<storm::adapters::AddExpressionAdapter<Type>> rowExpressionAdapter,
+                                                                   std::shared_ptr<storm::adapters::AddExpressionAdapter<Type, ValueType>> rowExpressionAdapter,
                                                                    std::set<storm::expressions::Variable> const& columnVariables,
-                                                                   std::shared_ptr<storm::adapters::AddExpressionAdapter<Type>> columnExpressionAdapter,
+                                                                   std::shared_ptr<storm::adapters::AddExpressionAdapter<Type, ValueType>> columnExpressionAdapter,
                                                                    std::vector<std::pair<storm::expressions::Variable, storm::expressions::Variable>> const& rowColumnMetaVariablePairs,
                                                                    std::set<storm::expressions::Variable> const& player1Variables,
                                                                    std::set<storm::expressions::Variable> const& player2Variables,
                                                                    std::set<storm::expressions::Variable> const& nondeterminismVariables,
                                                                    std::map<std::string, storm::expressions::Expression> labelToExpressionMap,
                                                                    std::unordered_map<std::string, RewardModelType> const& rewardModels)
-            : NondeterministicModel<Type>(storm::models::ModelType::S2pg, manager, reachableStates, initialStates, transitionMatrix, rowVariables, rowExpressionAdapter, columnVariables, columnExpressionAdapter, rowColumnMetaVariablePairs, nondeterminismVariables, labelToExpressionMap, rewardModels), player1Variables(player1Variables), player2Variables(player2Variables) {
+            : NondeterministicModel<Type, ValueType>(storm::models::ModelType::S2pg, manager, reachableStates, initialStates, transitionMatrix, rowVariables, rowExpressionAdapter, columnVariables, columnExpressionAdapter, rowColumnMetaVariablePairs, nondeterminismVariables, labelToExpressionMap, rewardModels), player1Variables(player1Variables), player2Variables(player2Variables) {
                 
                 // Compute legal player 1 mask.
                 illegalPlayer1Mask = transitionMatrix.notZero().existsAbstract(this->getColumnVariables()).existsAbstract(this->getPlayer2Variables());
@@ -38,34 +37,15 @@
                 illegalPlayer1Mask = !illegalPlayer1Mask && reachableStates;
             }
             
-            template<storm::dd::DdType Type>
-            storm::dd::Bdd<Type> StochasticTwoPlayerGame<Type>::getIllegalPlayer1Mask() const {
+            template<storm::dd::DdType Type, typename ValueType>
+            storm::dd::Bdd<Type> StochasticTwoPlayerGame<Type, ValueType>::getIllegalPlayer1Mask() const {
                 return illegalPlayer1Mask;
             }
             
-            template<storm::dd::DdType Type>
-            storm::dd::Bdd<Type> StochasticTwoPlayerGame<Type>::getIllegalPlayer2Mask() const {
+            template<storm::dd::DdType Type, typename ValueType>
+            storm::dd::Bdd<Type> StochasticTwoPlayerGame<Type, ValueType>::getIllegalPlayer2Mask() const {
                 // For player 2, we can simply return the mask of the superclass.
                 return this->getIllegalMask();
-=======
-            template<storm::dd::DdType Type, typename ValueType>
-            StochasticTwoPlayerGame<Type, ValueType>::StochasticTwoPlayerGame(std::shared_ptr<storm::dd::DdManager<Type>> manager,
-                                                                              storm::dd::Bdd<Type> reachableStates,
-                                                                              storm::dd::Bdd<Type> initialStates,
-                                                                              storm::dd::Add<Type, ValueType> transitionMatrix,
-                                                                              std::set<storm::expressions::Variable> const& rowVariables,
-                                                                              std::shared_ptr<storm::adapters::AddExpressionAdapter<Type, ValueType>> rowExpressionAdapter,
-                                                                              std::set<storm::expressions::Variable> const& columnVariables,
-                                                                              std::shared_ptr<storm::adapters::AddExpressionAdapter<Type, ValueType>> columnExpressionAdapter,
-                                                                              std::vector<std::pair<storm::expressions::Variable, storm::expressions::Variable>> const& rowColumnMetaVariablePairs,
-                                                                              std::set<storm::expressions::Variable> const& player1Variables,
-                                                                              std::set<storm::expressions::Variable> const& player2Variables,
-                                                                              std::set<storm::expressions::Variable> const& nondeterminismVariables,
-                                                                              std::map<std::string, storm::expressions::Expression> labelToExpressionMap,
-                                                                              std::unordered_map<std::string, RewardModelType> const& rewardModels)
-            : NondeterministicModel<Type>(storm::models::ModelType::S2pg, manager, reachableStates, initialStates, transitionMatrix, rowVariables, rowExpressionAdapter, columnVariables, columnExpressionAdapter, rowColumnMetaVariablePairs, nondeterminismVariables, labelToExpressionMap, rewardModels), player1Variables(player1Variables), player2Variables(player2Variables) {
-                // Intentionally left empty.
->>>>>>> 3e23a9ad
             }
             
             template<storm::dd::DdType Type, typename ValueType>
