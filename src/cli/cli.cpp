#include "cli.h"
#include "entrypoints.h"

#include "../utility/storm.h"

#include "src/settings/modules/DebugSettings.h"
#include "src/settings/modules/IOSettings.h"
#include "src/settings/modules/MarkovChainSettings.h"
#include "src/exceptions/OptionParserException.h"

#include "src/utility/storm-version.h"


// Includes for the linked libraries and versions header.
#ifdef STORM_HAVE_INTELTBB
#	include "tbb/tbb_stddef.h"
#endif
#ifdef STORM_HAVE_GLPK
#	include "glpk.h"
#endif
#ifdef STORM_HAVE_GUROBI
#	include "gurobi_c.h"
#endif
#ifdef STORM_HAVE_Z3
#	include "z3.h"
#endif
#ifdef STORM_HAVE_MSAT
#   include "mathsat.h"
#endif
#ifdef STORM_HAVE_CUDA
#include <cuda.h>
#include <cuda_runtime.h>
#endif

#ifdef STORM_HAVE_SMTRAT
#include "lib/smtrat.h"
#endif

namespace storm {
        namespace cli {
            std::string getCurrentWorkingDirectory() {
                char temp[512];
                return (GetCurrentDir(temp, 512 - 1) ? std::string(temp) : std::string(""));
            }
            
            void printHeader(const std::string name, const int argc, const char* argv[]) {
                std::cout << name << std::endl;
                std::cout << "---------------" << std::endl << std::endl;
                
                
                std::cout << storm::utility::StormVersion::longVersionString() << std::endl;
#ifdef STORM_HAVE_INTELTBB
                std::cout << "Linked with Intel Threading Building Blocks v" << TBB_VERSION_MAJOR << "." << TBB_VERSION_MINOR << " (Interface version " << TBB_INTERFACE_VERSION << ")." << std::endl;
#endif
#ifdef STORM_HAVE_GLPK
                std::cout << "Linked with GNU Linear Programming Kit v" << GLP_MAJOR_VERSION << "." << GLP_MINOR_VERSION << "." << std::endl;
#endif
#ifdef STORM_HAVE_GUROBI
                std::cout << "Linked with Gurobi Optimizer v" << GRB_VERSION_MAJOR << "." << GRB_VERSION_MINOR << "." << GRB_VERSION_TECHNICAL << "." << std::endl;
#endif
#ifdef STORM_HAVE_Z3
                unsigned int z3Major, z3Minor, z3BuildNumber, z3RevisionNumber;
                Z3_get_version(&z3Major, &z3Minor, &z3BuildNumber, &z3RevisionNumber);
                std::cout << "Linked with Microsoft Z3 Optimizer v" << z3Major << "." << z3Minor << " Build " << z3BuildNumber << " Rev " << z3RevisionNumber << "." << std::endl;
#endif
#ifdef STORM_HAVE_MSAT
                char* msatVersion = msat_get_version();
                std::cout << "Linked with " << msatVersion << "." << std::endl;
                msat_free(msatVersion);
#endif
#ifdef STORM_HAVE_SMTRAT
                std::cout << "Linked with SMT-RAT " << SMTRAT_VERSION << "." << std::endl;
#endif 
#ifdef STORM_HAVE_CARL
                std::cout << "Linked with CARL." << std::endl;
                // TODO get version string
#endif
                
#ifdef STORM_HAVE_CUDA
				int deviceCount = 0;
				cudaError_t error_id = cudaGetDeviceCount(&deviceCount);

				if (error_id == cudaSuccess)
				{
					std::cout << "Compiled with CUDA support, ";
					// This function call returns 0 if there are no CUDA capable devices.
					if (deviceCount == 0)
					{
						std::cout<< "but there are no available device(s) that support CUDA." << std::endl;
					} else
					{
						std::cout << "detected " << deviceCount << " CUDA Capable device(s):" << std::endl;
					}

					int dev, driverVersion = 0, runtimeVersion = 0;

					for (dev = 0; dev < deviceCount; ++dev)
					{
						cudaSetDevice(dev);
						cudaDeviceProp deviceProp;
						cudaGetDeviceProperties(&deviceProp, dev);

						std::cout << "CUDA Device " << dev << ": \"" << deviceProp.name << "\"" << std::endl;

						// Console log
						cudaDriverGetVersion(&driverVersion);
						cudaRuntimeGetVersion(&runtimeVersion);
						std::cout << "  CUDA Driver Version / Runtime Version          " << driverVersion / 1000 << "." << (driverVersion % 100) / 10 << " / " << runtimeVersion / 1000 << "." << (runtimeVersion % 100) / 10 << std::endl;
						std::cout << "  CUDA Capability Major/Minor version number:    " << deviceProp.major<<"."<<deviceProp.minor <<std::endl;
					}
					std::cout << std::endl;
				}
				else {
					std::cout << "Compiled with CUDA support, but an error occured trying to find CUDA devices." << std::endl;
				}
#endif

                // "Compute" the command line argument string with which STORM was invoked.
                std::stringstream commandStream;
                for (int i = 1; i < argc; ++i) {
                    commandStream << argv[i] << " ";
                }
                std::cout << "Command line arguments: " << commandStream.str() << std::endl;
                std::cout << "Current working directory: " << getCurrentWorkingDirectory() << std::endl << std::endl;
            }
            
            
            void printUsage() {
#ifndef WINDOWS
                struct rusage ru;
                getrusage(RUSAGE_SELF, &ru);
                
                std::cout << "===== Statistics ==============================" << std::endl;
                std::cout << "peak memory usage: " << ru.ru_maxrss/1024/1024 << "MB" << std::endl;
                std::cout << "CPU time: " << ru.ru_utime.tv_sec << "." << std::setw(3) << std::setfill('0') << ru.ru_utime.tv_usec/1000 << " seconds" << std::endl;
                std::cout << "===============================================" << std::endl;
#else
                HANDLE hProcess = GetCurrentProcess ();
                FILETIME ftCreation, ftExit, ftUser, ftKernel;
                PROCESS_MEMORY_COUNTERS pmc;
                if (GetProcessMemoryInfo( hProcess, &pmc, sizeof(pmc))) {
                    std::cout << "Memory Usage: " << std::endl;
                    std::cout << "\tPageFaultCount: " << pmc.PageFaultCount << std::endl;
                    std::cout << "\tPeakWorkingSetSize: " << pmc.PeakWorkingSetSize << std::endl;
                    std::cout << "\tWorkingSetSize: " << pmc.WorkingSetSize << std::endl;
                    std::cout << "\tQuotaPeakPagedPoolUsage: " << pmc.QuotaPeakPagedPoolUsage << std::endl;
                    std::cout << "\tQuotaPagedPoolUsage: " << pmc.QuotaPagedPoolUsage << std::endl;
                    std::cout << "\tQuotaPeakNonPagedPoolUsage: " << pmc.QuotaPeakNonPagedPoolUsage << std::endl;
                    std::cout << "\tQuotaNonPagedPoolUsage: " << pmc.QuotaNonPagedPoolUsage << std::endl;
                    std::cout << "\tPagefileUsage:" << pmc.PagefileUsage << std::endl;
                    std::cout << "\tPeakPagefileUsage: " << pmc.PeakPagefileUsage << std::endl;
                }
                
                GetProcessTimes (hProcess, &ftCreation, &ftExit, &ftKernel, &ftUser);
                
                ULARGE_INTEGER uLargeInteger;
                uLargeInteger.LowPart = ftKernel.dwLowDateTime;
                uLargeInteger.HighPart = ftKernel.dwHighDateTime;
                double kernelTime = static_cast<double>(uLargeInteger.QuadPart) / 10000.0; // 100 ns Resolution to milliseconds
                uLargeInteger.LowPart = ftUser.dwLowDateTime;
                uLargeInteger.HighPart = ftUser.dwHighDateTime;
                double userTime = static_cast<double>(uLargeInteger.QuadPart) / 10000.0;
                
                std::cout << "CPU Time: " << std::endl;
                std::cout << "\tKernel Time: " << std::setprecision(5) << kernelTime << "ms" << std::endl;
                std::cout << "\tUser Time: " << std::setprecision(5) << userTime << "ms" << std::endl;
#endif
            }
            
            bool parseOptions(const int argc, const char* argv[]) {
                try {
                    storm::settings::mutableManager().setFromCommandLine(argc, argv);
                } catch (storm::exceptions::OptionParserException& e) {
                    storm::settings::manager().printHelp();
                    throw e;
                    return false;
                }
                
                if (storm::settings::getModule<storm::settings::modules::GeneralSettings>().isHelpSet()) {
                    storm::settings::manager().printHelp(storm::settings::getModule<storm::settings::modules::GeneralSettings>().getHelpModuleName());
                    return false;
                }
                
                if (storm::settings::getModule<storm::settings::modules::GeneralSettings>().isVersionSet()) {
                    storm::settings::manager().printVersion();
                    return false;
                }
                
                if (storm::settings::getModule<storm::settings::modules::GeneralSettings>().isVerboseSet()) {
                    STORM_GLOBAL_LOGLEVEL_INFO();
                }
                if (storm::settings::getModule<storm::settings::modules::DebugSettings>().isDebugSet()) {
                    STORM_GLOBAL_LOGLEVEL_DEBUG();
                    
                }
                if (storm::settings::getModule<storm::settings::modules::DebugSettings>().isTraceSet()) {
                    STORM_GLOBAL_LOGLEVEL_TRACE();
                }
                if (storm::settings::getModule<storm::settings::modules::DebugSettings>().isLogfileSet()) {
                    storm::utility::initializeFileLogging();
                }
                return true;
            }
            
            void processOptions() {
                if (storm::settings::getModule<storm::settings::modules::DebugSettings>().isLogfileSet()) {
                    storm::utility::initializeFileLogging();
                }
                
                // If we have to build the model from a symbolic representation, we need to parse the representation first.
                boost::optional<storm::prism::Program> program;
                if (storm::settings::getModule<storm::settings::modules::IOSettings>().isSymbolicSet()) {
                    std::string const& programFile = storm::settings::getModule<storm::settings::modules::IOSettings>().getSymbolicModelFilename();
                    program = storm::parseProgram(programFile);
                }
                
                // Then proceed to parsing the property (if given), since the model we are building may depend on the property.
<<<<<<< HEAD
                std::vector<std::shared_ptr<storm::logic::Formula>> parsedFormulas;
                if (storm::settings::getModule<storm::settings::modules::GeneralSettings>().isPropertySet()) {
                    std::string properties = storm::settings::getModule<storm::settings::modules::GeneralSettings>().getProperty();
=======
                std::vector<std::shared_ptr<storm::logic::Formula const>> parsedFormulas;
                if (settings.isPropertySet()) {
                    std::string properties = settings.getProperty();
>>>>>>> 9d3dd100
                    
                    if(program) {
                        parsedFormulas = storm::parseFormulasForProgram(properties, program.get());
                    } else {
                        parsedFormulas = storm::parseFormulasForExplicit(properties);
                    }
                    
                }
                std::vector<std::shared_ptr<storm::logic::Formula const>> formulas(parsedFormulas.begin(), parsedFormulas.end());
                
                if (storm::settings::getModule<storm::settings::modules::IOSettings>().isSymbolicSet()) {
#ifdef STORM_HAVE_CARL
                    if (storm::settings::getModule<storm::settings::modules::GeneralSettings>().isParametricSet()) {
                        buildAndCheckSymbolicModel<storm::RationalFunction>(program.get(), formulas, true);
                    } else {
#endif
                        buildAndCheckSymbolicModel<double>(program.get(), formulas, true);
#ifdef STORM_HAVE_CARL
                    }
#endif
                } else if (storm::settings::getModule<storm::settings::modules::IOSettings>().isExplicitSet()) {
                    STORM_LOG_THROW(storm::settings::getModule<storm::settings::modules::MarkovChainSettings>().getEngine() == storm::settings::modules::MarkovChainSettings::Engine::Sparse, storm::exceptions::InvalidSettingsException, "Cannot use explicit input models with this engine.");
                    buildAndCheckExplicitModel<double>(formulas, true);
                } else {
                    STORM_LOG_THROW(false, storm::exceptions::InvalidSettingsException, "No input model.");
                }
            }

        }
 }<|MERGE_RESOLUTION|>--- conflicted
+++ resolved
@@ -215,15 +215,9 @@
                 }
                 
                 // Then proceed to parsing the property (if given), since the model we are building may depend on the property.
-<<<<<<< HEAD
-                std::vector<std::shared_ptr<storm::logic::Formula>> parsedFormulas;
+                std::vector<std::shared_ptr<storm::logic::Formula const>> parsedFormulas;
                 if (storm::settings::getModule<storm::settings::modules::GeneralSettings>().isPropertySet()) {
                     std::string properties = storm::settings::getModule<storm::settings::modules::GeneralSettings>().getProperty();
-=======
-                std::vector<std::shared_ptr<storm::logic::Formula const>> parsedFormulas;
-                if (settings.isPropertySet()) {
-                    std::string properties = settings.getProperty();
->>>>>>> 9d3dd100
                     
                     if(program) {
                         parsedFormulas = storm::parseFormulasForProgram(properties, program.get());
