--- conflicted
+++ resolved
@@ -143,19 +143,14 @@
             quantileBoundVariable.name("quantile bound variable");
             quantileFormula = (qi::lit("quantile") > qi::lit("(") >> *(quantileBoundVariable) >> stateFormula(storm::logic::FormulaContext::Undefined) > qi::lit(")"))[qi::_val = phoenix::bind(&FormulaParserGrammar::createQuantileFormula, phoenix::ref(*this), qi::_1, qi::_2)];
             quantileFormula.name("Quantile formula");
-<<<<<<< HEAD
 
             playerCoalition = (-((identifier[phoenix::push_back(qi::_a, qi::_1)] | qi::uint_[phoenix::push_back(qi::_a, qi::_1)]) % ','))[qi::_val = phoenix::bind(&FormulaParserGrammar::createPlayerCoalition, phoenix::ref(*this), qi::_a)];
             playerCoalition.name("player coalition");
 
             gameFormula = (qi::lit("<<") > playerCoalition > qi::lit(">>") > operatorFormula)[qi::_val = phoenix::bind(&FormulaParserGrammar::createGameFormula, phoenix::ref(*this), qi::_1, qi::_2)];
             gameFormula.name("game formula");
-
-            stateFormula = (orStateFormula | multiFormula | quantileFormula | gameFormula);
-=======
-            
-            stateFormula = (orStateFormula(qi::_r1) | multiFormula | quantileFormula);
->>>>>>> 352e7ee6
+            
+            stateFormula = (orStateFormula(qi::_r1) | multiFormula | quantileFormula | gameFormula);
             stateFormula.name("state formula");
             
             quotedString %= qi::as_string[qi::lexeme[qi::omit[qi::char_('"')] > qi::raw[*(!qi::char_('"') >> qi::char_)] > qi::omit[qi::lit('"')]]];
