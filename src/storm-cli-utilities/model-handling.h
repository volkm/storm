#pragma once

#include "storm/api/storm.h"

#include "storm/utility/resources.h"
#include "storm/utility/file.h"
#include "storm/utility/storm-version.h"
#include "storm/utility/macros.h"

#include "storm/utility/initialize.h"
#include "storm/utility/Stopwatch.h"

#include <type_traits>


#include "storm/storage/SymbolicModelDescription.h"

#include "storm/models/ModelBase.h"

#include "storm/exceptions/OptionParserException.h"

#include "storm/modelchecker/results/SymbolicQualitativeCheckResult.h"

#include "storm/models/sparse/StandardRewardModel.h"
#include "storm/models/symbolic/StandardRewardModel.h"

#include "storm/settings/SettingsManager.h"
#include "storm/settings/modules/ResourceSettings.h"
#include "storm/settings/modules/JitBuilderSettings.h"
#include "storm/settings/modules/BuildSettings.h"
#include "storm/settings/modules/DebugSettings.h"
#include "storm/settings/modules/IOSettings.h"
#include "storm/settings/modules/CoreSettings.h"
#include "storm/settings/modules/AbstractionSettings.h"
#include "storm/settings/modules/ResourceSettings.h"
#include "storm/settings/modules/JaniExportSettings.h"

#include "storm/utility/Stopwatch.h"

namespace storm {
    namespace cli {
        
        
        struct SymbolicInput {
            // The symbolic model description.
            boost::optional<storm::storage::SymbolicModelDescription> model;
            
            // The original properties to check.
            std::vector<storm::jani::Property> properties;
            
            // The preprocessed properties to check (in case they needed amendment).
            boost::optional<std::vector<storm::jani::Property>> preprocessedProperties;
        };
        
        void parseSymbolicModelDescription(storm::settings::modules::IOSettings const& ioSettings, SymbolicInput& input) {
            if (ioSettings.isPrismOrJaniInputSet()) {
                if (ioSettings.isPrismInputSet()) {
                    input.model = storm::api::parseProgram(ioSettings.getPrismInputFilename(), storm::settings::getModule<storm::settings::modules::BuildSettings>().isPrismCompatibilityEnabled());
                } else {
                    auto janiInput = storm::api::parseJaniModel(ioSettings.getJaniInputFilename());
                    input.model = janiInput.first;
                    auto const& janiPropertyInput = janiInput.second;
                    
                    if (ioSettings.isJaniPropertiesSet()) {
                        for (auto const& propName : ioSettings.getJaniProperties()) {
                            auto propertyIt = janiPropertyInput.find(propName);
                            STORM_LOG_THROW(propertyIt != janiPropertyInput.end(), storm::exceptions::InvalidArgumentException, "No JANI property with name '" << propName << "' is known.");
                            input.properties.emplace_back(propertyIt->second);
                        }
                    }
                }
            }
        }
        
        void parseProperties(storm::settings::modules::IOSettings const& ioSettings, SymbolicInput& input, boost::optional<std::set<std::string>> const& propertyFilter) {
            if (ioSettings.isPropertySet()) {
                std::vector<storm::jani::Property> newProperties;
                if (input.model) {
                    newProperties = storm::api::parsePropertiesForSymbolicModelDescription(ioSettings.getProperty(), input.model.get(), propertyFilter);
                } else {
                    newProperties = storm::api::parseProperties(ioSettings.getProperty(), propertyFilter);
                }
                
                input.properties.insert(input.properties.end(), newProperties.begin(), newProperties.end());
            }
        }
        
        SymbolicInput parseSymbolicInput() {
            auto ioSettings = storm::settings::getModule<storm::settings::modules::IOSettings>();
            
            // Parse the property filter, if any is given.
            boost::optional<std::set<std::string>> propertyFilter = storm::api::parsePropertyFilter(ioSettings.getPropertyFilter());
            
            SymbolicInput input;
            parseSymbolicModelDescription(ioSettings, input);
            parseProperties(ioSettings, input, propertyFilter);
            
            return input;
        }
        
        SymbolicInput preprocessSymbolicInput(SymbolicInput const& input) {
            auto ioSettings = storm::settings::getModule<storm::settings::modules::IOSettings>();
            auto buildSettings = storm::settings::getModule<storm::settings::modules::BuildSettings>();
            auto coreSettings = storm::settings::getModule<storm::settings::modules::CoreSettings>();
            
            SymbolicInput output = input;
            
            // Substitute constant definitions in symbolic input.
            std::string constantDefinitionString = ioSettings.getConstantDefinitionString();
            std::map<storm::expressions::Variable, storm::expressions::Expression> constantDefinitions;
            if (output.model) {
                constantDefinitions = output.model.get().parseConstantDefinitions(constantDefinitionString);
                output.model = output.model.get().preprocess(constantDefinitions);
            }
            if (!output.properties.empty()) {
                output.properties = storm::api::substituteConstantsInProperties(output.properties, constantDefinitions);
            }
            
            // Check whether conversion for PRISM to JANI is requested or necessary.
            if (input.model && input.model.get().isPrismProgram()) {
                bool transformToJani = ioSettings.isPrismToJaniSet();
                bool transformToJaniForJit = coreSettings.getEngine() == storm::settings::modules::CoreSettings::Engine::Sparse && buildSettings.isJitSet();
                STORM_LOG_WARN_COND(transformToJani || !transformToJaniForJit, "The JIT-based model builder is only available for JANI models, automatically converting the PRISM input model.");
                transformToJani |= transformToJaniForJit;
                
                if (transformToJani) {
                    storm::prism::Program const& model = output.model.get().asPrismProgram();
                    auto modelAndRenaming = model.toJaniWithLabelRenaming(true);
                    output.model = modelAndRenaming.first;
                    
                    if (!modelAndRenaming.second.empty()) {
                        std::map<std::string, std::string> const& labelRenaming = modelAndRenaming.second;
                        std::vector<storm::jani::Property> amendedProperties;
                        for (auto const& property : output.properties) {
                            amendedProperties.emplace_back(property.substituteLabels(labelRenaming));
                        }
                        output.preprocessedProperties = std::move(amendedProperties);
                    }
                }
            }
            
            return output;
        }
        
        void exportSymbolicInput(SymbolicInput const& input) {
            auto ioSettings = storm::settings::getModule<storm::settings::modules::IOSettings>();
            if (input.model && input.model.get().isJaniModel()) {
                storm::storage::SymbolicModelDescription const& model = input.model.get();
                if (ioSettings.isExportJaniDotSet()) {
                    storm::api::exportJaniModelAsDot(model.asJaniModel(), ioSettings.getExportJaniDotFilename());
                }
                
                if (model.isJaniModel() && storm::settings::getModule<storm::settings::modules::JaniExportSettings>().isJaniFileSet()) {
                    storm::api::exportJaniModel(model.asJaniModel(), input.properties, storm::settings::getModule<storm::settings::modules::JaniExportSettings>().getJaniFilename());
                }
            }
        }
        
        SymbolicInput parseAndPreprocessSymbolicInput() {
            SymbolicInput input = parseSymbolicInput();
            input = preprocessSymbolicInput(input);
            exportSymbolicInput(input);
            return input;
        }
        
        std::vector<std::shared_ptr<storm::logic::Formula const>> createFormulasToRespect(std::vector<storm::jani::Property> const& properties) {
            std::vector<std::shared_ptr<storm::logic::Formula const>> result = storm::api::extractFormulasFromProperties(properties);
            
            for (auto const& property : properties) {
                if (!property.getFilter().getStatesFormula()->isInitialFormula()) {
                    result.push_back(property.getFilter().getStatesFormula());
                }
            }
            
            return result;
        }
        
        template <storm::dd::DdType DdType, typename ValueType>
        std::shared_ptr<storm::models::ModelBase> buildModelDd(SymbolicInput const& input) {
            return storm::api::buildSymbolicModel<DdType, ValueType>(input.model.get(), createFormulasToRespect(input.properties), storm::settings::getModule<storm::settings::modules::BuildSettings>().isBuildFullModelSet());
        }
        
        template <typename ValueType>
        std::shared_ptr<storm::models::ModelBase> buildModelSparse(SymbolicInput const& input, storm::settings::modules::BuildSettings const& buildSettings) {
            auto counterexampleGeneratorSettings = storm::settings::getModule<storm::settings::modules::CounterexampleGeneratorSettings>();
            storm::builder::BuilderOptions options(createFormulasToRespect(input.properties));
            options.setBuildChoiceLabels(buildSettings.isBuildChoiceLabelsSet());
            options.setBuildStateValuations(buildSettings.isBuildStateValuationsSet());
            options.setBuildChoiceOrigins(counterexampleGeneratorSettings.isMinimalCommandSetGenerationSet());
            options.setBuildAllLabels(buildSettings.isBuildFullModelSet());
            options.setBuildAllRewardModels(buildSettings.isBuildFullModelSet());
            if (buildSettings.isBuildFullModelSet()) {
                options.clearTerminalStates();
            }
            return storm::api::buildSparseModel<ValueType>(input.model.get(), options, buildSettings.isJitSet(), storm::settings::getModule<storm::settings::modules::JitBuilderSettings>().isDoctorSet());
        }
        
        template <typename ValueType>
        std::shared_ptr<storm::models::ModelBase> buildModelExplicit(storm::settings::modules::IOSettings const& ioSettings) {
            std::shared_ptr<storm::models::ModelBase> result;
            if (ioSettings.isExplicitSet()) {
                result = storm::api::buildExplicitModel<ValueType>(ioSettings.getTransitionFilename(), ioSettings.getLabelingFilename(), ioSettings.isStateRewardsSet() ? boost::optional<std::string>(ioSettings.getStateRewardsFilename()) : boost::none, ioSettings.isTransitionRewardsSet() ? boost::optional<std::string>(ioSettings.getTransitionRewardsFilename()) : boost::none, ioSettings.isChoiceLabelingSet() ? boost::optional<std::string>(ioSettings.getChoiceLabelingFilename()) : boost::none);
            } else if (ioSettings.isExplicitDRNSet()) {
                result = storm::api::buildExplicitDRNModel<ValueType>(ioSettings.getExplicitDRNFilename());
            } else {
                STORM_LOG_THROW(ioSettings.isExplicitIMCASet(), storm::exceptions::InvalidSettingsException, "Unexpected explicit model input type.");
                result = storm::api::buildExplicitIMCAModel<ValueType>(ioSettings.getExplicitIMCAFilename());
            }
            return result;
        }
        
        template <storm::dd::DdType DdType, typename ValueType>
        std::shared_ptr<storm::models::ModelBase> buildModel(storm::settings::modules::CoreSettings::Engine const& engine, SymbolicInput const& input, storm::settings::modules::IOSettings const& ioSettings) {
            storm::utility::Stopwatch modelBuildingWatch(true);
<<<<<<< HEAD
            
=======
            auto buildSettings = storm::settings::getModule<storm::settings::modules::BuildSettings>();

>>>>>>> d6c5367e
            std::shared_ptr<storm::models::ModelBase> result;
            if (input.model) {
                if (engine == storm::settings::modules::CoreSettings::Engine::Dd || engine == storm::settings::modules::CoreSettings::Engine::Hybrid || engine == storm::settings::modules::CoreSettings::Engine::AbstractionRefinement) {
                    result = buildModelDd<DdType, ValueType>(input);
                } else if (engine == storm::settings::modules::CoreSettings::Engine::Sparse) {
                    result = buildModelSparse<ValueType>(input, buildSettings);
                }
            } else if (ioSettings.isExplicitSet() || ioSettings.isExplicitDRNSet() || ioSettings.isExplicitIMCASet()) {
                STORM_LOG_THROW(engine == storm::settings::modules::CoreSettings::Engine::Sparse, storm::exceptions::InvalidSettingsException, "Can only use sparse engine with explicit input.");
                result = buildModelExplicit<ValueType>(ioSettings);
            }
            
            modelBuildingWatch.stop();
            if (result) {
                STORM_PRINT("Time for model construction: " << modelBuildingWatch << "." << std::endl << std::endl);
            }
            
            return result;
        }
        
        template <typename ValueType>
        std::shared_ptr<storm::models::sparse::Model<ValueType>> preprocessSparseMarkovAutomaton(std::shared_ptr<storm::models::sparse::MarkovAutomaton<ValueType>> const& model) {
            std::shared_ptr<storm::models::sparse::Model<ValueType>> result = model;
            model->close();
            if (model->hasOnlyTrivialNondeterminism()) {
                STORM_LOG_WARN_COND(false, "Non-deterministic choices in MA seem to be unnecessary. Consider using a CTMC instead.");
                // Activate again if transformation is correct
                //result = model->convertToCTMC();
            }
            return result;
        }
        
        template <typename ValueType>
        std::shared_ptr<storm::models::sparse::Model<ValueType>> preprocessSparseModelBisimulation(std::shared_ptr<storm::models::sparse::Model<ValueType>> const& model, SymbolicInput const& input, storm::settings::modules::BisimulationSettings const& bisimulationSettings) {
            storm::storage::BisimulationType bisimType = storm::storage::BisimulationType::Strong;
            if (bisimulationSettings.isWeakBisimulationSet()) {
                bisimType = storm::storage::BisimulationType::Weak;
            }
            
            STORM_LOG_INFO("Performing bisimulation minimization...");
            return storm::api::performBisimulationMinimization<ValueType>(model, createFormulasToRespect(input.properties), bisimType);
        }
        
        template <typename ValueType>
        std::pair<std::shared_ptr<storm::models::sparse::Model<ValueType>>, bool> preprocessSparseModel(std::shared_ptr<storm::models::sparse::Model<ValueType>> const& model, SymbolicInput const& input) {
<<<<<<< HEAD
            auto generalSettings = storm::settings::getModule<storm::settings::modules::GeneralSettings>();
            auto bisimulationSettings = storm::settings::getModule<storm::settings::modules::BisimulationSettings>();
            auto ioSettings = storm::settings::getModule<storm::settings::modules::IOSettings>();
            
            std::pair<std::shared_ptr<storm::models::sparse::Model<ValueType>>, bool> result = std::make_pair(model, false);
            
            if (result.first->isOfType(storm::models::ModelType::MarkovAutomaton)) {
                result.first = preprocessSparseMarkovAutomaton(result.first->template as<storm::models::sparse::MarkovAutomaton<ValueType>>());
                result.second = true;
            }
            
            if (generalSettings.isBisimulationSet()) {
                result.first = preprocessSparseModelBisimulation(result.first, input, bisimulationSettings);
                result.second = true;
            }
            
            return result;
=======
        auto generalSettings = storm::settings::getModule<storm::settings::modules::GeneralSettings>();
        auto bisimulationSettings = storm::settings::getModule<storm::settings::modules::BisimulationSettings>();

        std::pair<std::shared_ptr<storm::models::sparse::Model<ValueType>>, bool> result = std::make_pair(model, false);

        if (result.first->isOfType(storm::models::ModelType::MarkovAutomaton)) {
            result.first = preprocessSparseMarkovAutomaton(result.first->template as<storm::models::sparse::MarkovAutomaton<ValueType>>());
            result.second = true;
        }

        if (generalSettings.isBisimulationSet()) {
            result.first = preprocessSparseModelBisimulation(result.first, input, bisimulationSettings);
            result.second = true;
        }

        return result;
>>>>>>> d6c5367e
        }
        
        template <typename ValueType>
        void exportSparseModel(std::shared_ptr<storm::models::sparse::Model<ValueType>> const& model, SymbolicInput const& input) {
            auto ioSettings = storm::settings::getModule<storm::settings::modules::IOSettings>();
            
            if (ioSettings.isExportExplicitSet()) {
                storm::api::exportSparseModelAsDrn(model, ioSettings.getExportExplicitFilename(), input.model ? input.model.get().getParameterNames() : std::vector<std::string>());
            }
            
            if (ioSettings.isExportDotSet()) {
                storm::api::exportSparseModelAsDot(model, ioSettings.getExportDotFilename());
            }
        }
        
        template <storm::dd::DdType DdType, typename ValueType>
        void exportDdModel(std::shared_ptr<storm::models::symbolic::Model<DdType, ValueType>> const& model, SymbolicInput const& input) {
            // Intentionally left empty.
        }
        
        template <storm::dd::DdType DdType, typename ValueType>
        void exportModel(std::shared_ptr<storm::models::ModelBase> const& model, SymbolicInput const& input) {
            if (model->isSparseModel()) {
                exportSparseModel<ValueType>(model->as<storm::models::sparse::Model<ValueType>>(), input);
            } else {
                exportDdModel<DdType, ValueType>(model->as<storm::models::symbolic::Model<DdType, ValueType>>(), input);
            }
        }
        
        template <storm::dd::DdType DdType, typename ValueType>
        std::shared_ptr<storm::models::Model<ValueType>> preprocessDdModelBisimulation(std::shared_ptr<storm::models::symbolic::Model<DdType, ValueType>> const& model, SymbolicInput const& input, storm::settings::modules::BisimulationSettings const& bisimulationSettings) {
            STORM_LOG_WARN_COND(!bisimulationSettings.isWeakBisimulationSet(), "Weak bisimulation is currently not supported on DDs. Falling back to strong bisimulation.");
            
            STORM_LOG_INFO("Performing bisimulation minimization...");
            return storm::api::performBisimulationMinimization<DdType, ValueType>(model, createFormulasToRespect(input.properties), storm::storage::BisimulationType::Strong, bisimulationSettings.getSignatureMode());
        }
        
        template <storm::dd::DdType DdType, typename ValueType>
        std::pair<std::shared_ptr<storm::models::ModelBase>, bool> preprocessDdModel(std::shared_ptr<storm::models::symbolic::Model<DdType, ValueType>> const& model, SymbolicInput const& input) {
            auto bisimulationSettings = storm::settings::getModule<storm::settings::modules::BisimulationSettings>();
            auto generalSettings = storm::settings::getModule<storm::settings::modules::GeneralSettings>();
            std::pair<std::shared_ptr<storm::models::Model<ValueType>>, bool> result = std::make_pair(model, false);
            
            if (generalSettings.isBisimulationSet()) {
                result.first = preprocessDdModelBisimulation(model, input, bisimulationSettings);
                result.second = true;
            }
            
            return result;
        }
        
        template <storm::dd::DdType DdType, typename ValueType>
        std::pair<std::shared_ptr<storm::models::ModelBase>, bool> preprocessModel(std::shared_ptr<storm::models::ModelBase> const& model, SymbolicInput const& input) {
            storm::utility::Stopwatch preprocessingWatch(true);
            
            std::pair<std::shared_ptr<storm::models::ModelBase>, bool> result = std::make_pair(model, false);
            if (model->isSparseModel()) {
                result = preprocessSparseModel<ValueType>(result.first->as<storm::models::sparse::Model<ValueType>>(), input);
            } else {
                STORM_LOG_ASSERT(model->isSymbolicModel(), "Unexpected model type.");
                result = preprocessDdModel<DdType, ValueType>(result.first->as<storm::models::symbolic::Model<DdType, ValueType>>(), input);
            }
            
            preprocessingWatch.stop();
            
            if (result.second) {
                STORM_PRINT(std::endl << "Time for model preprocessing: " << preprocessingWatch << "." << std::endl << std::endl);
            }
            return result;
        }
        
        void printComputingCounterexample(storm::jani::Property const& property) {
            STORM_PRINT("Computing counterexample for property " << *property.getRawFormula() << " ..." << std::endl);
        }
        
        void printCounterexample(std::shared_ptr<storm::counterexamples::Counterexample> const& counterexample, storm::utility::Stopwatch* watch = nullptr) {
            if (counterexample) {
                STORM_PRINT(*counterexample << std::endl);
                if (watch) {
                    STORM_PRINT("Time for computation: " << *watch << "." << std::endl);
                }
            } else {
                STORM_PRINT(" failed." << std::endl);
            }
        }
        
        template <typename ValueType>
        void generateCounterexamples(std::shared_ptr<storm::models::ModelBase> const& model, SymbolicInput const& input) {
            STORM_LOG_THROW(false, storm::exceptions::NotSupportedException, "Counterexample generation is not supported for this data-type.");
        }
        
        template <>
        void generateCounterexamples<double>(std::shared_ptr<storm::models::ModelBase> const& model, SymbolicInput const& input) {
            typedef double ValueType;
            
            STORM_LOG_THROW(model->isSparseModel(), storm::exceptions::NotSupportedException, "Counterexample generation is currently only supported for sparse models.");
            auto sparseModel = model->as<storm::models::sparse::Model<ValueType>>();
            
            STORM_LOG_THROW(sparseModel->isOfType(storm::models::ModelType::Mdp), storm::exceptions::NotSupportedException, "Counterexample is currently only supported for MDPs.");
            auto mdp = sparseModel->template as<storm::models::sparse::Mdp<ValueType>>();
            
            auto counterexampleSettings = storm::settings::getModule<storm::settings::modules::CounterexampleGeneratorSettings>();
            if (counterexampleSettings.isMinimalCommandSetGenerationSet()) {
                STORM_LOG_THROW(input.model && input.model.get().isPrismProgram(), storm::exceptions::NotSupportedException, "Minimal command set counterexamples are only supported for PRISM model input.");
                storm::prism::Program const& program = input.model.get().asPrismProgram();
                
                bool useMilp = counterexampleSettings.isUseMilpBasedMinimalCommandSetGenerationSet();
                for (auto const& property : input.properties) {
                    std::shared_ptr<storm::counterexamples::Counterexample> counterexample;
                    printComputingCounterexample(property);
                    storm::utility::Stopwatch watch(true);
                    if (useMilp) {
                        counterexample = storm::api::computePrismHighLevelCounterexampleMilp(program, mdp, property.getRawFormula());
                    } else {
                        counterexample = storm::api::computePrismHighLevelCounterexampleMaxSmt(program, mdp, property.getRawFormula());
                    }
                    watch.stop();
                    printCounterexample(counterexample, &watch);
                }
            } else {
                STORM_LOG_THROW(false, storm::exceptions::NotSupportedException, "The selected counterexample formalism is unsupported.");
            }
        }
        
        template<typename ValueType>
        void printFilteredResult(std::unique_ptr<storm::modelchecker::CheckResult> const& result, storm::modelchecker::FilterType ft) {
            if (result->isQuantitative()) {
                switch (ft) {
                    case storm::modelchecker::FilterType::VALUES:
                        STORM_PRINT(*result);
                        break;
                    case storm::modelchecker::FilterType::SUM:
                        STORM_PRINT(result->asQuantitativeCheckResult<ValueType>().sum());
                        break;
                    case storm::modelchecker::FilterType::AVG:
                        STORM_PRINT(result->asQuantitativeCheckResult<ValueType>().average());
                        break;
                    case storm::modelchecker::FilterType::MIN:
                        STORM_PRINT(result->asQuantitativeCheckResult<ValueType>().getMin());
                        break;
                    case storm::modelchecker::FilterType::MAX:
                        STORM_PRINT(result->asQuantitativeCheckResult<ValueType>().getMax());
                        break;
                    case storm::modelchecker::FilterType::ARGMIN:
                    case storm::modelchecker::FilterType::ARGMAX:
                        STORM_LOG_THROW(false, storm::exceptions::NotSupportedException, "Outputting states is not supported.");
                    case storm::modelchecker::FilterType::EXISTS:
                    case storm::modelchecker::FilterType::FORALL:
                    case storm::modelchecker::FilterType::COUNT:
                        STORM_LOG_THROW(false, storm::exceptions::InvalidArgumentException, "Filter type only defined for qualitative results.");
                }
            } else {
                switch (ft) {
                    case storm::modelchecker::FilterType::VALUES:
                        STORM_PRINT(*result << std::endl);
                        break;
                    case storm::modelchecker::FilterType::EXISTS:
                        STORM_PRINT(result->asQualitativeCheckResult().existsTrue());
                        break;
                    case storm::modelchecker::FilterType::FORALL:
                        STORM_PRINT(result->asQualitativeCheckResult().forallTrue());
                        break;
                    case storm::modelchecker::FilterType::COUNT:
                        STORM_PRINT(result->asQualitativeCheckResult().count());
                        break;
                    case storm::modelchecker::FilterType::ARGMIN:
                    case storm::modelchecker::FilterType::ARGMAX:
                        STORM_LOG_THROW(false, storm::exceptions::NotSupportedException, "Outputting states is not supported.");
                    case storm::modelchecker::FilterType::SUM:
                    case storm::modelchecker::FilterType::AVG:
                    case storm::modelchecker::FilterType::MIN:
                    case storm::modelchecker::FilterType::MAX:
                        STORM_LOG_THROW(false, storm::exceptions::InvalidArgumentException, "Filter type only defined for quantitative results.");
                }
            }
            STORM_PRINT(std::endl);
        }
        
        void printModelCheckingProperty(storm::jani::Property const& property) {
            STORM_PRINT(std::endl << "Model checking property " << *property.getRawFormula() << " ..." << std::endl);
        }
        
        template<typename ValueType>
        void printResult(std::unique_ptr<storm::modelchecker::CheckResult> const& result, storm::jani::Property const& property, storm::utility::Stopwatch* watch = nullptr) {
            if (result) {
                std::stringstream ss;
                ss << "'" << *property.getFilter().getStatesFormula() << "'";
                STORM_PRINT("Result (for " << (property.getFilter().getStatesFormula()->isInitialFormula() ? "initial" : ss.str()) << " states): ");
                printFilteredResult<ValueType>(result, property.getFilter().getFilterType());
                if (watch) {
                    STORM_PRINT("Time for model checking: " << *watch << "." << std::endl);
                }
            } else {
                STORM_PRINT(" failed, property is unsupported by selected engine/settings." << std::endl);
            }
        }
        
        struct PostprocessingIdentity {
            void operator()(std::unique_ptr<storm::modelchecker::CheckResult> const&) {
                // Intentionally left empty.
            }
        };
        
        template<typename ValueType>
        void verifyProperties(SymbolicInput const& input, std::function<std::unique_ptr<storm::modelchecker::CheckResult>(std::shared_ptr<storm::logic::Formula const> const& formula, std::shared_ptr<storm::logic::Formula const> const& states)> const& verificationCallback, std::function<void(std::unique_ptr<storm::modelchecker::CheckResult> const&)> const& postprocessingCallback = PostprocessingIdentity()) {
            auto const& properties = input.preprocessedProperties ? input.preprocessedProperties.get() : input.properties;
            for (auto const& property : properties) {
                printModelCheckingProperty(property);
                storm::utility::Stopwatch watch(true);
                std::unique_ptr<storm::modelchecker::CheckResult> result = verificationCallback(property.getRawFormula(), property.getFilter().getStatesFormula());
                watch.stop();
                postprocessingCallback(result);
                printResult<ValueType>(result, property, &watch);
            }
        }
        
        template <storm::dd::DdType DdType, typename ValueType>
        void verifyWithAbstractionRefinementEngine(SymbolicInput const& input) {
            STORM_LOG_ASSERT(input.model, "Expected symbolic model description.");
            verifyProperties<ValueType>(input, [&input] (std::shared_ptr<storm::logic::Formula const> const& formula, std::shared_ptr<storm::logic::Formula const> const& states) {
                STORM_LOG_THROW(states->isInitialFormula(), storm::exceptions::NotSupportedException, "Abstraction-refinement can only filter initial states.");
                return storm::api::verifyWithAbstractionRefinementEngine<DdType, ValueType>(input.model.get(), storm::api::createTask<ValueType>(formula, true));
            });
        }
        
        template <typename ValueType>
        void verifyWithExplorationEngine(SymbolicInput const& input) {
            STORM_LOG_ASSERT(input.model, "Expected symbolic model description.");
            STORM_LOG_THROW((std::is_same<ValueType, double>::value), storm::exceptions::NotSupportedException, "Exploration does not support other data-types than floating points.");
            verifyProperties<ValueType>(input, [&input] (std::shared_ptr<storm::logic::Formula const> const& formula, std::shared_ptr<storm::logic::Formula const> const& states) {
                STORM_LOG_THROW(states->isInitialFormula(), storm::exceptions::NotSupportedException, "Exploration can only filter initial states.");
                return storm::api::verifyWithExplorationEngine<ValueType>(input.model.get(), storm::api::createTask<ValueType>(formula, true));
            });
        }
        
        template <typename ValueType>
        void verifyWithSparseEngine(std::shared_ptr<storm::models::ModelBase> const& model, SymbolicInput const& input) {
            auto sparseModel = model->as<storm::models::sparse::Model<ValueType>>();
            verifyProperties<ValueType>(input,
                                        [&sparseModel] (std::shared_ptr<storm::logic::Formula const> const& formula, std::shared_ptr<storm::logic::Formula const> const& states) {
                                            bool filterForInitialStates = states->isInitialFormula();
                                            auto task = storm::api::createTask<ValueType>(formula, filterForInitialStates);
                                            std::unique_ptr<storm::modelchecker::CheckResult> result = storm::api::verifyWithSparseEngine<ValueType>(sparseModel, task);
                                            
                                            std::unique_ptr<storm::modelchecker::CheckResult> filter;
                                            if (filterForInitialStates) {
                                                filter = std::make_unique<storm::modelchecker::ExplicitQualitativeCheckResult>(sparseModel->getInitialStates());
                                            } else {
                                                filter = storm::api::verifyWithSparseEngine<ValueType>(sparseModel, storm::api::createTask<ValueType>(states, false));
                                            }
                                            if (result && filter) {
                                                result->filter(filter->asQualitativeCheckResult());
                                            }
                                            return result;
                                        });
        }
        
        template <storm::dd::DdType DdType, typename ValueType>
        void verifyWithHybridEngine(std::shared_ptr<storm::models::ModelBase> const& model, SymbolicInput const& input) {
            verifyProperties<ValueType>(input, [&model] (std::shared_ptr<storm::logic::Formula const> const& formula, std::shared_ptr<storm::logic::Formula const> const& states) {
                bool filterForInitialStates = states->isInitialFormula();
                auto task = storm::api::createTask<ValueType>(formula, filterForInitialStates);
                
                auto symbolicModel = model->as<storm::models::symbolic::Model<DdType, ValueType>>();
                std::unique_ptr<storm::modelchecker::CheckResult> result = storm::api::verifyWithHybridEngine<DdType, ValueType>(symbolicModel, task);
                
                std::unique_ptr<storm::modelchecker::CheckResult> filter;
                if (filterForInitialStates) {
                    filter = std::make_unique<storm::modelchecker::SymbolicQualitativeCheckResult<DdType>>(symbolicModel->getReachableStates(), symbolicModel->getInitialStates());
                } else {
                    filter = storm::api::verifyWithHybridEngine<DdType, ValueType>(symbolicModel, storm::api::createTask<ValueType>(states, false));
                }
                if (result && filter) {
                    result->filter(filter->asQualitativeCheckResult());
                }
                return result;
            });
        }
        
        template <storm::dd::DdType DdType, typename ValueType>
        void verifyWithDdEngine(std::shared_ptr<storm::models::ModelBase> const& model, SymbolicInput const& input) {
            verifyProperties<ValueType>(input, [&model] (std::shared_ptr<storm::logic::Formula const> const& formula, std::shared_ptr<storm::logic::Formula const> const& states) {
                bool filterForInitialStates = states->isInitialFormula();
                auto task = storm::api::createTask<ValueType>(formula, filterForInitialStates);
                
                auto symbolicModel = model->as<storm::models::symbolic::Model<DdType, ValueType>>();
                std::unique_ptr<storm::modelchecker::CheckResult> result = storm::api::verifyWithDdEngine<DdType, ValueType>(symbolicModel, storm::api::createTask<ValueType>(formula, true));
                
                std::unique_ptr<storm::modelchecker::CheckResult> filter;
                if (filterForInitialStates) {
                    filter = std::make_unique<storm::modelchecker::SymbolicQualitativeCheckResult<DdType>>(symbolicModel->getReachableStates(), symbolicModel->getInitialStates());
                } else {
                    filter = storm::api::verifyWithDdEngine<DdType, ValueType>(symbolicModel, storm::api::createTask<ValueType>(states, false));
                }
                if (result && filter) {
                    result->filter(filter->asQualitativeCheckResult());
                }
                return result;
            });
        }
        
        template <storm::dd::DdType DdType, typename ValueType>
        void verifyWithAbstractionRefinementEngine(std::shared_ptr<storm::models::ModelBase> const& model, SymbolicInput const& input) {
            verifyProperties<ValueType>(input, [&model] (std::shared_ptr<storm::logic::Formula const> const& formula, std::shared_ptr<storm::logic::Formula const> const& states) {
                STORM_LOG_THROW(states->isInitialFormula(), storm::exceptions::NotSupportedException, "Abstraction-refinement can only filter initial states.");
                auto symbolicModel = model->as<storm::models::symbolic::Model<DdType, ValueType>>();
                return storm::api::verifyWithAbstractionRefinementEngine<DdType, ValueType>(symbolicModel, storm::api::createTask<ValueType>(formula, true));
            });
        }
        
        template <storm::dd::DdType DdType, typename ValueType>
        typename std::enable_if<DdType != storm::dd::DdType::CUDD || std::is_same<ValueType, double>::value, void>::type verifySymbolicModel(std::shared_ptr<storm::models::ModelBase> const& model, SymbolicInput const& input, storm::settings::modules::CoreSettings const& coreSettings) {
            storm::settings::modules::CoreSettings::Engine engine = coreSettings.getEngine();;
            if (engine == storm::settings::modules::CoreSettings::Engine::Hybrid) {
                verifyWithHybridEngine<DdType, ValueType>(model, input);
            } else if (engine == storm::settings::modules::CoreSettings::Engine::Dd) {
                verifyWithDdEngine<DdType, ValueType>(model, input);
            } else {
                verifyWithAbstractionRefinementEngine<DdType, ValueType>(model, input);
            }
        }
        
        template <storm::dd::DdType DdType, typename ValueType>
        typename std::enable_if<DdType == storm::dd::DdType::CUDD && !std::is_same<ValueType, double>::value, void>::type verifySymbolicModel(std::shared_ptr<storm::models::ModelBase> const& model, SymbolicInput const& input, storm::settings::modules::CoreSettings const& coreSettings) {
            STORM_LOG_THROW(false, storm::exceptions::NotSupportedException, "CUDD does not support the selected data-type.");
        }
        
        template <storm::dd::DdType DdType, typename ValueType>
        void verifyModel(std::shared_ptr<storm::models::ModelBase> const& model, SymbolicInput const& input, storm::settings::modules::CoreSettings const& coreSettings) {
            if (model->isSparseModel()) {
                verifyWithSparseEngine<ValueType>(model, input);
            } else {
                STORM_LOG_ASSERT(model->isSymbolicModel(), "Unexpected model type.");
                verifySymbolicModel<DdType, ValueType>(model, input, coreSettings);
            }
        }
        
        template <storm::dd::DdType DdType, typename ValueType>
        std::shared_ptr<storm::models::ModelBase> buildPreprocessExportModelWithValueTypeAndDdlib(SymbolicInput const& input, storm::settings::modules::CoreSettings::Engine engine) {
            auto ioSettings = storm::settings::getModule<storm::settings::modules::IOSettings>();
            auto buildSettings = storm::settings::getModule<storm::settings::modules::BuildSettings>();
            std::shared_ptr<storm::models::ModelBase> model;
            if (!buildSettings.isNoBuildModelSet()) {
                model = buildModel<DdType, ValueType>(engine, input, ioSettings);
            }
            
            if (model) {
                model->printModelInformationToStream(std::cout);
            }
            
            STORM_LOG_THROW(model || input.properties.empty(), storm::exceptions::InvalidSettingsException, "No input model.");
            
            if (model) {
                auto preprocessingResult = preprocessModel<DdType, ValueType>(model, input);
                if (preprocessingResult.second) {
                    model = preprocessingResult.first;
                    model->printModelInformationToStream(std::cout);
                }
                exportModel<DdType, ValueType>(model, input);
            }
            return model;
        }
        
        template <storm::dd::DdType DdType, typename ValueType>
        void processInputWithValueTypeAndDdlib(SymbolicInput const& input) {
            auto coreSettings = storm::settings::getModule<storm::settings::modules::CoreSettings>();
            auto abstractionSettings = storm::settings::getModule<storm::settings::modules::AbstractionSettings>();

            // For several engines, no model building step is performed, but the verification is started right away.
            storm::settings::modules::CoreSettings::Engine engine = coreSettings.getEngine();
            
            if (engine == storm::settings::modules::CoreSettings::Engine::AbstractionRefinement && abstractionSettings.getAbstractionRefinementMethod() == storm::settings::modules::AbstractionSettings::Method::Games) {
                verifyWithAbstractionRefinementEngine<DdType, ValueType>(input);
            } else if (engine == storm::settings::modules::CoreSettings::Engine::Exploration) {
                verifyWithExplorationEngine<ValueType>(input);
            } else {
                std::shared_ptr<storm::models::ModelBase> model = buildPreprocessExportModelWithValueTypeAndDdlib<DdType, ValueType>(input, engine);
                
                if (model) {
                    if (coreSettings.isCounterexampleSet()) {
                        auto ioSettings = storm::settings::getModule<storm::settings::modules::IOSettings>();
                        generateCounterexamples<ValueType>(model, input);
                    } else {
                        auto ioSettings = storm::settings::getModule<storm::settings::modules::IOSettings>();
                        verifyModel<DdType, ValueType>(model, input, coreSettings);
                    }
                }
            }
        }
        
        template <typename ValueType>
        void processInputWithValueType(SymbolicInput const& input) {
            auto coreSettings = storm::settings::getModule<storm::settings::modules::CoreSettings>();
            auto generalSettings = storm::settings::getModule<storm::settings::modules::GeneralSettings>();
            
            if (coreSettings.getDdLibraryType() == storm::dd::DdType::CUDD && coreSettings.isDdLibraryTypeSetFromDefaultValue() && generalSettings.isExactSet()) {
                STORM_LOG_INFO("Switching to DD library sylvan to allow for rational arithmetic.");
                processInputWithValueTypeAndDdlib<storm::dd::DdType::Sylvan, ValueType>(input);
            } else if (coreSettings.getDdLibraryType() == storm::dd::DdType::CUDD) {
                processInputWithValueTypeAndDdlib<storm::dd::DdType::CUDD, ValueType>(input);
            } else {
                STORM_LOG_ASSERT(coreSettings.getDdLibraryType() == storm::dd::DdType::Sylvan, "Unknown DD library.");
                processInputWithValueTypeAndDdlib<storm::dd::DdType::Sylvan, ValueType>(input);
            }
        }
        
    }
}<|MERGE_RESOLUTION|>--- conflicted
+++ resolved
@@ -212,12 +212,8 @@
         template <storm::dd::DdType DdType, typename ValueType>
         std::shared_ptr<storm::models::ModelBase> buildModel(storm::settings::modules::CoreSettings::Engine const& engine, SymbolicInput const& input, storm::settings::modules::IOSettings const& ioSettings) {
             storm::utility::Stopwatch modelBuildingWatch(true);
-<<<<<<< HEAD
-            
-=======
+
             auto buildSettings = storm::settings::getModule<storm::settings::modules::BuildSettings>();
-
->>>>>>> d6c5367e
             std::shared_ptr<storm::models::ModelBase> result;
             if (input.model) {
                 if (engine == storm::settings::modules::CoreSettings::Engine::Dd || engine == storm::settings::modules::CoreSettings::Engine::Hybrid || engine == storm::settings::modules::CoreSettings::Engine::AbstractionRefinement) {
@@ -263,7 +259,6 @@
         
         template <typename ValueType>
         std::pair<std::shared_ptr<storm::models::sparse::Model<ValueType>>, bool> preprocessSparseModel(std::shared_ptr<storm::models::sparse::Model<ValueType>> const& model, SymbolicInput const& input) {
-<<<<<<< HEAD
             auto generalSettings = storm::settings::getModule<storm::settings::modules::GeneralSettings>();
             auto bisimulationSettings = storm::settings::getModule<storm::settings::modules::BisimulationSettings>();
             auto ioSettings = storm::settings::getModule<storm::settings::modules::IOSettings>();
@@ -281,24 +276,6 @@
             }
             
             return result;
-=======
-        auto generalSettings = storm::settings::getModule<storm::settings::modules::GeneralSettings>();
-        auto bisimulationSettings = storm::settings::getModule<storm::settings::modules::BisimulationSettings>();
-
-        std::pair<std::shared_ptr<storm::models::sparse::Model<ValueType>>, bool> result = std::make_pair(model, false);
-
-        if (result.first->isOfType(storm::models::ModelType::MarkovAutomaton)) {
-            result.first = preprocessSparseMarkovAutomaton(result.first->template as<storm::models::sparse::MarkovAutomaton<ValueType>>());
-            result.second = true;
-        }
-
-        if (generalSettings.isBisimulationSet()) {
-            result.first = preprocessSparseModelBisimulation(result.first, input, bisimulationSettings);
-            result.second = true;
-        }
-
-        return result;
->>>>>>> d6c5367e
         }
         
         template <typename ValueType>
