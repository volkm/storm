#include "src/modelchecker/csl/SparseMarkovAutomatonCslModelChecker.h"

#include "src/modelchecker/csl/helper/SparseMarkovAutomatonCslHelper.h"

#include "src/models/sparse/StandardRewardModel.h"

#include "src/utility/macros.h"

#include "src/settings/SettingsManager.h"
#include "src/settings/modules/GeneralSettings.h"

#include "src/modelchecker/results/ExplicitQualitativeCheckResult.h"
#include "src/modelchecker/results/ExplicitQuantitativeCheckResult.h"

#include "src/logic/FragmentSpecification.h"

#include "src/exceptions/InvalidPropertyException.h"
#include "src/exceptions/NotImplementedException.h"

namespace storm {
    namespace modelchecker {
        template<typename SparseMarkovAutomatonModelType>
        SparseMarkovAutomatonCslModelChecker<SparseMarkovAutomatonModelType>::SparseMarkovAutomatonCslModelChecker(SparseMarkovAutomatonModelType const& model, std::unique_ptr<storm::utility::solver::MinMaxLinearEquationSolverFactory<ValueType>>&& minMaxLinearEquationSolverFactory) : SparsePropositionalModelChecker<SparseMarkovAutomatonModelType>(model), minMaxLinearEquationSolverFactory(std::move(minMaxLinearEquationSolverFactory)) {
            // Intentionally left empty.
        }
        
        template<typename SparseMarkovAutomatonModelType>
        SparseMarkovAutomatonCslModelChecker<SparseMarkovAutomatonModelType>::SparseMarkovAutomatonCslModelChecker(SparseMarkovAutomatonModelType const& model) : SparsePropositionalModelChecker<SparseMarkovAutomatonModelType>(model), minMaxLinearEquationSolverFactory(new storm::utility::solver::MinMaxLinearEquationSolverFactory<ValueType>()) {
            // Intentionally left empty.
        }
        
        template<typename SparseMarkovAutomatonModelType>
        bool SparseMarkovAutomatonCslModelChecker<SparseMarkovAutomatonModelType>::canHandle(CheckTask<storm::logic::Formula> const& checkTask) const {
            storm::logic::Formula const& formula = checkTask.getFormula();
<<<<<<< HEAD
            return formula.isCslStateFormula() || formula.isCslPathFormula() || (formula.isRewardPathFormula() && formula.isReachabilityRewardFormula()) || formula.isExpectedTimeOperatorFormula();
=======
            storm::logic::FragmentSpecification fragment = storm::logic::csl().setGloballyFormulasAllowed(false).setNextFormulasAllowed(false).setReachabilityRewardFormulasAllowed(true);
            fragment.setExpectedTimeAllowed(true).setLongRunAverageProbabilitiesAllowed(true);
            return formula.isInFragment(fragment);
>>>>>>> fde7b719
        }
        
        template<typename SparseMarkovAutomatonModelType>
        std::unique_ptr<CheckResult> SparseMarkovAutomatonCslModelChecker<SparseMarkovAutomatonModelType>::computeBoundedUntilProbabilities(CheckTask<storm::logic::BoundedUntilFormula> const& checkTask) {
            storm::logic::BoundedUntilFormula const& pathFormula = checkTask.getFormula();
            STORM_LOG_THROW(checkTask.isOptimizationDirectionSet(), storm::exceptions::InvalidPropertyException, "Formula needs to specify whether minimal or maximal values are to be computed on nondeterministic model.");
            STORM_LOG_THROW(pathFormula.getLeftSubformula().isTrueFormula(), storm::exceptions::NotImplementedException, "Only bounded properties of the form 'true U[t1, t2] phi' are currently supported.");
            STORM_LOG_THROW(this->getModel().isClosed(), storm::exceptions::InvalidPropertyException, "Unable to compute time-bounded reachability probabilities in non-closed Markov automaton.");
            std::unique_ptr<CheckResult> rightResultPointer = this->check(pathFormula.getRightSubformula());
            ExplicitQualitativeCheckResult const& rightResult = rightResultPointer->asExplicitQualitativeCheckResult();

            std::vector<ValueType> result = storm::modelchecker::helper::SparseMarkovAutomatonCslHelper<ValueType>::computeBoundedUntilProbabilities(checkTask.getOptimizationDirection(), this->getModel().getTransitionMatrix(), this->getModel().getExitRates(), this->getModel().getMarkovianStates(), rightResult.getTruthValuesVector(), pathFormula.getIntervalBounds(), *minMaxLinearEquationSolverFactory);
            return std::unique_ptr<CheckResult>(new ExplicitQuantitativeCheckResult<ValueType>(std::move(result)));
        }
                
        template<typename SparseMarkovAutomatonModelType>
        std::unique_ptr<CheckResult> SparseMarkovAutomatonCslModelChecker<SparseMarkovAutomatonModelType>::computeUntilProbabilities(CheckTask<storm::logic::UntilFormula> const& checkTask) {
            storm::logic::UntilFormula const& pathFormula = checkTask.getFormula();
            STORM_LOG_THROW(checkTask.isOptimizationDirectionSet(), storm::exceptions::InvalidPropertyException, "Formula needs to specify whether minimal or maximal values are to be computed on nondeterministic model.");
            std::unique_ptr<CheckResult> leftResultPointer = this->check(pathFormula.getLeftSubformula());
            std::unique_ptr<CheckResult> rightResultPointer = this->check(pathFormula.getRightSubformula());
            ExplicitQualitativeCheckResult& leftResult = leftResultPointer->asExplicitQualitativeCheckResult();
            ExplicitQualitativeCheckResult& rightResult = rightResultPointer->asExplicitQualitativeCheckResult();
            std::vector<ValueType> result = storm::modelchecker::helper::SparseMarkovAutomatonCslHelper<ValueType>::computeUntilProbabilities(checkTask.getOptimizationDirection(), this->getModel().getTransitionMatrix(), this->getModel().getBackwardTransitions(), leftResult.getTruthValuesVector(), rightResult.getTruthValuesVector(), checkTask.isQualitativeSet(), *minMaxLinearEquationSolverFactory);
            return std::unique_ptr<CheckResult>(new ExplicitQuantitativeCheckResult<ValueType>(std::move(result)));
        }
                
        template<typename SparseMarkovAutomatonModelType>
        std::unique_ptr<CheckResult> SparseMarkovAutomatonCslModelChecker<SparseMarkovAutomatonModelType>::computeReachabilityRewards(CheckTask<storm::logic::EventuallyFormula> const& checkTask) {
            storm::logic::EventuallyFormula const& eventuallyFormula = checkTask.getFormula();
            STORM_LOG_THROW(checkTask.isOptimizationDirectionSet(), storm::exceptions::InvalidPropertyException, "Formula needs to specify whether minimal or maximal values are to be computed on nondeterministic model.");
            STORM_LOG_THROW(this->getModel().isClosed(), storm::exceptions::InvalidPropertyException, "Unable to compute reachability rewards in non-closed Markov automaton.");
            std::unique_ptr<CheckResult> subResultPointer = this->check(eventuallyFormula.getSubformula());
            ExplicitQualitativeCheckResult const& subResult = subResultPointer->asExplicitQualitativeCheckResult();

            std::vector<ValueType> result = storm::modelchecker::helper::SparseMarkovAutomatonCslHelper<ValueType>::computeReachabilityRewards(checkTask.getOptimizationDirection(), this->getModel().getTransitionMatrix(), this->getModel().getBackwardTransitions(), this->getModel().getExitRates(), this->getModel().getMarkovianStates(), checkTask.isRewardModelSet() ? this->getModel().getRewardModel(checkTask.getRewardModel()) : this->getModel().getRewardModel(""), subResult.getTruthValuesVector(), checkTask.isQualitativeSet(), *minMaxLinearEquationSolverFactory);

            return std::unique_ptr<CheckResult>(new ExplicitQuantitativeCheckResult<ValueType>(std::move(result)));
        }
                
        template<typename SparseMarkovAutomatonModelType>
        std::unique_ptr<CheckResult> SparseMarkovAutomatonCslModelChecker<SparseMarkovAutomatonModelType>::computeLongRunAverageProbabilities(CheckTask<storm::logic::StateFormula> const& checkTask) {
            storm::logic::StateFormula const& stateFormula = checkTask.getFormula();
            STORM_LOG_THROW(checkTask.isOptimizationDirectionSet(), storm::exceptions::InvalidPropertyException, "Formula needs to specify whether minimal or maximal values are to be computed on nondeterministic model.");
            STORM_LOG_THROW(this->getModel().isClosed(), storm::exceptions::InvalidPropertyException, "Unable to compute long-run average in non-closed Markov automaton.");
            std::unique_ptr<CheckResult> subResultPointer = this->check(stateFormula);
            ExplicitQualitativeCheckResult const& subResult = subResultPointer->asExplicitQualitativeCheckResult();

            std::vector<ValueType> result = storm::modelchecker::helper::SparseMarkovAutomatonCslHelper<ValueType>::computeLongRunAverageProbabilities(checkTask.getOptimizationDirection(), this->getModel().getTransitionMatrix(), this->getModel().getBackwardTransitions(), this->getModel().getExitRates(), this->getModel().getMarkovianStates(), subResult.getTruthValuesVector(), checkTask.isQualitativeSet(), *minMaxLinearEquationSolverFactory);
            return std::unique_ptr<CheckResult>(new ExplicitQuantitativeCheckResult<ValueType>(std::move(result)));
        }
                
        template<typename SparseMarkovAutomatonModelType>
        std::unique_ptr<CheckResult> SparseMarkovAutomatonCslModelChecker<SparseMarkovAutomatonModelType>::computeExpectedTimes(CheckTask<storm::logic::EventuallyFormula> const& checkTask) {
            storm::logic::EventuallyFormula const& eventuallyFormula = checkTask.getFormula();
            STORM_LOG_THROW(checkTask.isOptimizationDirectionSet(), storm::exceptions::InvalidPropertyException, "Formula needs to specify whether minimal or maximal values are to be computed on nondeterministic model.");
            STORM_LOG_THROW(this->getModel().isClosed(), storm::exceptions::InvalidPropertyException, "Unable to compute expected times in non-closed Markov automaton.");
            std::unique_ptr<CheckResult> subResultPointer = this->check(eventuallyFormula.getSubformula());
            ExplicitQualitativeCheckResult& subResult = subResultPointer->asExplicitQualitativeCheckResult();

            std::vector<ValueType> result = storm::modelchecker::helper::SparseMarkovAutomatonCslHelper<ValueType>::computeExpectedTimes(checkTask.getOptimizationDirection(), this->getModel().getTransitionMatrix(), this->getModel().getBackwardTransitions(), this->getModel().getExitRates(), this->getModel().getMarkovianStates(), subResult.getTruthValuesVector(), checkTask.isQualitativeSet(), *minMaxLinearEquationSolverFactory);
            return std::unique_ptr<CheckResult>(new ExplicitQuantitativeCheckResult<ValueType>(std::move(result)));
        }
                
        template class SparseMarkovAutomatonCslModelChecker<storm::models::sparse::MarkovAutomaton<double>>;
    }
}<|MERGE_RESOLUTION|>--- conflicted
+++ resolved
@@ -32,13 +32,9 @@
         template<typename SparseMarkovAutomatonModelType>
         bool SparseMarkovAutomatonCslModelChecker<SparseMarkovAutomatonModelType>::canHandle(CheckTask<storm::logic::Formula> const& checkTask) const {
             storm::logic::Formula const& formula = checkTask.getFormula();
-<<<<<<< HEAD
-            return formula.isCslStateFormula() || formula.isCslPathFormula() || (formula.isRewardPathFormula() && formula.isReachabilityRewardFormula()) || formula.isExpectedTimeOperatorFormula();
-=======
             storm::logic::FragmentSpecification fragment = storm::logic::csl().setGloballyFormulasAllowed(false).setNextFormulasAllowed(false).setReachabilityRewardFormulasAllowed(true);
             fragment.setExpectedTimeAllowed(true).setLongRunAverageProbabilitiesAllowed(true);
             return formula.isInFragment(fragment);
->>>>>>> fde7b719
         }
         
         template<typename SparseMarkovAutomatonModelType>
