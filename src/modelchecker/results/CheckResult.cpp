#include "src/modelchecker/results/CheckResult.h"

#include "storm-config.h"
#include "src/adapters/CarlAdapter.h"

#include "src/modelchecker/results/ExplicitQualitativeCheckResult.h"
#include "src/modelchecker/results/ExplicitQuantitativeCheckResult.h"
#include "src/modelchecker/results/SymbolicQualitativeCheckResult.h"
#include "src/modelchecker/results/SymbolicQuantitativeCheckResult.h"
#include "src/modelchecker/results/HybridQuantitativeCheckResult.h"
#include "src/modelchecker/results/ParetoCurveCheckResult.h"

#include "src/utility/macros.h"
#include "src/exceptions/InvalidOperationException.h"

namespace storm {
    namespace modelchecker {        
        bool CheckResult::isExplicit() const {
            return false;
        }
        
        bool CheckResult::isSymbolic() const {
            return false;
        }
        
        bool CheckResult::isHybrid() const {
            return false;
        }
        
        bool CheckResult::isQuantitative() const {
            return false;
        }
        
        bool CheckResult::isQualitative() const {
            return false;
        }
        
        bool CheckResult::isResultForAllStates() const {
            return false;
        }
        
        std::ostream& operator<<(std::ostream& out, CheckResult& checkResult) {
            checkResult.writeToStream(out);
            return out;
        }
        
        bool CheckResult::isExplicitQualitativeCheckResult() const {
            return false;
        }
        
        bool CheckResult::isExplicitQuantitativeCheckResult() const {
            return false;
        }
        
        bool CheckResult::isSymbolicQualitativeCheckResult() const {
            return false;
        }
        
        bool CheckResult::isSymbolicQuantitativeCheckResult() const {
            return false;
        }
        
        bool CheckResult::isHybridQuantitativeCheckResult() const {
            return false;
        }
        
        bool CheckResult::isParetoCurveCheckResult() const {
            return false;
        }
        
        ExplicitQualitativeCheckResult& CheckResult::asExplicitQualitativeCheckResult() {
            return dynamic_cast<ExplicitQualitativeCheckResult&>(*this);
        }
        
        ExplicitQualitativeCheckResult const& CheckResult::asExplicitQualitativeCheckResult() const {
            return dynamic_cast<ExplicitQualitativeCheckResult const&>(*this);
        }
        
        template<typename ValueType>
        ExplicitQuantitativeCheckResult<ValueType>& CheckResult::asExplicitQuantitativeCheckResult() {
            return dynamic_cast<ExplicitQuantitativeCheckResult<ValueType>&>(*this);
        }
        
        template<typename ValueType>
        ExplicitQuantitativeCheckResult<ValueType> const& CheckResult::asExplicitQuantitativeCheckResult() const {
            return dynamic_cast<ExplicitQuantitativeCheckResult<ValueType> const&>(*this);
        }
        
        QualitativeCheckResult& CheckResult::asQualitativeCheckResult() {
            return dynamic_cast<QualitativeCheckResult&>(*this);
        }
        
        QualitativeCheckResult const& CheckResult::asQualitativeCheckResult() const {
            return dynamic_cast<QualitativeCheckResult const&>(*this);
        }
        
        QuantitativeCheckResult& CheckResult::asQuantitativeCheckResult() {
            return dynamic_cast<QuantitativeCheckResult&>(*this);
        }
        
        QuantitativeCheckResult const& CheckResult::asQuantitativeCheckResult() const {
            return dynamic_cast<QuantitativeCheckResult const&>(*this);
        }
        
        template <storm::dd::DdType Type>
        SymbolicQualitativeCheckResult<Type>& CheckResult::asSymbolicQualitativeCheckResult() {
            return dynamic_cast<SymbolicQualitativeCheckResult<Type>&>(*this);
        }
        
        template <storm::dd::DdType Type>
        SymbolicQualitativeCheckResult<Type> const& CheckResult::asSymbolicQualitativeCheckResult() const {
            return dynamic_cast<SymbolicQualitativeCheckResult<Type> const&>(*this);
        }
        
        template <storm::dd::DdType Type, typename ValueType>
        SymbolicQuantitativeCheckResult<Type, ValueType>& CheckResult::asSymbolicQuantitativeCheckResult() {
            return dynamic_cast<SymbolicQuantitativeCheckResult<Type, ValueType>&>(*this);
        }
        
        template <storm::dd::DdType Type, typename ValueType>
        SymbolicQuantitativeCheckResult<Type, ValueType> const& CheckResult::asSymbolicQuantitativeCheckResult() const {
            return dynamic_cast<SymbolicQuantitativeCheckResult<Type, ValueType> const&>(*this);
        }

        template <storm::dd::DdType Type, typename ValueType>
        HybridQuantitativeCheckResult<Type, ValueType>& CheckResult::asHybridQuantitativeCheckResult() {
            return dynamic_cast<HybridQuantitativeCheckResult<Type, ValueType>&>(*this);
        }
        
        template <storm::dd::DdType Type, typename ValueType>
        HybridQuantitativeCheckResult<Type, ValueType> const& CheckResult::asHybridQuantitativeCheckResult() const {
            return dynamic_cast<HybridQuantitativeCheckResult<Type, ValueType> const&>(*this);
        }
        
        template<typename ValueType>
        ParetoCurveCheckResult<ValueType>& CheckResult::asParetoCurveCheckResult() {
            return dynamic_cast<ParetoCurveCheckResult<ValueType>&>(*this);
        }
        
        template<typename ValueType>
        ParetoCurveCheckResult<ValueType> const& CheckResult::asParetoCurveCheckResult() const {
            return dynamic_cast<ParetoCurveCheckResult<ValueType> const&>(*this);
        }
        
        // Explicitly instantiate the template functions.
        template ExplicitQuantitativeCheckResult<double>& CheckResult::asExplicitQuantitativeCheckResult();
        template ExplicitQuantitativeCheckResult<double> const& CheckResult::asExplicitQuantitativeCheckResult() const;

        template SymbolicQualitativeCheckResult<storm::dd::DdType::CUDD>& CheckResult::asSymbolicQualitativeCheckResult();
        template SymbolicQualitativeCheckResult<storm::dd::DdType::CUDD> const& CheckResult::asSymbolicQualitativeCheckResult() const;
        template SymbolicQuantitativeCheckResult<storm::dd::DdType::CUDD, double>& CheckResult::asSymbolicQuantitativeCheckResult();
        template SymbolicQuantitativeCheckResult<storm::dd::DdType::CUDD, double> const& CheckResult::asSymbolicQuantitativeCheckResult() const;
        template HybridQuantitativeCheckResult<storm::dd::DdType::CUDD, double>& CheckResult::asHybridQuantitativeCheckResult();
        template HybridQuantitativeCheckResult<storm::dd::DdType::CUDD, double> const& CheckResult::asHybridQuantitativeCheckResult() const;

        template SymbolicQualitativeCheckResult<storm::dd::DdType::Sylvan>& CheckResult::asSymbolicQualitativeCheckResult();
        template SymbolicQualitativeCheckResult<storm::dd::DdType::Sylvan> const& CheckResult::asSymbolicQualitativeCheckResult() const;
        template SymbolicQuantitativeCheckResult<storm::dd::DdType::Sylvan, double>& CheckResult::asSymbolicQuantitativeCheckResult();
        template SymbolicQuantitativeCheckResult<storm::dd::DdType::Sylvan, double> const& CheckResult::asSymbolicQuantitativeCheckResult() const;
        template HybridQuantitativeCheckResult<storm::dd::DdType::Sylvan, double>& CheckResult::asHybridQuantitativeCheckResult();
        template HybridQuantitativeCheckResult<storm::dd::DdType::Sylvan, double> const& CheckResult::asHybridQuantitativeCheckResult() const;
        
        template ParetoCurveCheckResult<double>& CheckResult::asParetoCurveCheckResult();
        template ParetoCurveCheckResult<double> const& CheckResult::asParetoCurveCheckResult() const;

        template ExplicitQuantitativeCheckResult<storm::RationalNumber>& CheckResult::asExplicitQuantitativeCheckResult();
        template ExplicitQuantitativeCheckResult<storm::RationalNumber> const& CheckResult::asExplicitQuantitativeCheckResult() const;

        template ExplicitQuantitativeCheckResult<storm::RationalFunction>& CheckResult::asExplicitQuantitativeCheckResult();
        template ExplicitQuantitativeCheckResult<storm::RationalFunction> const& CheckResult::asExplicitQuantitativeCheckResult() const;
<<<<<<< HEAD
        
        template ParetoCurveCheckResult<storm::RationalNumber>& CheckResult::asParetoCurveCheckResult();
        template ParetoCurveCheckResult<storm::RationalNumber> const& CheckResult::asParetoCurveCheckResult() const;
#endif
=======
>>>>>>> 4e1019e6
    }
}<|MERGE_RESOLUTION|>--- conflicted
+++ resolved
@@ -168,12 +168,9 @@
 
         template ExplicitQuantitativeCheckResult<storm::RationalFunction>& CheckResult::asExplicitQuantitativeCheckResult();
         template ExplicitQuantitativeCheckResult<storm::RationalFunction> const& CheckResult::asExplicitQuantitativeCheckResult() const;
-<<<<<<< HEAD
-        
+
         template ParetoCurveCheckResult<storm::RationalNumber>& CheckResult::asParetoCurveCheckResult();
         template ParetoCurveCheckResult<storm::RationalNumber> const& CheckResult::asParetoCurveCheckResult() const;
-#endif
-=======
->>>>>>> 4e1019e6
+
     }
 }