#include "storm-gspn/api/storm-gspn.h"

#include "storm/settings/SettingsManager.h"
#include "storm/utility/file.h"
#include "storm-gspn/settings/modules/GSPNExportSettings.h"
#include "storm-conv/settings/modules/JaniExportSettings.h"
#include "storm-conv/api/storm-conv.h"
#include "storm-parsers/parser/ExpressionParser.h"
#include "storm/exceptions/WrongFormatException.h"

namespace storm {
    namespace api {

        storm::jani::Model* buildJani(storm::gspn::GSPN const& gspn) {
            storm::builder::JaniGSPNBuilder builder(gspn);
            return builder.build();
        }

        void handleGSPNExportSettings(storm::gspn::GSPN const& gspn, std::function<std::vector<storm::jani::Property>(storm::builder::JaniGSPNBuilder const&)> const& janiProperyGetter) {
            storm::settings::modules::GSPNExportSettings const& exportSettings = storm::settings::getModule<storm::settings::modules::GSPNExportSettings>();
            if (exportSettings.isWriteToDotSet()) {
                std::ofstream fs;
                storm::utility::openFile(exportSettings.getWriteToDotFilename(), fs);
                gspn.writeDotToStream(fs);
                storm::utility::closeFile(fs);
            }

            if (exportSettings.isWriteToPnproSet()) {
                std::ofstream fs;
                storm::utility::openFile(exportSettings.getWriteToPnproFilename(), fs);
                gspn.toPnpro(fs);
                storm::utility::closeFile(fs);
            }

            if (exportSettings.isWriteToPnmlSet()) {
                std::ofstream fs;
                storm::utility::openFile(exportSettings.getWriteToPnmlFilename(), fs);
                gspn.toPnml(fs);
                storm::utility::closeFile(fs);
            }

            if (exportSettings.isWriteToJsonSet()) {
                std::ofstream fs;
                storm::utility::openFile(exportSettings.getWriteToJsonFilename(), fs);
                gspn.toJson(fs);
                storm::utility::closeFile(fs);
            }

            if (exportSettings.isDisplayStatsSet()) {
                std::cout << "============GSPN Statistics==============" << std::endl;
                gspn.writeStatsToStream(std::cout);
                std::cout << "=========================================" << std::endl;
            }

            if (exportSettings.isWriteStatsToFileSet()) {
                std::ofstream fs;
                storm::utility::openFile(exportSettings.getWriteStatsFilename(), fs);
                gspn.writeStatsToStream(fs);
                storm::utility::closeFile(fs);
            }

            if (exportSettings.isWriteToJaniSet()) {
                auto const& jani = storm::settings::getModule<storm::settings::modules::JaniExportSettings>();
                storm::converter::JaniConversionOptions options(jani);

                storm::builder::JaniGSPNBuilder builder(gspn);
                storm::jani::Model* model = builder.build("gspn_automaton");

<<<<<<< HEAD
                storm::api::postprocessJani(*model, options);

=======
>>>>>>> 43688d09
                auto properties = janiProperyGetter(builder);
                if (exportSettings.isAddJaniPropertiesSet()) {
                    auto deadlockProperties = builder.getDeadlockProperties(model);
                    properties.insert(properties.end(), deadlockProperties.begin(), deadlockProperties.end());
                }
                
                storm::api::transformJani(*model, properties, options);
                
                storm::api::exportJaniToFile(*model, properties, exportSettings.getWriteToJaniFilename(), jani.isCompactJsonSet());
                delete model;
            }
        }
        
        std::unordered_map<std::string, uint64_t> parseCapacitiesList(std::string const& filename, storm::gspn::GSPN const& gspn) {
            storm::parser::ExpressionParser expressionParser(*gspn.getExpressionManager());
            std::unordered_map<std::string, storm::expressions::Expression> identifierMapping;
            for (auto const& var : gspn.getExpressionManager()->getVariables()) {
                identifierMapping.emplace(var.getName(), var.getExpression());
            }
            expressionParser.setIdentifierMapping(identifierMapping);
            expressionParser.setAcceptDoubleLiterals(false);
            
            std::unordered_map<std::string, uint64_t> map;
            
            std::ifstream stream;
            storm::utility::openFile(filename, stream);
            
            std::string line;
            while ( std::getline(stream, line) ) {
                std::vector<std::string> strs;
                boost::split(strs, line, boost::is_any_of("\t "));
                STORM_LOG_THROW(strs.size() == 2, storm::exceptions::WrongFormatException, "Expect key value pairs");
                storm::expressions::Expression expr = expressionParser.parseFromString(strs[1]);
                if (!gspn.getConstantsSubstitution().empty()) {
                    expr = expr.substitute(gspn.getConstantsSubstitution());
                }
                STORM_LOG_THROW(!expr.containsVariables(), storm::exceptions::WrongFormatException, "The capacity expression '" << strs[1] << "' still contains undefined constants.");
                map[strs[0]] = expr.evaluateAsInt();
            }
            storm::utility::closeFile(stream);
            return map;
        }
    }
}
<|MERGE_RESOLUTION|>--- conflicted
+++ resolved
@@ -66,11 +66,6 @@
                 storm::builder::JaniGSPNBuilder builder(gspn);
                 storm::jani::Model* model = builder.build("gspn_automaton");
 
-<<<<<<< HEAD
-                storm::api::postprocessJani(*model, options);
-
-=======
->>>>>>> 43688d09
                 auto properties = janiProperyGetter(builder);
                 if (exportSettings.isAddJaniPropertiesSet()) {
                     auto deadlockProperties = builder.getDeadlockProperties(model);
