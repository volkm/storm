#include <boost/functional/hash.hpp>

#include "storm/adapters/RationalFunctionAdapter.h"
#include "storm/storage/SparseMatrix.h"
#include "storm/storage/sparse/StateType.h"

#include "storm/storage/BitVector.h"
#include "storm/utility/ConstantsComparator.h"
#include "storm/utility/constants.h"
#include "storm/utility/vector.h"

#include "storm/exceptions/InvalidArgumentException.h"
#include "storm/exceptions/InvalidStateException.h"
#include "storm/exceptions/NotImplementedException.h"
#include "storm/exceptions/NotSupportedException.h"
#include "storm/exceptions/OutOfRangeException.h"

#include "storm/utility/macros.h"

#include <iterator>

namespace storm {
namespace storage {

template<typename IndexType, typename ValueType>
MatrixEntry<IndexType, ValueType>::MatrixEntry(IndexType column, ValueType value) : entry(column, value) {
    // Intentionally left empty.
}

template<typename IndexType, typename ValueType>
MatrixEntry<IndexType, ValueType>::MatrixEntry(std::pair<IndexType, ValueType>&& pair) : entry(std::move(pair)) {
    // Intentionally left empty.
}

template<typename IndexType, typename ValueType>
IndexType const& MatrixEntry<IndexType, ValueType>::getColumn() const {
    return this->entry.first;
}

template<typename IndexType, typename ValueType>
void MatrixEntry<IndexType, ValueType>::setColumn(IndexType const& column) {
    this->entry.first = column;
}

template<typename IndexType, typename ValueType>
ValueType const& MatrixEntry<IndexType, ValueType>::getValue() const {
    return this->entry.second;
}

template<typename IndexType, typename ValueType>
void MatrixEntry<IndexType, ValueType>::setValue(ValueType const& value) {
    this->entry.second = value;
}

template<typename IndexType, typename ValueType>
std::pair<IndexType, ValueType> const& MatrixEntry<IndexType, ValueType>::getColumnValuePair() const {
    return this->entry;
}

template<typename IndexType, typename ValueType>
MatrixEntry<IndexType, ValueType> MatrixEntry<IndexType, ValueType>::operator*(value_type factor) const {
    return MatrixEntry(this->getColumn(), this->getValue() * factor);
}

template<typename IndexType, typename ValueType>
bool MatrixEntry<IndexType, ValueType>::operator==(MatrixEntry<IndexType, ValueType> const& other) const {
    return this->entry.first == other.entry.first && this->entry.second == other.entry.second;
}

template<typename IndexType, typename ValueType>
bool MatrixEntry<IndexType, ValueType>::operator!=(MatrixEntry<IndexType, ValueType> const& other) const {
    return !(*this == other);
}

template<typename IndexTypePrime, typename ValueTypePrime>
std::ostream& operator<<(std::ostream& out, MatrixEntry<IndexTypePrime, ValueTypePrime> const& entry) {
    out << "(" << entry.getColumn() << ", " << entry.getValue() << ")";
    return out;
}

template<typename ValueType>
SparseMatrixBuilder<ValueType>::SparseMatrixBuilder(index_type rows, index_type columns, index_type entries, bool forceDimensions, bool hasCustomRowGrouping,
                                                    index_type rowGroups)
    : initialRowCountSet(rows != 0),
      initialRowCount(rows),
      initialColumnCountSet(columns != 0),
      initialColumnCount(columns),
      initialEntryCountSet(entries != 0),
      initialEntryCount(entries),
      forceInitialDimensions(forceDimensions),
      hasCustomRowGrouping(hasCustomRowGrouping),
      initialRowGroupCountSet(rowGroups != 0),
      initialRowGroupCount(rowGroups),
      rowGroupIndices(),
      columnsAndValues(),
      rowIndications(),
      currentEntryCount(0),
      lastRow(0),
      lastColumn(0),
      highestColumn(0),
      currentRowGroupCount(0) {
    // Prepare the internal storage.
    if (initialRowCountSet) {
        rowIndications.reserve(initialRowCount + 1);
    }
    if (initialEntryCountSet) {
        columnsAndValues.reserve(initialEntryCount);
    }
    if (hasCustomRowGrouping) {
        rowGroupIndices = std::vector<index_type>();
    }
    if (initialRowGroupCountSet && hasCustomRowGrouping) {
        rowGroupIndices.get().reserve(initialRowGroupCount + 1);
    }
    rowIndications.push_back(0);
}

template<typename ValueType>
SparseMatrixBuilder<ValueType>::SparseMatrixBuilder(SparseMatrix<ValueType>&& matrix)
    : initialRowCountSet(false),
      initialRowCount(0),
      initialColumnCountSet(false),
      initialColumnCount(0),
      initialEntryCountSet(false),
      initialEntryCount(0),
      forceInitialDimensions(false),
      hasCustomRowGrouping(!matrix.trivialRowGrouping),
      initialRowGroupCountSet(false),
      initialRowGroupCount(0),
      rowGroupIndices(),
      columnsAndValues(std::move(matrix.columnsAndValues)),
      rowIndications(std::move(matrix.rowIndications)),
      currentEntryCount(matrix.entryCount),
      currentRowGroupCount() {
    lastRow = matrix.rowCount == 0 ? 0 : matrix.rowCount - 1;
    lastColumn = columnsAndValues.empty() ? 0 : columnsAndValues.back().getColumn();
    highestColumn = matrix.getColumnCount() == 0 ? 0 : matrix.getColumnCount() - 1;

    // If the matrix has a custom row grouping, we move it and remove the last element to make it 'open' again.
    if (hasCustomRowGrouping) {
        rowGroupIndices = std::move(matrix.rowGroupIndices);
        if (!rowGroupIndices->empty()) {
            rowGroupIndices.get().pop_back();
        }
        currentRowGroupCount = rowGroupIndices->empty() ? 0 : rowGroupIndices.get().size() - 1;
    }

    // Likewise, we need to 'open' the row indications again.
    if (!rowIndications.empty()) {
        rowIndications.pop_back();
    }
}

template<typename ValueType>
void SparseMatrixBuilder<ValueType>::addNextValue(index_type row, index_type column, ValueType const& value) {
    // Check that we did not move backwards wrt. the row.
    STORM_LOG_THROW(row >= lastRow, storm::exceptions::InvalidArgumentException,
                    "Adding an element in row " << row << ", but an element in row " << lastRow << " has already been added.");
    STORM_LOG_ASSERT(columnsAndValues.size() == currentEntryCount, "Unexpected size of columnsAndValues vector.");

    // Check if a diagonal entry shall be inserted before
    if (pendingDiagonalEntry) {
        index_type diagColumn = hasCustomRowGrouping ? currentRowGroupCount - 1 : lastRow;
        if (row > lastRow || column >= diagColumn) {
            ValueType diagValue = std::move(pendingDiagonalEntry.get());
            pendingDiagonalEntry = boost::none;
            // Add the pending diagonal value now
            if (row == lastRow && column == diagColumn) {
                // The currently added value coincides with the diagonal entry!
                // We add up the values and repeat this call.
                addNextValue(row, column, diagValue + value);
                // We return here because the above call already did all the work.
                return;
            } else {
                addNextValue(lastRow, diagColumn, diagValue);
            }
        }
    }

    // If the element is in the same row, but was not inserted in the correct order, we need to fix the row after
    // the insertion.
    bool fixCurrentRow = row == lastRow && column < lastColumn;
    // If the element is in the same row and column as the previous entry, we add them up...
    // unless there is no entry in this row yet, which might happen either for the very first entry or when only a diagonal value has been added
    if (row == lastRow && column == lastColumn && rowIndications.back() < currentEntryCount) {
        columnsAndValues.back().setValue(columnsAndValues.back().getValue() + value);
    } else {
        // If we switched to another row, we have to adjust the missing entries in the row indices vector.
        if (row != lastRow) {
            // Otherwise, we need to push the correct values to the vectors, which might trigger reallocations.
            assert(rowIndications.size() == lastRow + 1);
            rowIndications.resize(row + 1, currentEntryCount);
            lastRow = row;
        }

        lastColumn = column;

        // Finally, set the element and increase the current size.
        columnsAndValues.emplace_back(column, value);
        highestColumn = std::max(highestColumn, column);
        ++currentEntryCount;

        // If we need to fix the row, do so now.
        if (fixCurrentRow) {
            // First, we sort according to columns.
            std::sort(columnsAndValues.begin() + rowIndications.back(), columnsAndValues.end(),
                      [](storm::storage::MatrixEntry<index_type, ValueType> const& a, storm::storage::MatrixEntry<index_type, ValueType> const& b) {
                          return a.getColumn() < b.getColumn();
                      });

            // Then, we eliminate possible duplicate entries.
            auto it = std::unique(columnsAndValues.begin() + rowIndications.back(), columnsAndValues.end(),
                                  [](storm::storage::MatrixEntry<index_type, ValueType> const& a, storm::storage::MatrixEntry<index_type, ValueType> const& b) {
                                      return a.getColumn() == b.getColumn();
                                  });

            // Finally, remove the superfluous elements.
            std::size_t elementsToRemove = std::distance(it, columnsAndValues.end());
            if (elementsToRemove > 0) {
                STORM_LOG_WARN("Unordered insertion into matrix builder caused duplicate entries.");
                currentEntryCount -= elementsToRemove;
                columnsAndValues.resize(columnsAndValues.size() - elementsToRemove);
            }
        }
<<<<<<< HEAD
    }

    // In case we did not expect this value, we throw an exception.
    if (forceInitialDimensions) {
        STORM_LOG_THROW(!initialRowCountSet || lastRow < initialRowCount, storm::exceptions::OutOfRangeException,
                        "Cannot insert value at illegal row " << lastRow << ".");
        STORM_LOG_THROW(!initialColumnCountSet || lastColumn < initialColumnCount, storm::exceptions::OutOfRangeException,
                        "Cannot insert value at illegal column " << lastColumn << ".");
        STORM_LOG_THROW(!initialEntryCountSet || currentEntryCount <= initialEntryCount, storm::exceptions::OutOfRangeException,
                        "Too many entries in matrix, expected only " << initialEntryCount << ".");
    }
}

template<typename ValueType>
void SparseMatrixBuilder<ValueType>::newRowGroup(index_type startingRow) {
    STORM_LOG_THROW(hasCustomRowGrouping, storm::exceptions::InvalidStateException, "Matrix was not created to have a custom row grouping.");
    STORM_LOG_THROW(startingRow >= lastRow, storm::exceptions::InvalidStateException, "Illegal row group with negative size.");

    // If there still is a pending diagonal entry, we need to add it now (otherwise, the correct diagonal column will be unclear)
    if (pendingDiagonalEntry) {
        STORM_LOG_ASSERT(currentRowGroupCount > 0, "Diagonal entry was set before opening the first row group.");
        index_type diagColumn = currentRowGroupCount - 1;
        ValueType diagValue = std::move(pendingDiagonalEntry.get());
        pendingDiagonalEntry = boost::none;  // clear now, so addNextValue works properly
        addNextValue(lastRow, diagColumn, diagValue);
    }

    rowGroupIndices.get().push_back(startingRow);
    ++currentRowGroupCount;

    // Handle the case where the previous row group ends with one or more empty rows
    if (lastRow + 1 < startingRow) {
        // Close all rows from the most recent one to the starting row.
        assert(rowIndications.size() == lastRow + 1);
        rowIndications.resize(startingRow, currentEntryCount);
        // Reset the most recently seen row/column to allow for proper insertion of the following elements.
        lastRow = startingRow - 1;
        lastColumn = 0;
    }
}

template<typename ValueType>
SparseMatrix<ValueType> SparseMatrixBuilder<ValueType>::build(index_type overriddenRowCount, index_type overriddenColumnCount,
                                                              index_type overriddenRowGroupCount) {
    // If there still is a pending diagonal entry, we need to add it now
    if (pendingDiagonalEntry) {
        index_type diagColumn = hasCustomRowGrouping ? currentRowGroupCount - 1 : lastRow;
        ValueType diagValue = std::move(pendingDiagonalEntry.get());
        pendingDiagonalEntry = boost::none;  // clear now, so addNextValue works properly
        addNextValue(lastRow, diagColumn, diagValue);
    }

    bool hasEntries = currentEntryCount != 0;

    uint_fast64_t rowCount = hasEntries ? lastRow + 1 : 0;

    // If the last row group was empty, we need to add one more to the row count, because otherwise this empty row is not counted.
    if (hasCustomRowGrouping) {
        if (lastRow < rowGroupIndices->back()) {
            ++rowCount;
=======

        template<typename ValueType>
        void SparseMatrixBuilder<ValueType>::replaceColumns(std::vector<index_type> const& replacements, index_type offset) {
            index_type maxColumn = 0;
            
            for (index_type row = 0; row < rowIndications.size(); ++row) {
                bool changed = false;
                auto startRow = std::next(columnsAndValues.begin(), rowIndications[row]);
                auto endRow = row < rowIndications.size()-1 ? std::next(columnsAndValues.begin(), rowIndications[row+1]) : columnsAndValues.end();
                for (auto entry = startRow; entry != endRow; ++entry) {
                    if (entry->getColumn() >= offset) {
                        // Change column
                        entry->setColumn(replacements[entry->getColumn() - offset]);
                        changed = true;
                    }
                    maxColumn = std::max(maxColumn, entry->getColumn());
                }
                if (changed) {
                    // Sort columns in row
                    std::sort(startRow, endRow,
                              [](MatrixEntry<index_type, value_type> const& a, MatrixEntry<index_type, value_type> const& b) {
                                  return a.getColumn() < b.getColumn();
                              });
                    // Assert no equal elements
                    STORM_LOG_ASSERT(std::is_sorted(startRow, endRow,
                                                    [](MatrixEntry<index_type, value_type> const& a, MatrixEntry<index_type, value_type> const& b) {
                                                        return a.getColumn() < b.getColumn();
                                                    }), "Columns not sorted.");
                }
            }
            
            highestColumn = maxColumn;
            lastColumn = columnsAndValues.empty() ? 0 : columnsAndValues.back().getColumn();
        }
        
        template<typename ValueType>
        void SparseMatrixBuilder<ValueType>::addDiagonalEntry(index_type row, ValueType const& value) {
            STORM_LOG_THROW(row >= lastRow, storm::exceptions::InvalidArgumentException, "Adding a diagonal element in row " << row << ", but an element in row " << lastRow << " has already been added.");
            if (pendingDiagonalEntry) {
                if (row == lastRow) {
                    // Add the two diagonal entries, nothing else to be done.
                    pendingDiagonalEntry.get() += value;
                    return;
                } else {
                    // add the pending entry
                    index_type column = hasCustomRowGrouping ? currentRowGroupCount - 1 : lastRow;
                    ValueType diagValue = std::move(pendingDiagonalEntry.get());
                    pendingDiagonalEntry = boost::none; // clear now, so addNextValue works properly
                    addNextValue(lastRow, column, diagValue);
                }
            }
            pendingDiagonalEntry = value;
            if (lastRow != row) {
                assert(rowIndications.size() == lastRow + 1);
                rowIndications.resize(row + 1, currentEntryCount);
                lastRow = row;
                lastColumn = 0;
            }
>>>>>>> 115bf570
        }
    }

    if (initialRowCountSet && forceInitialDimensions) {
        STORM_LOG_THROW(rowCount <= initialRowCount, storm::exceptions::InvalidStateException,
                        "Expected not more than " << initialRowCount << " rows, but got " << rowCount << ".");
        rowCount = std::max(rowCount, initialRowCount);
    }

    rowCount = std::max(rowCount, overriddenRowCount);

    // If the current row count was overridden, we may need to add empty rows.
    for (index_type i = lastRow + 1; i < rowCount; ++i) {
        rowIndications.push_back(currentEntryCount);
    }

    // We put a sentinel element at the last position of the row indices array. This eases iteration work,
    // as now the indices of row i are always between rowIndications[i] and rowIndications[i + 1], also for
    // the first and last row.
    if (rowCount > 0) {
        rowIndications.push_back(currentEntryCount);
    }
    STORM_LOG_ASSERT(rowCount == rowIndications.size() - 1, "Wrong sizes of vectors: " << rowCount << " != " << (rowIndications.size() - 1) << ".");
    uint_fast64_t columnCount = hasEntries ? highestColumn + 1 : 0;
    if (initialColumnCountSet && forceInitialDimensions) {
        STORM_LOG_THROW(columnCount <= initialColumnCount, storm::exceptions::InvalidStateException,
                        "Expected not more than " << initialColumnCount << " columns, but got " << columnCount << ".");
        columnCount = std::max(columnCount, initialColumnCount);
    }
    columnCount = std::max(columnCount, overriddenColumnCount);

    uint_fast64_t entryCount = currentEntryCount;
    if (initialEntryCountSet && forceInitialDimensions) {
        STORM_LOG_THROW(entryCount == initialEntryCount, storm::exceptions::InvalidStateException,
                        "Expected " << initialEntryCount << " entries, but got " << entryCount << ".");
    }

    // Check whether row groups are missing some entries.
    if (hasCustomRowGrouping) {
        uint_fast64_t rowGroupCount = currentRowGroupCount;
        if (initialRowGroupCountSet && forceInitialDimensions) {
            STORM_LOG_THROW(rowGroupCount <= initialRowGroupCount, storm::exceptions::InvalidStateException,
                            "Expected not more than " << initialRowGroupCount << " row groups, but got " << rowGroupCount << ".");
            rowGroupCount = std::max(rowGroupCount, initialRowGroupCount);
        }
        rowGroupCount = std::max(rowGroupCount, overriddenRowGroupCount);

        for (index_type i = currentRowGroupCount; i <= rowGroupCount; ++i) {
            rowGroupIndices.get().push_back(rowCount);
        }
    }

    return SparseMatrix<ValueType>(columnCount, std::move(rowIndications), std::move(columnsAndValues), std::move(rowGroupIndices));
}

template<typename ValueType>
typename SparseMatrixBuilder<ValueType>::index_type SparseMatrixBuilder<ValueType>::getLastRow() const {
    return lastRow;
}

template<typename ValueType>
typename SparseMatrixBuilder<ValueType>::index_type SparseMatrixBuilder<ValueType>::getCurrentRowGroupCount() const {
    if (this->hasCustomRowGrouping) {
        return currentRowGroupCount;
    } else {
        return getLastRow() + 1;
    }
}

template<typename ValueType>
typename SparseMatrixBuilder<ValueType>::index_type SparseMatrixBuilder<ValueType>::getLastColumn() const {
    return lastColumn;
}

// Debug method for printing the current matrix
template<typename ValueType>
void print(std::vector<typename SparseMatrix<ValueType>::index_type> const& rowGroupIndices,
           std::vector<MatrixEntry<typename SparseMatrix<ValueType>::index_type, typename SparseMatrix<ValueType>::value_type>> const& columnsAndValues,
           std::vector<typename SparseMatrix<ValueType>::index_type> const& rowIndications) {
    typename SparseMatrix<ValueType>::index_type endGroups;
    typename SparseMatrix<ValueType>::index_type endRows;
    // Iterate over all row groups.
    for (typename SparseMatrix<ValueType>::index_type group = 0; group < rowGroupIndices.size(); ++group) {
        std::cout << "\t---- group " << group << "/" << (rowGroupIndices.size() - 1) << " ---- \n";
        endGroups = group < rowGroupIndices.size() - 1 ? rowGroupIndices[group + 1] : rowIndications.size();
        // Iterate over all rows in a row group
        for (typename SparseMatrix<ValueType>::index_type i = rowGroupIndices[group]; i < endGroups; ++i) {
            endRows = i < rowIndications.size() - 1 ? rowIndications[i + 1] : columnsAndValues.size();
            // Print the actual row.
            std::cout << "Row " << i << " (" << rowIndications[i] << " - " << endRows << ")"
                      << ": ";
            for (typename SparseMatrix<ValueType>::index_type pos = rowIndications[i]; pos < endRows; ++pos) {
                std::cout << "(" << columnsAndValues[pos].getColumn() << ": " << columnsAndValues[pos].getValue() << ") ";
            }
            std::cout << '\n';
        }
    }
}

template<typename ValueType>
void SparseMatrixBuilder<ValueType>::replaceColumns(std::vector<index_type> const& replacements, index_type offset) {
    index_type maxColumn = 0;

    for (index_type row = 0; row < rowIndications.size(); ++row) {
        bool changed = false;
        auto startRow = std::next(columnsAndValues.begin(), rowIndications[row]);
        auto endRow = row < rowIndications.size() - 1 ? std::next(columnsAndValues.begin(), rowIndications[row + 1]) : columnsAndValues.end();
        for (auto entry = startRow; entry != endRow; ++entry) {
            if (entry->getColumn() >= offset) {
                // Change column
                entry->setColumn(replacements[entry->getColumn() - offset]);
                changed = true;
            }
            maxColumn = std::max(maxColumn, entry->getColumn());
        }
        if (changed) {
            // Sort columns in row
            std::sort(startRow, endRow,
                      [](MatrixEntry<index_type, value_type> const& a, MatrixEntry<index_type, value_type> const& b) { return a.getColumn() < b.getColumn(); });
            // Assert no equal elements
            STORM_LOG_ASSERT(std::is_sorted(startRow, endRow,
                                            [](MatrixEntry<index_type, value_type> const& a, MatrixEntry<index_type, value_type> const& b) {
                                                return a.getColumn() < b.getColumn();
                                            }),
                             "Columns not sorted.");
        }
    }

    highestColumn = maxColumn;
    lastColumn = columnsAndValues.empty() ? 0 : columnsAndValues.back().getColumn();
}

template<typename ValueType>
void SparseMatrixBuilder<ValueType>::addDiagonalEntry(index_type row, ValueType const& value) {
    STORM_LOG_THROW(row >= lastRow, storm::exceptions::InvalidArgumentException,
                    "Adding a diagonal element in row " << row << ", but an element in row " << lastRow << " has already been added.");
    if (pendingDiagonalEntry) {
        if (row == lastRow) {
            // Add the two diagonal entries, nothing else to be done.
            pendingDiagonalEntry.get() += value;
            return;
        } else {
            // add the pending entry
            index_type column = hasCustomRowGrouping ? currentRowGroupCount - 1 : lastRow;
            ValueType diagValue = std::move(pendingDiagonalEntry.get());
            pendingDiagonalEntry = boost::none;  // clear now, so addNextValue works properly
            addNextValue(lastRow, column, diagValue);
        }
    }
    pendingDiagonalEntry = value;
    if (lastRow != row) {
        assert(rowIndications.size() == lastRow + 1);
        rowIndications.resize(row + 1, currentEntryCount);
        lastRow = row;
        lastColumn = 0;
    }
}

template<typename ValueType>
SparseMatrix<ValueType>::rows::rows(iterator begin, index_type entryCount) : beginIterator(begin), entryCount(entryCount) {
    // Intentionally left empty.
}

template<typename ValueType>
typename SparseMatrix<ValueType>::iterator SparseMatrix<ValueType>::rows::begin() {
    return beginIterator;
}

template<typename ValueType>
typename SparseMatrix<ValueType>::iterator SparseMatrix<ValueType>::rows::end() {
    return beginIterator + entryCount;
}

template<typename ValueType>
typename SparseMatrix<ValueType>::index_type SparseMatrix<ValueType>::rows::getNumberOfEntries() const {
    return this->entryCount;
}

template<typename ValueType>
SparseMatrix<ValueType>::const_rows::const_rows(const_iterator begin, index_type entryCount) : beginIterator(begin), entryCount(entryCount) {
    // Intentionally left empty.
}

template<typename ValueType>
typename SparseMatrix<ValueType>::const_iterator SparseMatrix<ValueType>::const_rows::begin() const {
    return beginIterator;
}

template<typename ValueType>
typename SparseMatrix<ValueType>::const_iterator SparseMatrix<ValueType>::const_rows::end() const {
    return beginIterator + entryCount;
}

template<typename ValueType>
typename SparseMatrix<ValueType>::index_type SparseMatrix<ValueType>::const_rows::getNumberOfEntries() const {
    return this->entryCount;
}

template<typename ValueType>
SparseMatrix<ValueType>::SparseMatrix()
    : rowCount(0), columnCount(0), entryCount(0), nonzeroEntryCount(0), columnsAndValues(), rowIndications(), rowGroupIndices() {
    // Intentionally left empty.
}

template<typename ValueType>
SparseMatrix<ValueType>::SparseMatrix(SparseMatrix<ValueType> const& other)
    : rowCount(other.rowCount),
      columnCount(other.columnCount),
      entryCount(other.entryCount),
      nonzeroEntryCount(other.nonzeroEntryCount),
      columnsAndValues(other.columnsAndValues),
      rowIndications(other.rowIndications),
      trivialRowGrouping(other.trivialRowGrouping),
      rowGroupIndices(other.rowGroupIndices) {
    // Intentionally left empty.
}

template<typename ValueType>
SparseMatrix<ValueType>::SparseMatrix(SparseMatrix<value_type> const& other, bool insertDiagonalElements) {
    storm::storage::BitVector rowConstraint(other.getRowCount(), true);
    storm::storage::BitVector columnConstraint(other.getColumnCount(), true);
    *this = other.getSubmatrix(false, rowConstraint, columnConstraint, insertDiagonalElements);
}

template<typename ValueType>
SparseMatrix<ValueType>::SparseMatrix(SparseMatrix<ValueType>&& other)
    : rowCount(other.rowCount),
      columnCount(other.columnCount),
      entryCount(other.entryCount),
      nonzeroEntryCount(other.nonzeroEntryCount),
      columnsAndValues(std::move(other.columnsAndValues)),
      rowIndications(std::move(other.rowIndications)),
      trivialRowGrouping(other.trivialRowGrouping),
      rowGroupIndices(std::move(other.rowGroupIndices)) {
    // Now update the source matrix
    other.rowCount = 0;
    other.columnCount = 0;
    other.entryCount = 0;
}

template<typename ValueType>
SparseMatrix<ValueType>::SparseMatrix(index_type columnCount, std::vector<index_type> const& rowIndications,
                                      std::vector<MatrixEntry<index_type, ValueType>> const& columnsAndValues,
                                      boost::optional<std::vector<index_type>> const& rowGroupIndices)
    : rowCount(rowIndications.size() - 1),
      columnCount(columnCount),
      entryCount(columnsAndValues.size()),
      nonzeroEntryCount(0),
      columnsAndValues(columnsAndValues),
      rowIndications(rowIndications),
      trivialRowGrouping(!rowGroupIndices),
      rowGroupIndices(rowGroupIndices) {
    this->updateNonzeroEntryCount();
}

template<typename ValueType>
SparseMatrix<ValueType>::SparseMatrix(index_type columnCount, std::vector<index_type>&& rowIndications,
                                      std::vector<MatrixEntry<index_type, ValueType>>&& columnsAndValues,
                                      boost::optional<std::vector<index_type>>&& rowGroupIndices)
    : columnCount(columnCount),
      nonzeroEntryCount(0),
      columnsAndValues(std::move(columnsAndValues)),
      rowIndications(std::move(rowIndications)),
      rowGroupIndices(std::move(rowGroupIndices)) {
    // Initialize some variables here which depend on other variables
    // This way we are more robust against different initialization orders
    this->rowCount = this->rowIndications.size() - 1;
    this->entryCount = this->columnsAndValues.size();
    this->trivialRowGrouping = !this->rowGroupIndices;
    this->updateNonzeroEntryCount();
}

template<typename ValueType>
SparseMatrix<ValueType>& SparseMatrix<ValueType>::operator=(SparseMatrix<ValueType> const& other) {
    // Only perform assignment if source and target are not the same.
    if (this != &other) {
        rowCount = other.rowCount;
        columnCount = other.columnCount;
        entryCount = other.entryCount;
        nonzeroEntryCount = other.nonzeroEntryCount;

        columnsAndValues = other.columnsAndValues;
        rowIndications = other.rowIndications;
        rowGroupIndices = other.rowGroupIndices;
        trivialRowGrouping = other.trivialRowGrouping;
    }
    return *this;
}

template<typename ValueType>
SparseMatrix<ValueType>& SparseMatrix<ValueType>::operator=(SparseMatrix<ValueType>&& other) {
    // Only perform assignment if source and target are not the same.
    if (this != &other) {
        rowCount = other.rowCount;
        columnCount = other.columnCount;
        entryCount = other.entryCount;
        nonzeroEntryCount = other.nonzeroEntryCount;

        columnsAndValues = std::move(other.columnsAndValues);
        rowIndications = std::move(other.rowIndications);
        rowGroupIndices = std::move(other.rowGroupIndices);
        trivialRowGrouping = other.trivialRowGrouping;
    }
    return *this;
}

template<typename ValueType>
bool SparseMatrix<ValueType>::operator==(SparseMatrix<ValueType> const& other) const {
    if (this == &other) {
        return true;
    }

    bool equalityResult = true;

    equalityResult &= this->getRowCount() == other.getRowCount();
    if (!equalityResult) {
        return false;
    }
    equalityResult &= this->getColumnCount() == other.getColumnCount();
    if (!equalityResult) {
        return false;
    }
    if (!this->hasTrivialRowGrouping() && !other.hasTrivialRowGrouping()) {
        equalityResult &= this->getRowGroupIndices() == other.getRowGroupIndices();
    } else {
        equalityResult &= this->hasTrivialRowGrouping() && other.hasTrivialRowGrouping();
    }
    if (!equalityResult) {
        return false;
    }

    // For the actual contents, we need to do a little bit more work, because we want to ignore elements that
    // are set to zero, please they may be represented implicitly in the other matrix.
    for (index_type row = 0; row < this->getRowCount(); ++row) {
        for (const_iterator it1 = this->begin(row), ite1 = this->end(row), it2 = other.begin(row), ite2 = other.end(row); it1 != ite1 && it2 != ite2;
             ++it1, ++it2) {
            // Skip over all zero entries in both matrices.
            while (it1 != ite1 && storm::utility::isZero(it1->getValue())) {
                ++it1;
            }
            while (it2 != ite2 && storm::utility::isZero(it2->getValue())) {
                ++it2;
            }
            if ((it1 == ite1) || (it2 == ite2)) {
                equalityResult = (it1 == ite1) ^ (it2 == ite2);
                break;
            } else {
                if (it1->getColumn() != it2->getColumn() || it1->getValue() != it2->getValue()) {
                    equalityResult = false;
                    break;
                }
            }
        }
        if (!equalityResult) {
            return false;
        }
    }

    return equalityResult;
}

template<typename ValueType>
typename SparseMatrix<ValueType>::index_type SparseMatrix<ValueType>::getRowCount() const {
    return rowCount;
}

template<typename ValueType>
typename SparseMatrix<ValueType>::index_type SparseMatrix<ValueType>::getColumnCount() const {
    return columnCount;
}

template<typename ValueType>
typename SparseMatrix<ValueType>::index_type SparseMatrix<ValueType>::getEntryCount() const {
    return entryCount;
}

template<typename T>
uint_fast64_t SparseMatrix<T>::getRowGroupEntryCount(uint_fast64_t const group) const {
    uint_fast64_t result = 0;
    if (!this->hasTrivialRowGrouping()) {
        for (uint_fast64_t row = this->getRowGroupIndices()[group]; row < this->getRowGroupIndices()[group + 1]; ++row) {
            result += (this->rowIndications[row + 1] - this->rowIndications[row]);
        }
    } else {
        result += (this->rowIndications[group + 1] - this->rowIndications[group]);
    }
    return result;
}

template<typename ValueType>
typename SparseMatrix<ValueType>::index_type SparseMatrix<ValueType>::getNonzeroEntryCount() const {
    return nonzeroEntryCount;
}

template<typename ValueType>
void SparseMatrix<ValueType>::updateNonzeroEntryCount() const {
    this->nonzeroEntryCount = 0;
    for (auto const& element : *this) {
        if (element.getValue() != storm::utility::zero<ValueType>()) {
            ++this->nonzeroEntryCount;
        }
    }
}

template<typename ValueType>
void SparseMatrix<ValueType>::updateNonzeroEntryCount(std::make_signed<index_type>::type difference) {
    this->nonzeroEntryCount += difference;
}

template<typename ValueType>
void SparseMatrix<ValueType>::updateDimensions() const {
    this->nonzeroEntryCount = 0;
    this->columnCount = 0;
    for (auto const& element : *this) {
        if (element.getValue() != storm::utility::zero<ValueType>()) {
            ++this->nonzeroEntryCount;
            this->columnCount = std::max(element.getColumn() + 1, this->columnCount);
        }
    }
}

template<typename ValueType>
typename SparseMatrix<ValueType>::index_type SparseMatrix<ValueType>::getRowGroupCount() const {
    if (!this->hasTrivialRowGrouping()) {
        return rowGroupIndices.get().size() - 1;
    } else {
        return rowCount;
    }
}

template<typename ValueType>
typename SparseMatrix<ValueType>::index_type SparseMatrix<ValueType>::getRowGroupSize(index_type group) const {
    return this->getRowGroupIndices()[group + 1] - this->getRowGroupIndices()[group];
}

template<typename ValueType>
typename SparseMatrix<ValueType>::index_type SparseMatrix<ValueType>::getSizeOfLargestRowGroup() const {
    if (this->hasTrivialRowGrouping()) {
        return 1;
    }
    index_type res = 0;
    index_type previousGroupStart = 0;
    for (auto const& i : rowGroupIndices.get()) {
        res = std::max(res, i - previousGroupStart);
        previousGroupStart = i;
    }
    return res;
}

template<typename ValueType>
typename SparseMatrix<ValueType>::index_type SparseMatrix<ValueType>::getNumRowsInRowGroups(storm::storage::BitVector const& groupConstraint) const {
    if (this->hasTrivialRowGrouping()) {
        return groupConstraint.getNumberOfSetBits();
    }
    index_type numRows = 0;
    index_type rowGroupIndex = groupConstraint.getNextSetIndex(0);
    while (rowGroupIndex < this->getRowGroupCount()) {
        index_type start = this->getRowGroupIndices()[rowGroupIndex];
        rowGroupIndex = groupConstraint.getNextUnsetIndex(rowGroupIndex + 1);
        index_type end = this->getRowGroupIndices()[rowGroupIndex];
        // All rows with index in [start,end) are selected.
        numRows += end - start;
        rowGroupIndex = groupConstraint.getNextSetIndex(rowGroupIndex + 1);
    }
    return numRows;
}

template<typename ValueType>
std::vector<typename SparseMatrix<ValueType>::index_type> const& SparseMatrix<ValueType>::getRowGroupIndices() const {
    // If there is no current row grouping, we need to create it.
    if (!this->rowGroupIndices) {
        STORM_LOG_ASSERT(trivialRowGrouping, "Only trivial row-groupings can be constructed on-the-fly.");
        this->rowGroupIndices = storm::utility::vector::buildVectorForRange(static_cast<index_type>(0), this->getRowGroupCount() + 1);
    }
    return rowGroupIndices.get();
}

template<typename ValueType>
std::vector<typename SparseMatrix<ValueType>::index_type> SparseMatrix<ValueType>::swapRowGroupIndices(std::vector<index_type>&& newRowGrouping) {
    std::vector<index_type> result;
    if (this->rowGroupIndices) {
        result = std::move(rowGroupIndices.get());
        rowGroupIndices = std::move(newRowGrouping);
    }
    return result;
}

template<typename ValueType>
void SparseMatrix<ValueType>::setRowGroupIndices(std::vector<index_type> const& newRowGroupIndices) {
    trivialRowGrouping = false;
    rowGroupIndices = newRowGroupIndices;
}

template<typename ValueType>
bool SparseMatrix<ValueType>::hasTrivialRowGrouping() const {
    return trivialRowGrouping;
}

template<typename ValueType>
void SparseMatrix<ValueType>::makeRowGroupingTrivial() {
    if (trivialRowGrouping) {
        STORM_LOG_ASSERT(
            !rowGroupIndices || rowGroupIndices.get() == storm::utility::vector::buildVectorForRange(static_cast<index_type>(0), this->getRowGroupCount() + 1),
            "Row grouping is supposed to be trivial but actually it is not.");
    } else {
        trivialRowGrouping = true;
        rowGroupIndices = boost::none;
    }
}

template<typename ValueType>
storm::storage::BitVector SparseMatrix<ValueType>::getRowFilter(storm::storage::BitVector const& groupConstraint) const {
    storm::storage::BitVector res(this->getRowCount(), false);
    for (auto group : groupConstraint) {
        uint_fast64_t const endOfGroup = this->getRowGroupIndices()[group + 1];
        for (uint_fast64_t row = this->getRowGroupIndices()[group]; row < endOfGroup; ++row) {
            res.set(row, true);
        }
    }
    return res;
}

template<typename ValueType>
storm::storage::BitVector SparseMatrix<ValueType>::getRowFilter(storm::storage::BitVector const& groupConstraint,
                                                                storm::storage::BitVector const& columnConstraint) const {
    storm::storage::BitVector result(this->getRowCount(), false);
    for (auto group : groupConstraint) {
        uint_fast64_t const endOfGroup = this->getRowGroupIndices()[group + 1];
        for (uint_fast64_t row = this->getRowGroupIndices()[group]; row < endOfGroup; ++row) {
            bool choiceSatisfiesColumnConstraint = true;
            for (auto const& entry : this->getRow(row)) {
                if (!columnConstraint.get(entry.getColumn())) {
                    choiceSatisfiesColumnConstraint = false;
                    break;
                }
            }
            if (choiceSatisfiesColumnConstraint) {
                result.set(row, true);
            }
        }
    }
    return result;
}

template<typename ValueType>
storm::storage::BitVector SparseMatrix<ValueType>::getRowGroupFilter(storm::storage::BitVector const& rowConstraint, bool setIfForAllRowsInGroup) const {
    STORM_LOG_ASSERT(!this->hasTrivialRowGrouping(), "Tried to get a row group filter but this matrix does not have row groups");
    storm::storage::BitVector result(this->getRowGroupCount(), false);
    auto const& groupIndices = this->getRowGroupIndices();
    if (setIfForAllRowsInGroup) {
        for (uint64_t group = 0; group < this->getRowGroupCount(); ++group) {
            if (rowConstraint.getNextUnsetIndex(groupIndices[group]) >= groupIndices[group + 1]) {
                // All rows within this group are set
                result.set(group, true);
            }
        }
    } else {
        for (uint64_t group = 0; group < this->getRowGroupCount(); ++group) {
            if (rowConstraint.getNextSetIndex(groupIndices[group]) < groupIndices[group + 1]) {
                // Some row is set
                result.set(group, true);
            }
        }
    }
    return result;
}

template<typename ValueType>
void SparseMatrix<ValueType>::makeRowsAbsorbing(storm::storage::BitVector const& rows) {
    for (auto row : rows) {
        makeRowDirac(row, row);
    }
}

template<typename ValueType>
void SparseMatrix<ValueType>::makeRowGroupsAbsorbing(storm::storage::BitVector const& rowGroupConstraint) {
    if (!this->hasTrivialRowGrouping()) {
        for (auto rowGroup : rowGroupConstraint) {
            for (index_type row = this->getRowGroupIndices()[rowGroup]; row < this->getRowGroupIndices()[rowGroup + 1]; ++row) {
                makeRowDirac(row, rowGroup);
            }
        }
    } else {
        for (auto rowGroup : rowGroupConstraint) {
            makeRowDirac(rowGroup, rowGroup);
        }
    }
}

template<typename ValueType>
void SparseMatrix<ValueType>::makeRowDirac(index_type row, index_type column) {
    iterator columnValuePtr = this->begin(row);
    iterator columnValuePtrEnd = this->end(row);

    // If the row has no elements in it, we cannot make it absorbing, because we would need to move all elements
    // in the vector of nonzeros otherwise.
    if (columnValuePtr >= columnValuePtrEnd) {
        throw storm::exceptions::InvalidStateException()
            << "Illegal call to SparseMatrix::makeRowDirac: cannot make row " << row << " absorbing, because there is no entry in this row.";
    }
    iterator lastColumnValuePtr = this->end(row) - 1;

    // If there is at least one entry in this row, we can set it to one, modify its column value to the
    // one given by the parameter and set all subsequent elements of this row to zero.
    // However, we want to preserve that column indices within a row are ascending, so we pick an entry that is close to the desired column index
    while (columnValuePtr->getColumn() < column && columnValuePtr != lastColumnValuePtr) {
        if (!storm::utility::isZero(columnValuePtr->getValue())) {
            --this->nonzeroEntryCount;
        }
        columnValuePtr->setValue(storm::utility::zero<ValueType>());
        ++columnValuePtr;
    }
    // At this point, we have found the first entry whose column is >= the desired column (or the last entry of the row, if no such column exist)
    if (storm::utility::isZero(columnValuePtr->getValue())) {
        ++this->nonzeroEntryCount;
    }
    columnValuePtr->setValue(storm::utility::one<ValueType>());
    columnValuePtr->setColumn(column);
    for (++columnValuePtr; columnValuePtr != columnValuePtrEnd; ++columnValuePtr) {
        if (!storm::utility::isZero(columnValuePtr->getValue())) {
            --this->nonzeroEntryCount;
        }
        columnValuePtr->setValue(storm::utility::zero<ValueType>());
    }
}

template<typename ValueType>
bool SparseMatrix<ValueType>::compareRows(index_type i1, index_type i2) const {
    const_iterator end1 = this->end(i1);
    const_iterator end2 = this->end(i2);
    const_iterator it1 = this->begin(i1);
    const_iterator it2 = this->begin(i2);
    for (; it1 != end1 && it2 != end2; ++it1, ++it2) {
        if (*it1 != *it2) {
            return false;
        }
    }
    if (it1 == end1 && it2 == end2) {
        return true;
    }
    return false;
}

template<typename ValueType>
BitVector SparseMatrix<ValueType>::duplicateRowsInRowgroups() const {
    BitVector bv(this->getRowCount());
    for (size_t rowgroup = 0; rowgroup < this->getRowGroupCount(); ++rowgroup) {
        for (size_t row1 = this->getRowGroupIndices().at(rowgroup); row1 < this->getRowGroupIndices().at(rowgroup + 1); ++row1) {
            for (size_t row2 = row1; row2 < this->getRowGroupIndices().at(rowgroup + 1); ++row2) {
                if (compareRows(row1, row2)) {
                    bv.set(row2);
                }
            }
        }
    }
    return bv;
}

template<typename ValueType>
void SparseMatrix<ValueType>::swapRows(index_type const& row1, index_type const& row2) {
    if (row1 == row2) {
        return;
    }

    // Get the index of the row that has more / less entries than the other.
    index_type largerRow = getRow(row1).getNumberOfEntries() > getRow(row2).getNumberOfEntries() ? row1 : row2;
    index_type smallerRow = largerRow == row1 ? row2 : row1;
    index_type rowSizeDifference = getRow(largerRow).getNumberOfEntries() - getRow(smallerRow).getNumberOfEntries();

    // Save contents of larger row.
    auto copyRow = getRow(largerRow);
    std::vector<MatrixEntry<index_type, value_type>> largerRowContents(copyRow.begin(), copyRow.end());

    if (largerRow < smallerRow) {
        auto writeIt = getRows(largerRow, smallerRow + 1).begin();

        // Write smaller row to its new position.
        for (auto& smallerRowEntry : getRow(smallerRow)) {
            *writeIt = std::move(smallerRowEntry);
            ++writeIt;
        }

        // Write the intermediate rows into their correct position.
        if (!storm::utility::isZero(rowSizeDifference)) {
            for (auto& intermediateRowEntry : getRows(largerRow + 1, smallerRow)) {
                *writeIt = std::move(intermediateRowEntry);
                ++writeIt;
            }
        } else {
            // skip the intermediate rows
            writeIt = getRow(smallerRow).begin();
        }

        // Write the larger row to its new position.
        for (auto& largerRowEntry : largerRowContents) {
            *writeIt = std::move(largerRowEntry);
            ++writeIt;
        }

        STORM_LOG_ASSERT(writeIt == getRow(smallerRow).end(), "Unexpected position of write iterator.");

        // Update the row indications to account for the shift of indices at where the rows now start.
        if (!storm::utility::isZero(rowSizeDifference)) {
            for (index_type row = largerRow + 1; row <= smallerRow; ++row) {
                rowIndications[row] -= rowSizeDifference;
            }
        }
    } else {
        auto writeIt = getRows(smallerRow, largerRow + 1).end() - 1;

        // Write smaller row to its new position
        auto copyRow = getRow(smallerRow);
        for (auto smallerRowEntryIt = copyRow.end() - 1; smallerRowEntryIt != copyRow.begin() - 1; --smallerRowEntryIt) {
            *writeIt = std::move(*smallerRowEntryIt);
            --writeIt;
        }

        // Write the intermediate rows into their correct position.
        if (!storm::utility::isZero(rowSizeDifference)) {
            for (auto intermediateRowEntryIt = getRows(smallerRow + 1, largerRow).end() - 1;
                 intermediateRowEntryIt != getRows(smallerRow + 1, largerRow).begin() - 1; --intermediateRowEntryIt) {
                *writeIt = std::move(*intermediateRowEntryIt);
                --writeIt;
            }
        } else {
            // skip the intermediate rows
            writeIt = getRow(smallerRow).end() - 1;
        }

        // Write the larger row to its new position.
        for (auto largerRowEntryIt = largerRowContents.rbegin(); largerRowEntryIt != largerRowContents.rend(); ++largerRowEntryIt) {
            *writeIt = std::move(*largerRowEntryIt);
            --writeIt;
        }

        STORM_LOG_ASSERT(writeIt == getRow(smallerRow).begin() - 1, "Unexpected position of write iterator.");

        // Update row indications.
        // Update the row indications to account for the shift of indices at where the rows now start.
        if (!storm::utility::isZero(rowSizeDifference)) {
            for (index_type row = smallerRow + 1; row <= largerRow; ++row) {
                rowIndications[row] += rowSizeDifference;
            }
        }
    }
}

template<typename ValueType>
std::vector<ValueType> SparseMatrix<ValueType>::getRowSumVector() const {
    std::vector<ValueType> result(this->getRowCount());

    index_type row = 0;
    for (auto resultIt = result.begin(), resultIte = result.end(); resultIt != resultIte; ++resultIt, ++row) {
        *resultIt = getRowSum(row);
    }

    return result;
}

template<typename ValueType>
ValueType SparseMatrix<ValueType>::getConstrainedRowSum(index_type row, storm::storage::BitVector const& constraint) const {
    ValueType result = storm::utility::zero<ValueType>();
    for (const_iterator it = this->begin(row), ite = this->end(row); it != ite; ++it) {
        if (constraint.get(it->getColumn())) {
            result += it->getValue();
        }
    }
    return result;
}

template<typename ValueType>
std::vector<ValueType> SparseMatrix<ValueType>::getConstrainedRowSumVector(storm::storage::BitVector const& rowConstraint,
                                                                           storm::storage::BitVector const& columnConstraint) const {
    std::vector<ValueType> result(rowConstraint.getNumberOfSetBits());
    index_type currentRowCount = 0;
    for (auto row : rowConstraint) {
        result[currentRowCount++] = getConstrainedRowSum(row, columnConstraint);
    }
    return result;
}

template<typename ValueType>
std::vector<ValueType> SparseMatrix<ValueType>::getConstrainedRowGroupSumVector(storm::storage::BitVector const& rowGroupConstraint,
                                                                                storm::storage::BitVector const& columnConstraint) const {
    std::vector<ValueType> result;
    result.reserve(this->getNumRowsInRowGroups(rowGroupConstraint));
    if (!this->hasTrivialRowGrouping()) {
        for (auto rowGroup : rowGroupConstraint) {
            for (index_type row = this->getRowGroupIndices()[rowGroup]; row < this->getRowGroupIndices()[rowGroup + 1]; ++row) {
                result.push_back(getConstrainedRowSum(row, columnConstraint));
            }
        }
    } else {
        for (auto rowGroup : rowGroupConstraint) {
            result.push_back(getConstrainedRowSum(rowGroup, columnConstraint));
        }
    }
    return result;
}

template<typename ValueType>
SparseMatrix<ValueType> SparseMatrix<ValueType>::getSubmatrix(bool useGroups, storm::storage::BitVector const& rowConstraint,
                                                              storm::storage::BitVector const& columnConstraint, bool insertDiagonalElements,
                                                              storm::storage::BitVector const& makeZeroColumns) const {
    if (useGroups) {
        return getSubmatrix(rowConstraint, columnConstraint, this->getRowGroupIndices(), insertDiagonalElements, makeZeroColumns);
    } else {
        // Create a fake row grouping to reduce this to a call to a more general method.
        std::vector<index_type> fakeRowGroupIndices(rowCount + 1);
        index_type i = 0;
        for (std::vector<index_type>::iterator it = fakeRowGroupIndices.begin(); it != fakeRowGroupIndices.end(); ++it, ++i) {
            *it = i;
        }
        auto res = getSubmatrix(rowConstraint, columnConstraint, fakeRowGroupIndices, insertDiagonalElements, makeZeroColumns);

        // Create a new row grouping that reflects the new sizes of the row groups if the current matrix has a
        // non trivial row-grouping.
        if (!this->hasTrivialRowGrouping()) {
            std::vector<uint_fast64_t> newRowGroupIndices;
            newRowGroupIndices.push_back(0);
            auto selectedRowIt = rowConstraint.begin();

            // For this, we need to count how many rows were preserved in every group.
            for (uint_fast64_t group = 0; group < this->getRowGroupCount(); ++group) {
                uint_fast64_t newRowCount = 0;
                while (*selectedRowIt < this->getRowGroupIndices()[group + 1]) {
                    ++selectedRowIt;
                    ++newRowCount;
                }
                if (newRowCount > 0) {
                    newRowGroupIndices.push_back(newRowGroupIndices.back() + newRowCount);
                }
            }

            res.trivialRowGrouping = false;
            res.rowGroupIndices = newRowGroupIndices;
        }

        return res;
    }
}

template<typename ValueType>
SparseMatrix<ValueType> SparseMatrix<ValueType>::getSubmatrix(storm::storage::BitVector const& rowGroupConstraint,
                                                              storm::storage::BitVector const& columnConstraint, std::vector<index_type> const& rowGroupIndices,
                                                              bool insertDiagonalEntries, storm::storage::BitVector const& makeZeroColumns) const {
    STORM_LOG_THROW(!rowGroupConstraint.empty() && !columnConstraint.empty(), storm::exceptions::InvalidArgumentException, "Cannot build empty submatrix.");
    uint_fast64_t submatrixColumnCount = columnConstraint.getNumberOfSetBits();

    // Start by creating a temporary vector that stores for each index whose bit is set to true the number of
    // bits that were set before that particular index.
    std::vector<index_type> columnBitsSetBeforeIndex = columnConstraint.getNumberOfSetBitsBeforeIndices();
    std::unique_ptr<std::vector<index_type>> tmp;
    if (rowGroupConstraint != columnConstraint) {
        tmp = std::make_unique<std::vector<index_type>>(rowGroupConstraint.getNumberOfSetBitsBeforeIndices());
    }
    std::vector<index_type> const& rowBitsSetBeforeIndex = tmp ? *tmp : columnBitsSetBeforeIndex;

    // Then, we need to determine the number of entries and the number of rows of the submatrix.
    index_type subEntries = 0;
    index_type subRows = 0;
    index_type rowGroupCount = 0;
    for (auto index : rowGroupConstraint) {
        subRows += rowGroupIndices[index + 1] - rowGroupIndices[index];
        for (index_type i = rowGroupIndices[index]; i < rowGroupIndices[index + 1]; ++i) {
            bool foundDiagonalElement = false;

            for (const_iterator it = this->begin(i), ite = this->end(i); it != ite; ++it) {
                if (columnConstraint.get(it->getColumn()) && (makeZeroColumns.size() == 0 || !makeZeroColumns.get(it->getColumn()))) {
                    ++subEntries;

                    if (columnBitsSetBeforeIndex[it->getColumn()] == rowBitsSetBeforeIndex[index]) {
                        foundDiagonalElement = true;
                    }
                }
            }

            // If requested, we need to reserve one entry more for inserting the diagonal zero entry.
            if (insertDiagonalEntries && !foundDiagonalElement && rowGroupCount < submatrixColumnCount) {
                ++subEntries;
            }
        }
        ++rowGroupCount;
    }

    // Create and initialize resulting matrix.
    SparseMatrixBuilder<ValueType> matrixBuilder(subRows, submatrixColumnCount, subEntries, true, !this->hasTrivialRowGrouping());

    // Copy over selected entries.
    rowGroupCount = 0;
    index_type rowCount = 0;
    subEntries = 0;
    for (auto index : rowGroupConstraint) {
        if (!this->hasTrivialRowGrouping()) {
            matrixBuilder.newRowGroup(rowCount);
        }
        for (index_type i = rowGroupIndices[index]; i < rowGroupIndices[index + 1]; ++i) {
            bool insertedDiagonalElement = false;

            for (const_iterator it = this->begin(i), ite = this->end(i); it != ite; ++it) {
                if (columnConstraint.get(it->getColumn()) && (makeZeroColumns.size() == 0 || !makeZeroColumns.get(it->getColumn()))) {
                    if (columnBitsSetBeforeIndex[it->getColumn()] == rowBitsSetBeforeIndex[index]) {
                        insertedDiagonalElement = true;
                    } else if (insertDiagonalEntries && !insertedDiagonalElement && columnBitsSetBeforeIndex[it->getColumn()] > rowBitsSetBeforeIndex[index]) {
                        matrixBuilder.addNextValue(rowCount, rowGroupCount, storm::utility::zero<ValueType>());
                        insertedDiagonalElement = true;
                    }
                    ++subEntries;
                    matrixBuilder.addNextValue(rowCount, columnBitsSetBeforeIndex[it->getColumn()], it->getValue());
                }
            }
            if (insertDiagonalEntries && !insertedDiagonalElement && rowGroupCount < submatrixColumnCount) {
                matrixBuilder.addNextValue(rowCount, rowGroupCount, storm::utility::zero<ValueType>());
            }
            ++rowCount;
        }
        ++rowGroupCount;
    }

    return matrixBuilder.build();
}

template<typename ValueType>
SparseMatrix<ValueType> SparseMatrix<ValueType>::restrictRows(storm::storage::BitVector const& rowsToKeep, bool allowEmptyRowGroups) const {
    STORM_LOG_ASSERT(rowsToKeep.size() == this->getRowCount(), "Dimensions mismatch.");

    // Count the number of entries of the resulting matrix
    uint_fast64_t entryCount = 0;
    for (auto row : rowsToKeep) {
        entryCount += this->getRow(row).getNumberOfEntries();
    }

    // Get the smallest row group index such that all row groups with at least this index are empty.
    uint_fast64_t firstTrailingEmptyRowGroup = this->getRowGroupCount();
    for (auto groupIndexIt = this->getRowGroupIndices().rbegin() + 1; groupIndexIt != this->getRowGroupIndices().rend(); ++groupIndexIt) {
        if (rowsToKeep.getNextSetIndex(*groupIndexIt) != rowsToKeep.size()) {
            break;
        }
        --firstTrailingEmptyRowGroup;
    }
    STORM_LOG_THROW(allowEmptyRowGroups || firstTrailingEmptyRowGroup == this->getRowGroupCount(), storm::exceptions::InvalidArgumentException,
                    "Empty rows are not allowed, but row group " << firstTrailingEmptyRowGroup << " is empty.");

    // build the matrix. The row grouping will always be considered as nontrivial.
    SparseMatrixBuilder<ValueType> builder(rowsToKeep.getNumberOfSetBits(), this->getColumnCount(), entryCount, true, true, this->getRowGroupCount());
    uint_fast64_t newRow = 0;
    for (uint_fast64_t rowGroup = 0; rowGroup < firstTrailingEmptyRowGroup; ++rowGroup) {
        // Add a new row group
        builder.newRowGroup(newRow);
        bool rowGroupEmpty = true;
        for (uint_fast64_t row = rowsToKeep.getNextSetIndex(this->getRowGroupIndices()[rowGroup]); row < this->getRowGroupIndices()[rowGroup + 1];
             row = rowsToKeep.getNextSetIndex(row + 1)) {
            rowGroupEmpty = false;
            for (auto const& entry : this->getRow(row)) {
                builder.addNextValue(newRow, entry.getColumn(), entry.getValue());
            }
            ++newRow;
        }
        STORM_LOG_THROW(allowEmptyRowGroups || !rowGroupEmpty, storm::exceptions::InvalidArgumentException,
                        "Empty rows are not allowed, but row group " << rowGroup << " is empty.");
    }

    // The all remaining row groups will be empty. Note that it is not allowed to call builder.addNewGroup(...) if there are no more rows afterwards.
    SparseMatrix<ValueType> res = builder.build();
    return res;
}

template<typename ValueType>
SparseMatrix<ValueType> SparseMatrix<ValueType>::filterEntries(storm::storage::BitVector const& rowFilter) const {
    // Count the number of entries in the resulting matrix.
    index_type entryCount = 0;
    for (auto row : rowFilter) {
        entryCount += getRow(row).getNumberOfEntries();
    }

    // Build the resulting matrix.
    SparseMatrixBuilder<ValueType> builder(getRowCount(), getColumnCount(), entryCount);
    for (auto row : rowFilter) {
        for (auto const& entry : getRow(row)) {
            builder.addNextValue(row, entry.getColumn(), entry.getValue());
        }
    }
    SparseMatrix<ValueType> result = builder.build();

    // Add a row grouping if necessary.
    if (!hasTrivialRowGrouping()) {
        result.setRowGroupIndices(getRowGroupIndices());
    }
    return result;
}

template<typename ValueType>
void SparseMatrix<ValueType>::dropZeroEntries() {
    updateNonzeroEntryCount();
    if (getNonzeroEntryCount() != getEntryCount()) {
        SparseMatrixBuilder<ValueType> builder(getRowCount(), getColumnCount(), getNonzeroEntryCount(), true);
        for (index_type row = 0; row < getRowCount(); ++row) {
            for (auto const& entry : getRow(row)) {
                if (!storm::utility::isZero(entry.getValue())) {
                    builder.addNextValue(row, entry.getColumn(), entry.getValue());
                }
            }
        }
        SparseMatrix<ValueType> result = builder.build();
        // Add a row grouping if necessary.
        if (!hasTrivialRowGrouping()) {
            result.setRowGroupIndices(getRowGroupIndices());
        }
        *this = std::move(result);
    }
}

template<typename ValueType>
SparseMatrix<ValueType> SparseMatrix<ValueType>::selectRowsFromRowGroups(std::vector<index_type> const& rowGroupToRowIndexMapping,
                                                                         bool insertDiagonalEntries) const {
    // First, we need to count how many non-zero entries the resulting matrix will have and reserve space for
    // diagonal entries if requested.
    index_type subEntries = 0;
    for (index_type rowGroupIndex = 0, rowGroupIndexEnd = rowGroupToRowIndexMapping.size(); rowGroupIndex < rowGroupIndexEnd; ++rowGroupIndex) {
        // Determine which row we need to select from the current row group.
        index_type rowToCopy = this->getRowGroupIndices()[rowGroupIndex] + rowGroupToRowIndexMapping[rowGroupIndex];

        // Iterate through that row and count the number of slots we have to reserve for copying.
        bool foundDiagonalElement = false;
        for (const_iterator it = this->begin(rowToCopy), ite = this->end(rowToCopy); it != ite; ++it) {
            if (it->getColumn() == rowGroupIndex) {
                foundDiagonalElement = true;
            }
            ++subEntries;
        }
        if (insertDiagonalEntries && !foundDiagonalElement) {
            ++subEntries;
        }
    }

    // Now create the matrix to be returned with the appropriate size.
    SparseMatrixBuilder<ValueType> matrixBuilder(rowGroupIndices.get().size() - 1, columnCount, subEntries);

    // Copy over the selected lines from the source matrix.
    for (index_type rowGroupIndex = 0, rowGroupIndexEnd = rowGroupToRowIndexMapping.size(); rowGroupIndex < rowGroupIndexEnd; ++rowGroupIndex) {
        // Determine which row we need to select from the current row group.
        index_type rowToCopy = this->getRowGroupIndices()[rowGroupIndex] + rowGroupToRowIndexMapping[rowGroupIndex];

        // Iterate through that row and copy the entries. This also inserts a zero element on the diagonal if
        // there is no entry yet.
        bool insertedDiagonalElement = false;
        for (const_iterator it = this->begin(rowToCopy), ite = this->end(rowToCopy); it != ite; ++it) {
            if (it->getColumn() == rowGroupIndex) {
                insertedDiagonalElement = true;
            } else if (insertDiagonalEntries && !insertedDiagonalElement && it->getColumn() > rowGroupIndex) {
                matrixBuilder.addNextValue(rowGroupIndex, rowGroupIndex, storm::utility::zero<ValueType>());
                insertedDiagonalElement = true;
            }
            matrixBuilder.addNextValue(rowGroupIndex, it->getColumn(), it->getValue());
        }
        if (insertDiagonalEntries && !insertedDiagonalElement) {
            matrixBuilder.addNextValue(rowGroupIndex, rowGroupIndex, storm::utility::zero<ValueType>());
        }
    }

    // Finalize created matrix and return result.
    return matrixBuilder.build();
}

template<typename ValueType>
SparseMatrix<ValueType> SparseMatrix<ValueType>::selectRowsFromRowIndexSequence(std::vector<index_type> const& rowIndexSequence,
                                                                                bool insertDiagonalEntries) const {
    // First, we need to count how many non-zero entries the resulting matrix will have and reserve space for
    // diagonal entries if requested.
    index_type newEntries = 0;
    for (index_type row = 0, rowEnd = rowIndexSequence.size(); row < rowEnd; ++row) {
        bool foundDiagonalElement = false;
        for (const_iterator it = this->begin(rowIndexSequence[row]), ite = this->end(rowIndexSequence[row]); it != ite; ++it) {
            if (it->getColumn() == row) {
                foundDiagonalElement = true;
            }
            ++newEntries;
        }
        if (insertDiagonalEntries && !foundDiagonalElement) {
            ++newEntries;
        }
    }

    // Now create the matrix to be returned with the appropriate size.
    SparseMatrixBuilder<ValueType> matrixBuilder(rowIndexSequence.size(), columnCount, newEntries);

    // Copy over the selected rows from the source matrix.
    for (index_type row = 0, rowEnd = rowIndexSequence.size(); row < rowEnd; ++row) {
        bool insertedDiagonalElement = false;
        for (const_iterator it = this->begin(rowIndexSequence[row]), ite = this->end(rowIndexSequence[row]); it != ite; ++it) {
            if (it->getColumn() == row) {
                insertedDiagonalElement = true;
            } else if (insertDiagonalEntries && !insertedDiagonalElement && it->getColumn() > row) {
                matrixBuilder.addNextValue(row, row, storm::utility::zero<ValueType>());
                insertedDiagonalElement = true;
            }
            matrixBuilder.addNextValue(row, it->getColumn(), it->getValue());
        }
        if (insertDiagonalEntries && !insertedDiagonalElement) {
            matrixBuilder.addNextValue(row, row, storm::utility::zero<ValueType>());
        }
    }

    // Finally create matrix and return result.
    return matrixBuilder.build();
}

template<typename ValueType>
SparseMatrix<ValueType> SparseMatrix<ValueType>::permuteRows(std::vector<index_type> const& inversePermutation) const {
    // Now create the matrix to be returned with the appropriate size.
    // The entry size is only adequate if this is indeed a permutation.
    SparseMatrixBuilder<ValueType> matrixBuilder(inversePermutation.size(), columnCount, entryCount);

    // Copy over the selected rows from the source matrix.

    for (index_type writeTo = 0; writeTo < inversePermutation.size(); ++writeTo) {
        index_type const& readFrom = inversePermutation[writeTo];
        auto row = this->getRow(readFrom);
        for (auto const& entry : row) {
            matrixBuilder.addNextValue(writeTo, entry.getColumn(), entry.getValue());
        }
    }
    // Finally create matrix and return result.
    auto result = matrixBuilder.build();
    if (this->rowGroupIndices) {
        result.setRowGroupIndices(this->rowGroupIndices.get());
    }
    return result;
}

template<typename ValueType>
SparseMatrix<ValueType> SparseMatrix<ValueType>::transpose(bool joinGroups, bool keepZeros) const {
    index_type rowCount = this->getColumnCount();
    index_type columnCount = joinGroups ? this->getRowGroupCount() : this->getRowCount();
    index_type entryCount;
    if (keepZeros) {
        entryCount = this->getEntryCount();
    } else {
        this->updateNonzeroEntryCount();
        entryCount = this->getNonzeroEntryCount();
    }

    std::vector<index_type> rowIndications(rowCount + 1);
    std::vector<MatrixEntry<index_type, ValueType>> columnsAndValues(entryCount);

    // First, we need to count how many entries each column has.
    for (index_type group = 0; group < columnCount; ++group) {
        for (auto const& transition : joinGroups ? this->getRowGroup(group) : this->getRow(group)) {
            if (transition.getValue() != storm::utility::zero<ValueType>() || keepZeros) {
                ++rowIndications[transition.getColumn() + 1];
            }
        }
    }

    // Now compute the accumulated offsets.
    for (index_type i = 1; i < rowCount + 1; ++i) {
        rowIndications[i] = rowIndications[i - 1] + rowIndications[i];
    }

    // Create an array that stores the index for the next value to be added for
    // each row in the transposed matrix. Initially this corresponds to the previously
    // computed accumulated offsets.
    std::vector<index_type> nextIndices = rowIndications;

    // Now we are ready to actually fill in the values of the transposed matrix.
    for (index_type group = 0; group < columnCount; ++group) {
        for (auto const& transition : joinGroups ? this->getRowGroup(group) : this->getRow(group)) {
            if (transition.getValue() != storm::utility::zero<ValueType>() || keepZeros) {
                columnsAndValues[nextIndices[transition.getColumn()]] = std::make_pair(group, transition.getValue());
                nextIndices[transition.getColumn()]++;
            }
        }
    }

    storm::storage::SparseMatrix<ValueType> transposedMatrix(columnCount, std::move(rowIndications), std::move(columnsAndValues), boost::none);

    return transposedMatrix;
}

template<typename ValueType>
SparseMatrix<ValueType> SparseMatrix<ValueType>::transposeSelectedRowsFromRowGroups(std::vector<uint_fast64_t> const& rowGroupChoices, bool keepZeros) const {
    index_type rowCount = this->getColumnCount();
    index_type columnCount = this->getRowGroupCount();

    // Get the overall entry count as well as the number of entries of each column
    index_type entryCount = 0;
    std::vector<index_type> rowIndications(columnCount + 1);
    auto rowGroupChoiceIt = rowGroupChoices.begin();
    for (index_type rowGroup = 0; rowGroup < columnCount; ++rowGroup, ++rowGroupChoiceIt) {
        for (auto const& entry : this->getRow(rowGroup, *rowGroupChoiceIt)) {
            if (keepZeros || !storm::utility::isZero(entry.getValue())) {
                ++entryCount;
                ++rowIndications[entry.getColumn() + 1];
            }
        }
    }

    // Now compute the accumulated offsets.
    for (index_type i = 1; i < rowCount + 1; ++i) {
        rowIndications[i] = rowIndications[i - 1] + rowIndications[i];
    }

    std::vector<MatrixEntry<index_type, ValueType>> columnsAndValues(entryCount);

    // Create an array that stores the index for the next value to be added for
    // each row in the transposed matrix. Initially this corresponds to the previously
    // computed accumulated offsets.
    std::vector<index_type> nextIndices = rowIndications;

    // Now we are ready to actually fill in the values of the transposed matrix.
    rowGroupChoiceIt = rowGroupChoices.begin();
    for (index_type rowGroup = 0; rowGroup < columnCount; ++rowGroup, ++rowGroupChoiceIt) {
        for (auto const& entry : this->getRow(rowGroup, *rowGroupChoiceIt)) {
            if (keepZeros || !storm::utility::isZero(entry.getValue())) {
                columnsAndValues[nextIndices[entry.getColumn()]] = std::make_pair(rowGroup, entry.getValue());
                ++nextIndices[entry.getColumn()];
            }
        }
    }

    return storm::storage::SparseMatrix<ValueType>(std::move(columnCount), std::move(rowIndications), std::move(columnsAndValues), boost::none);
}

template<typename ValueType>
void SparseMatrix<ValueType>::convertToEquationSystem() {
    invertDiagonal();
    negateAllNonDiagonalEntries();
}

template<typename ValueType>
void SparseMatrix<ValueType>::invertDiagonal() {
    // Now iterate over all row groups and set the diagonal elements to the inverted value.
    // If there is a row without the diagonal element, an exception is thrown.
    ValueType one = storm::utility::one<ValueType>();
    ValueType zero = storm::utility::zero<ValueType>();
    bool foundDiagonalElement = false;
    for (index_type group = 0; group < this->getRowGroupCount(); ++group) {
        for (auto& entry : this->getRowGroup(group)) {
            if (entry.getColumn() == group) {
                if (entry.getValue() == one) {
                    --this->nonzeroEntryCount;
                    entry.setValue(zero);
                } else if (entry.getValue() == zero) {
                    ++this->nonzeroEntryCount;
                    entry.setValue(one);
                } else {
                    entry.setValue(one - entry.getValue());
                }
                foundDiagonalElement = true;
            }
        }

        // Throw an exception if a row did not have an element on the diagonal.
        if (!foundDiagonalElement) {
            throw storm::exceptions::InvalidArgumentException() << "Illegal call to SparseMatrix::invertDiagonal: matrix is missing diagonal entries.";
        }
    }
}

template<typename ValueType>
void SparseMatrix<ValueType>::negateAllNonDiagonalEntries() {
    // Iterate over all row groups and negate all the elements that are not on the diagonal.
    for (index_type group = 0; group < this->getRowGroupCount(); ++group) {
        for (auto& entry : this->getRowGroup(group)) {
            if (entry.getColumn() != group) {
                entry.setValue(-entry.getValue());
            }
        }
    }
}

template<typename ValueType>
void SparseMatrix<ValueType>::deleteDiagonalEntries() {
    // Iterate over all rows and negate all the elements that are not on the diagonal.
    for (index_type group = 0; group < this->getRowGroupCount(); ++group) {
        for (auto& entry : this->getRowGroup(group)) {
            if (entry.getColumn() == group) {
                --this->nonzeroEntryCount;
                entry.setValue(storm::utility::zero<ValueType>());
            }
        }
    }
}

template<typename ValueType>
typename std::pair<storm::storage::SparseMatrix<ValueType>, std::vector<ValueType>> SparseMatrix<ValueType>::getJacobiDecomposition() const {
    STORM_LOG_THROW(this->getRowCount() == this->getColumnCount(), storm::exceptions::InvalidArgumentException,
                    "Canno compute Jacobi decomposition of non-square matrix.");

    // Prepare the resulting data structures.
    SparseMatrixBuilder<ValueType> luBuilder(this->getRowCount(), this->getColumnCount());
    std::vector<ValueType> invertedDiagonal(rowCount);

    // Copy entries to the appropriate matrices.
    for (index_type rowNumber = 0; rowNumber < rowCount; ++rowNumber) {
        for (const_iterator it = this->begin(rowNumber), ite = this->end(rowNumber); it != ite; ++it) {
            if (it->getColumn() == rowNumber) {
                invertedDiagonal[rowNumber] = storm::utility::one<ValueType>() / it->getValue();
            } else {
                luBuilder.addNextValue(rowNumber, it->getColumn(), it->getValue());
            }
        }
    }

    return std::make_pair(luBuilder.build(), std::move(invertedDiagonal));
}

#ifdef STORM_HAVE_CARL
template<>
typename std::pair<storm::storage::SparseMatrix<Interval>, std::vector<Interval>> SparseMatrix<Interval>::getJacobiDecomposition() const {
    STORM_LOG_THROW(false, storm::exceptions::NotImplementedException, "This operation is not supported.");
}

template<>
typename std::pair<storm::storage::SparseMatrix<RationalFunction>, std::vector<RationalFunction>> SparseMatrix<RationalFunction>::getJacobiDecomposition()
    const {
    STORM_LOG_THROW(false, storm::exceptions::NotImplementedException, "This operation is not supported.");
}
#endif

template<typename ValueType>
template<typename OtherValueType, typename ResultValueType>
ResultValueType SparseMatrix<ValueType>::getPointwiseProductRowSum(storm::storage::SparseMatrix<OtherValueType> const& otherMatrix,
                                                                   index_type const& row) const {
    typename storm::storage::SparseMatrix<ValueType>::const_iterator it1 = this->begin(row);
    typename storm::storage::SparseMatrix<ValueType>::const_iterator ite1 = this->end(row);
    typename storm::storage::SparseMatrix<OtherValueType>::const_iterator it2 = otherMatrix.begin(row);
    typename storm::storage::SparseMatrix<OtherValueType>::const_iterator ite2 = otherMatrix.end(row);

    ResultValueType result = storm::utility::zero<ResultValueType>();
    for (; it1 != ite1 && it2 != ite2; ++it1) {
        if (it1->getColumn() < it2->getColumn()) {
            continue;
        } else {
            // If the precondition of this method (i.e. that the given matrix is a submatrix
            // of the current one) was fulfilled, we know now that the two elements are in
            // the same column, so we can multiply and add them to the row sum vector.
            STORM_LOG_ASSERT(it1->getColumn() == it2->getColumn(), "The given matrix is not a submatrix of this one.");
            result += it2->getValue() * OtherValueType(it1->getValue());
            ++it2;
        }
    }
    return result;
}

template<typename ValueType>
template<typename OtherValueType, typename ResultValueType>
std::vector<ResultValueType> SparseMatrix<ValueType>::getPointwiseProductRowSumVector(storm::storage::SparseMatrix<OtherValueType> const& otherMatrix) const {
    std::vector<ResultValueType> result;
    result.reserve(rowCount);
    for (index_type row = 0; row < rowCount && row < otherMatrix.getRowCount(); ++row) {
        result.push_back(getPointwiseProductRowSum<OtherValueType, ResultValueType>(otherMatrix, row));
    }
    return result;
}

template<typename ValueType>
void SparseMatrix<ValueType>::multiplyWithVector(std::vector<ValueType> const& vector, std::vector<ValueType>& result,
                                                 std::vector<value_type> const* summand) const {
    // If the vector and the result are aliases and this is not set to be allowed, we need and temporary vector.
    std::vector<ValueType>* target;
    std::vector<ValueType> temporary;
    if (&vector == &result) {
        STORM_LOG_WARN("Vectors are aliased. Using temporary, which is potentially slow.");
        temporary = std::vector<ValueType>(vector.size());
        target = &temporary;
    } else {
        target = &result;
    }

    this->multiplyWithVectorForward(vector, *target, summand);

    if (target == &temporary) {
        std::swap(result, *target);
    }
}

template<typename ValueType>
void SparseMatrix<ValueType>::multiplyWithVectorForward(std::vector<ValueType> const& vector, std::vector<ValueType>& result,
                                                        std::vector<value_type> const* summand) const {
    const_iterator it = this->begin();
    const_iterator ite;
    std::vector<index_type>::const_iterator rowIterator = rowIndications.begin();
    typename std::vector<ValueType>::iterator resultIterator = result.begin();
    typename std::vector<ValueType>::iterator resultIteratorEnd = result.end();
    typename std::vector<ValueType>::const_iterator summandIterator;
    if (summand) {
        summandIterator = summand->begin();
    }

    for (; resultIterator != resultIteratorEnd; ++rowIterator, ++resultIterator, ++summandIterator) {
        ValueType newValue;
        if (summand) {
            newValue = *summandIterator;
        } else {
            newValue = storm::utility::zero<ValueType>();
        }

        for (ite = this->begin() + *(rowIterator + 1); it != ite; ++it) {
            newValue += it->getValue() * vector[it->getColumn()];
        }

        *resultIterator = newValue;
    }
}

template<typename ValueType>
void SparseMatrix<ValueType>::multiplyWithVectorBackward(std::vector<ValueType> const& vector, std::vector<ValueType>& result,
                                                         std::vector<value_type> const* summand) const {
    const_iterator it = this->end() - 1;
    const_iterator ite;
    std::vector<index_type>::const_iterator rowIterator = rowIndications.end() - 2;
    typename std::vector<ValueType>::iterator resultIterator = result.end() - 1;
    typename std::vector<ValueType>::iterator resultIteratorEnd = result.begin() - 1;
    typename std::vector<ValueType>::const_iterator summandIterator;
    if (summand) {
        summandIterator = summand->end() - 1;
    }

    for (; resultIterator != resultIteratorEnd; --rowIterator, --resultIterator, --summandIterator) {
        ValueType newValue;
        if (summand) {
            newValue = *summandIterator;
        } else {
            newValue = storm::utility::zero<ValueType>();
        }

        for (ite = this->begin() + *rowIterator - 1; it != ite; --it) {
            newValue += (it->getValue() * vector[it->getColumn()]);
        }

        *resultIterator = newValue;
    }
}

#ifdef STORM_HAVE_INTELTBB
template<typename ValueType>
class TbbMultAddFunctor {
   public:
    typedef typename storm::storage::SparseMatrix<ValueType>::index_type index_type;
    typedef typename storm::storage::SparseMatrix<ValueType>::value_type value_type;
    typedef typename storm::storage::SparseMatrix<ValueType>::const_iterator const_iterator;

    TbbMultAddFunctor(std::vector<MatrixEntry<index_type, value_type>> const& columnsAndEntries, std::vector<uint64_t> const& rowIndications,
                      std::vector<ValueType> const& x, std::vector<ValueType>& result, std::vector<value_type> const* summand)
        : columnsAndEntries(columnsAndEntries), rowIndications(rowIndications), x(x), result(result), summand(summand) {
        // Intentionally left empty.
    }

    void operator()(tbb::blocked_range<index_type> const& range) const {
        index_type startRow = range.begin();
        index_type endRow = range.end();
        typename std::vector<index_type>::const_iterator rowIterator = rowIndications.begin() + startRow;
        const_iterator it = columnsAndEntries.begin() + *rowIterator;
        const_iterator ite;
        typename std::vector<ValueType>::iterator resultIterator = result.begin() + startRow;
        typename std::vector<ValueType>::iterator resultIteratorEnd = result.begin() + endRow;
        typename std::vector<ValueType>::const_iterator summandIterator;
        if (summand) {
            summandIterator = summand->begin() + startRow;
        }

        for (; resultIterator != resultIteratorEnd; ++rowIterator, ++resultIterator, ++summandIterator) {
            ValueType newValue = summand ? *summandIterator : storm::utility::zero<ValueType>();

            for (ite = columnsAndEntries.begin() + *(rowIterator + 1); it != ite; ++it) {
                newValue += it->getValue() * x[it->getColumn()];
            }

            *resultIterator = newValue;
        }
    }

   private:
    std::vector<MatrixEntry<index_type, value_type>> const& columnsAndEntries;
    std::vector<uint64_t> const& rowIndications;
    std::vector<ValueType> const& x;
    std::vector<ValueType>& result;
    std::vector<value_type> const* summand;
};

template<typename ValueType>
void SparseMatrix<ValueType>::multiplyWithVectorParallel(std::vector<ValueType> const& vector, std::vector<ValueType>& result,
                                                         std::vector<value_type> const* summand) const {
    if (&vector == &result) {
        STORM_LOG_WARN(
            "Matrix-vector-multiplication invoked but the target vector uses the same memory as the input vector. This requires to allocate auxiliary memory.");
        std::vector<ValueType> tmpVector(this->getRowCount());
        multiplyWithVectorParallel(vector, tmpVector);
        result = std::move(tmpVector);
    } else {
        tbb::parallel_for(tbb::blocked_range<index_type>(0, result.size(), 100),
                          TbbMultAddFunctor<ValueType>(columnsAndValues, rowIndications, vector, result, summand));
    }
}
#endif

template<typename ValueType>
ValueType SparseMatrix<ValueType>::multiplyRowWithVector(index_type row, std::vector<ValueType> const& vector) const {
    ValueType result = storm::utility::zero<ValueType>();

    for (auto const& entry : this->getRow(row)) {
        result += entry.getValue() * vector[entry.getColumn()];
    }
    return result;
}

template<typename ValueType>
void SparseMatrix<ValueType>::performSuccessiveOverRelaxationStep(ValueType omega, std::vector<ValueType>& x, std::vector<ValueType> const& b) const {
    const_iterator it = this->end() - 1;
    const_iterator ite;
    std::vector<index_type>::const_iterator rowIterator = rowIndications.end() - 2;
    typename std::vector<ValueType>::const_iterator bIt = b.end() - 1;
    typename std::vector<ValueType>::iterator resultIterator = x.end() - 1;
    typename std::vector<ValueType>::iterator resultIteratorEnd = x.begin() - 1;

    index_type currentRow = getRowCount();
    for (; resultIterator != resultIteratorEnd; --rowIterator, --resultIterator, --bIt) {
        --currentRow;
        ValueType tmpValue = storm::utility::zero<ValueType>();
        ValueType diagonalElement = storm::utility::zero<ValueType>();

        for (ite = this->begin() + *rowIterator - 1; it != ite; --it) {
            if (it->getColumn() != currentRow) {
                tmpValue += it->getValue() * x[it->getColumn()];
            } else {
                diagonalElement += it->getValue();
            }
        }
        assert(!storm::utility::isZero(diagonalElement));
        *resultIterator = ((storm::utility::one<ValueType>() - omega) * *resultIterator) + (omega / diagonalElement) * (*bIt - tmpValue);
    }
}

#ifdef STORM_HAVE_CARL
template<>
void SparseMatrix<Interval>::performSuccessiveOverRelaxationStep(Interval, std::vector<Interval>&, std::vector<Interval> const&) const {
    STORM_LOG_THROW(false, storm::exceptions::NotSupportedException, "This operation is not supported.");
}
#endif

template<typename ValueType>
void SparseMatrix<ValueType>::performWalkerChaeStep(std::vector<ValueType> const& x, std::vector<ValueType> const& columnSums, std::vector<ValueType> const& b,
                                                    std::vector<ValueType> const& ax, std::vector<ValueType>& result) const {
    const_iterator it = this->begin();
    const_iterator ite;
    std::vector<index_type>::const_iterator rowIterator = rowIndications.begin();

    // Clear all previous entries.
    ValueType zero = storm::utility::zero<ValueType>();
    for (auto& entry : result) {
        entry = zero;
    }

    for (index_type row = 0; row < rowCount; ++row, ++rowIterator) {
        for (ite = this->begin() + *(rowIterator + 1); it != ite; ++it) {
            result[it->getColumn()] += it->getValue() * (b[row] / ax[row]);
        }
    }

    auto xIterator = x.begin();
    auto sumsIterator = columnSums.begin();
    for (auto& entry : result) {
        entry *= *xIterator / *sumsIterator;
        ++xIterator;
        ++sumsIterator;
    }
}

#ifdef STORM_HAVE_CARL
template<>
void SparseMatrix<Interval>::performWalkerChaeStep(std::vector<Interval> const& x, std::vector<Interval> const& rowSums, std::vector<Interval> const& b,
                                                   std::vector<Interval> const& ax, std::vector<Interval>& result) const {
    STORM_LOG_THROW(false, storm::exceptions::NotSupportedException, "This operation is not supported.");
}
#endif

template<typename ValueType>
void SparseMatrix<ValueType>::multiplyAndReduceForward(OptimizationDirection const& dir, std::vector<uint64_t> const& rowGroupIndices,
                                                       std::vector<ValueType> const& vector, std::vector<ValueType> const* summand,
                                                       std::vector<ValueType>& result, std::vector<uint_fast64_t>* choices) const {
    if (dir == OptimizationDirection::Minimize) {
        multiplyAndReduceForward<storm::utility::ElementLess<ValueType>>(rowGroupIndices, vector, summand, result, choices);
    } else {
        multiplyAndReduceForward<storm::utility::ElementGreater<ValueType>>(rowGroupIndices, vector, summand, result, choices);
    }
}

template<typename ValueType>
template<typename Compare>
void SparseMatrix<ValueType>::multiplyAndReduceForward(std::vector<uint64_t> const& rowGroupIndices, std::vector<ValueType> const& vector,
                                                       std::vector<ValueType> const* summand, std::vector<ValueType>& result,
                                                       std::vector<uint_fast64_t>* choices) const {
    Compare compare;
    auto elementIt = this->begin();
    auto rowGroupIt = rowGroupIndices.begin();
    auto rowIt = rowIndications.begin();
    typename std::vector<ValueType>::const_iterator summandIt;
    if (summand) {
        summandIt = summand->begin();
    }
    typename std::vector<uint_fast64_t>::iterator choiceIt;
    if (choices) {
        choiceIt = choices->begin();
    }

    // Variables for correctly tracking choices (only update if new choice is strictly better).
    ValueType oldSelectedChoiceValue;
    uint64_t selectedChoice;

    uint64_t currentRow = 0;
    for (auto resultIt = result.begin(), resultIte = result.end(); resultIt != resultIte; ++resultIt, ++choiceIt, ++rowGroupIt) {
        ValueType currentValue = storm::utility::zero<ValueType>();

        // Only multiply and reduce if there is at least one row in the group.
        if (*rowGroupIt < *(rowGroupIt + 1)) {
            if (summand) {
                currentValue = *summandIt;
                ++summandIt;
            }

            for (auto elementIte = this->begin() + *(rowIt + 1); elementIt != elementIte; ++elementIt) {
                currentValue += elementIt->getValue() * vector[elementIt->getColumn()];
            }

            if (choices) {
                selectedChoice = 0;
                if (*choiceIt == 0) {
                    oldSelectedChoiceValue = currentValue;
                }
            }

            ++rowIt;
            ++currentRow;

            for (; currentRow < *(rowGroupIt + 1); ++rowIt, ++currentRow) {
                ValueType newValue = summand ? *summandIt : storm::utility::zero<ValueType>();
                for (auto elementIte = this->begin() + *(rowIt + 1); elementIt != elementIte; ++elementIt) {
                    newValue += elementIt->getValue() * vector[elementIt->getColumn()];
                }

                if (choices && currentRow == *choiceIt + *rowGroupIt) {
                    oldSelectedChoiceValue = newValue;
                }

                if (compare(newValue, currentValue)) {
                    currentValue = newValue;
                    if (choices) {
                        selectedChoice = currentRow - *rowGroupIt;
                    }
                }
                if (summand) {
                    ++summandIt;
                }
            }

            // Finally write value to target vector.
            *resultIt = currentValue;
            if (choices && compare(currentValue, oldSelectedChoiceValue)) {
                *choiceIt = selectedChoice;
            }
        }
    }
}

#ifdef STORM_HAVE_CARL
template<>
void SparseMatrix<storm::RationalFunction>::multiplyAndReduceForward(OptimizationDirection const& dir, std::vector<uint64_t> const& rowGroupIndices,
                                                                     std::vector<storm::RationalFunction> const& vector,
                                                                     std::vector<storm::RationalFunction> const* b,
                                                                     std::vector<storm::RationalFunction>& result, std::vector<uint_fast64_t>* choices) const {
    STORM_LOG_THROW(false, storm::exceptions::NotSupportedException, "This operation is not supported.");
}
#endif

template<typename ValueType>
void SparseMatrix<ValueType>::multiplyAndReduceBackward(OptimizationDirection const& dir, std::vector<uint64_t> const& rowGroupIndices,
                                                        std::vector<ValueType> const& vector, std::vector<ValueType> const* summand,
                                                        std::vector<ValueType>& result, std::vector<uint_fast64_t>* choices) const {
    if (dir == storm::OptimizationDirection::Minimize) {
        multiplyAndReduceBackward<storm::utility::ElementLess<ValueType>>(rowGroupIndices, vector, summand, result, choices);
    } else {
        multiplyAndReduceBackward<storm::utility::ElementGreater<ValueType>>(rowGroupIndices, vector, summand, result, choices);
    }
}

template<typename ValueType>
template<typename Compare>
void SparseMatrix<ValueType>::multiplyAndReduceBackward(std::vector<uint64_t> const& rowGroupIndices, std::vector<ValueType> const& vector,
                                                        std::vector<ValueType> const* summand, std::vector<ValueType>& result,
                                                        std::vector<uint_fast64_t>* choices) const {
    Compare compare;
    auto elementIt = this->end() - 1;
    auto rowGroupIt = rowGroupIndices.end() - 2;
    auto rowIt = rowIndications.end() - 2;
    typename std::vector<ValueType>::const_iterator summandIt;
    if (summand) {
        summandIt = summand->end() - 1;
    }
    typename std::vector<uint_fast64_t>::iterator choiceIt;
    if (choices) {
        choiceIt = choices->end() - 1;
    }

    // Variables for correctly tracking choices (only update if new choice is strictly better).
    ValueType oldSelectedChoiceValue;
    uint64_t selectedChoice;

    uint64_t currentRow = this->getRowCount() - 1;
    for (auto resultIt = result.end() - 1, resultIte = result.begin() - 1; resultIt != resultIte; --resultIt, --choiceIt, --rowGroupIt) {
        ValueType currentValue = storm::utility::zero<ValueType>();

        // Only multiply and reduce if there is at least one row in the group.
        if (*rowGroupIt < *(rowGroupIt + 1)) {
            if (summand) {
                currentValue = *summandIt;
                --summandIt;
            }

            for (auto elementIte = this->begin() + *rowIt - 1; elementIt != elementIte; --elementIt) {
                currentValue += elementIt->getValue() * vector[elementIt->getColumn()];
            }
            if (choices) {
                selectedChoice = currentRow - *rowGroupIt;
                if (*choiceIt == selectedChoice) {
                    oldSelectedChoiceValue = currentValue;
                }
            }
            --rowIt;
            --currentRow;

            for (uint64_t i = *rowGroupIt + 1, end = *(rowGroupIt + 1); i < end; --rowIt, --currentRow, ++i, --summandIt) {
                ValueType newValue = summand ? *summandIt : storm::utility::zero<ValueType>();
                for (auto elementIte = this->begin() + *rowIt - 1; elementIt != elementIte; --elementIt) {
                    newValue += elementIt->getValue() * vector[elementIt->getColumn()];
                }

                if (choices && currentRow == *choiceIt + *rowGroupIt) {
                    oldSelectedChoiceValue = newValue;
                }

                if (compare(newValue, currentValue)) {
                    currentValue = newValue;
                    if (choices) {
                        selectedChoice = currentRow - *rowGroupIt;
                    }
                }
            }

            // Finally write value to target vector.
            *resultIt = currentValue;
            if (choices && compare(currentValue, oldSelectedChoiceValue)) {
                *choiceIt = selectedChoice;
            }
        }
    }
}

#ifdef STORM_HAVE_CARL
template<>
void SparseMatrix<storm::RationalFunction>::multiplyAndReduceBackward(OptimizationDirection const& dir, std::vector<uint64_t> const& rowGroupIndices,
                                                                      std::vector<storm::RationalFunction> const& vector,
                                                                      std::vector<storm::RationalFunction> const* b,
                                                                      std::vector<storm::RationalFunction>& result, std::vector<uint_fast64_t>* choices) const {
    STORM_LOG_THROW(false, storm::exceptions::NotSupportedException, "This operation is not supported.");
}
#endif

#ifdef STORM_HAVE_INTELTBB
template<typename ValueType, typename Compare>
class TbbMultAddReduceFunctor {
   public:
    typedef typename storm::storage::SparseMatrix<ValueType>::index_type index_type;
    typedef typename storm::storage::SparseMatrix<ValueType>::value_type value_type;
    typedef typename storm::storage::SparseMatrix<ValueType>::const_iterator const_iterator;

    TbbMultAddReduceFunctor(std::vector<uint64_t> const& rowGroupIndices, std::vector<MatrixEntry<index_type, value_type>> const& columnsAndEntries,
                            std::vector<uint64_t> const& rowIndications, std::vector<ValueType> const& x, std::vector<ValueType>& result,
                            std::vector<value_type> const* summand, std::vector<uint_fast64_t>* choices)
        : rowGroupIndices(rowGroupIndices),
          columnsAndEntries(columnsAndEntries),
          rowIndications(rowIndications),
          x(x),
          result(result),
          summand(summand),
          choices(choices) {
        // Intentionally left empty.
    }

    void operator()(tbb::blocked_range<index_type> const& range) const {
        auto groupIt = rowGroupIndices.begin() + range.begin();
        auto groupIte = rowGroupIndices.begin() + range.end();

        auto rowIt = rowIndications.begin() + *groupIt;
        auto elementIt = columnsAndEntries.begin() + *rowIt;
        typename std::vector<ValueType>::const_iterator summandIt;
        if (summand) {
            summandIt = summand->begin() + *groupIt;
        }
        typename std::vector<uint_fast64_t>::iterator choiceIt;
        if (choices) {
            choiceIt = choices->begin() + range.begin();
        }

        auto resultIt = result.begin() + range.begin();

        // Variables for correctly tracking choices (only update if new choice is strictly better).
        ValueType oldSelectedChoiceValue;
        uint64_t selectedChoice;

        uint64_t currentRow = *groupIt;
        for (; groupIt != groupIte; ++groupIt, ++resultIt, ++choiceIt) {
            ValueType currentValue = storm::utility::zero<ValueType>();

            // Only multiply and reduce if there is at least one row in the group.
            if (*groupIt < *(groupIt + 1)) {
                if (summand) {
                    currentValue = *summandIt;
                    ++summandIt;
                }

                for (auto elementIte = columnsAndEntries.begin() + *(rowIt + 1); elementIt != elementIte; ++elementIt) {
                    currentValue += elementIt->getValue() * x[elementIt->getColumn()];
                }

                if (choices) {
                    selectedChoice = 0;
                    if (*choiceIt == 0) {
                        oldSelectedChoiceValue = currentValue;
                    }
                }

                ++rowIt;
                ++currentRow;

                for (; currentRow < *(groupIt + 1); ++rowIt, ++currentRow, ++summandIt) {
                    ValueType newValue = summand ? *summandIt : storm::utility::zero<ValueType>();
                    for (auto elementIte = columnsAndEntries.begin() + *(rowIt + 1); elementIt != elementIte; ++elementIt) {
                        newValue += elementIt->getValue() * x[elementIt->getColumn()];
                    }

                    if (choices && currentRow == *choiceIt + *groupIt) {
                        oldSelectedChoiceValue = newValue;
                    }

                    if (compare(newValue, currentValue)) {
                        currentValue = newValue;
                        if (choices) {
                            selectedChoice = currentRow - *groupIt;
                        }
                    }
                }

                // Finally write value to target vector.
                *resultIt = currentValue;
                if (choices && compare(currentValue, oldSelectedChoiceValue)) {
                    *choiceIt = selectedChoice;
                }
            }
        }
    }

   private:
    Compare compare;
    std::vector<uint64_t> const& rowGroupIndices;
    std::vector<MatrixEntry<index_type, value_type>> const& columnsAndEntries;
    std::vector<uint64_t> const& rowIndications;
    std::vector<ValueType> const& x;
    std::vector<ValueType>& result;
    std::vector<value_type> const* summand;
    std::vector<uint_fast64_t>* choices;
};

template<typename ValueType>
void SparseMatrix<ValueType>::multiplyAndReduceParallel(OptimizationDirection const& dir, std::vector<uint64_t> const& rowGroupIndices,
                                                        std::vector<ValueType> const& vector, std::vector<ValueType> const* summand,
                                                        std::vector<ValueType>& result, std::vector<uint_fast64_t>* choices) const {
    if (dir == storm::OptimizationDirection::Minimize) {
        tbb::parallel_for(tbb::blocked_range<index_type>(0, rowGroupIndices.size() - 1, 100),
                          TbbMultAddReduceFunctor<ValueType, storm::utility::ElementLess<ValueType>>(rowGroupIndices, columnsAndValues, rowIndications, vector,
                                                                                                     result, summand, choices));
    } else {
        tbb::parallel_for(tbb::blocked_range<index_type>(0, rowGroupIndices.size() - 1, 100),
                          TbbMultAddReduceFunctor<ValueType, storm::utility::ElementGreater<ValueType>>(rowGroupIndices, columnsAndValues, rowIndications,
                                                                                                        vector, result, summand, choices));
    }
}

#ifdef STORM_HAVE_CARL
template<>
void SparseMatrix<storm::RationalFunction>::multiplyAndReduceParallel(OptimizationDirection const& dir, std::vector<uint64_t> const& rowGroupIndices,
                                                                      std::vector<storm::RationalFunction> const& vector,
                                                                      std::vector<storm::RationalFunction> const* summand,
                                                                      std::vector<storm::RationalFunction>& result, std::vector<uint_fast64_t>* choices) const {
    STORM_LOG_THROW(false, storm::exceptions::NotSupportedException, "This operation is not supported.");
}
#endif
#endif

template<typename ValueType>
void SparseMatrix<ValueType>::multiplyAndReduce(OptimizationDirection const& dir, std::vector<uint64_t> const& rowGroupIndices,
                                                std::vector<ValueType> const& vector, std::vector<ValueType> const* summand, std::vector<ValueType>& result,
                                                std::vector<uint_fast64_t>* choices) const {
    // If the vector and the result are aliases, we need and temporary vector.
    std::vector<ValueType>* target;
    std::vector<ValueType> temporary;
    if (&vector == &result) {
        STORM_LOG_WARN("Vectors are aliased but are not allowed to be. Using temporary, which is potentially slow.");
        temporary = std::vector<ValueType>(vector.size());
        target = &temporary;
    } else {
        target = &result;
    }

    this->multiplyAndReduceForward(dir, rowGroupIndices, vector, summand, *target, choices);

    if (target == &temporary) {
        std::swap(temporary, result);
    }
}

template<typename ValueType>
void SparseMatrix<ValueType>::multiplyVectorWithMatrix(std::vector<value_type> const& vector, std::vector<value_type>& result) const {
    const_iterator it = this->begin();
    const_iterator ite;
    std::vector<index_type>::const_iterator rowIterator = rowIndications.begin();
    std::vector<index_type>::const_iterator rowIteratorEnd = rowIndications.end();

    uint_fast64_t currentRow = 0;
    for (; rowIterator != rowIteratorEnd - 1; ++rowIterator) {
        for (ite = this->begin() + *(rowIterator + 1); it != ite; ++it) {
            result[it->getColumn()] += it->getValue() * vector[currentRow];
        }
        ++currentRow;
    }
}

template<typename ValueType>
void SparseMatrix<ValueType>::scaleRowsInPlace(std::vector<ValueType> const& factors) {
    STORM_LOG_ASSERT(factors.size() == this->getRowCount(), "Can not scale rows: Number of rows and number of scaling factors do not match.");
    uint_fast64_t row = 0;
    for (auto const& factor : factors) {
        for (auto& entry : getRow(row)) {
            entry.setValue(entry.getValue() * factor);
        }
        ++row;
    }
}

template<typename ValueType>
void SparseMatrix<ValueType>::divideRowsInPlace(std::vector<ValueType> const& divisors) {
    STORM_LOG_ASSERT(divisors.size() == this->getRowCount(), "Can not divide rows: Number of rows and number of divisors do not match.");
    uint_fast64_t row = 0;
    for (auto const& divisor : divisors) {
        STORM_LOG_ASSERT(!storm::utility::isZero(divisor), "Can not divide row " << row << " by 0.");
        for (auto& entry : getRow(row)) {
            entry.setValue(entry.getValue() / divisor);
        }
        ++row;
    }
}

#ifdef STORM_HAVE_CARL
template<>
void SparseMatrix<Interval>::divideRowsInPlace(std::vector<Interval> const&) {
    STORM_LOG_THROW(false, storm::exceptions::NotImplementedException, "This operation is not supported.");
}
#endif

template<typename ValueType>
typename SparseMatrix<ValueType>::const_rows SparseMatrix<ValueType>::getRows(index_type startRow, index_type endRow) const {
    return const_rows(this->columnsAndValues.begin() + this->rowIndications[startRow], this->rowIndications[endRow] - this->rowIndications[startRow]);
}

template<typename ValueType>
typename SparseMatrix<ValueType>::rows SparseMatrix<ValueType>::getRows(index_type startRow, index_type endRow) {
    return rows(this->columnsAndValues.begin() + this->rowIndications[startRow], this->rowIndications[endRow] - this->rowIndications[startRow]);
}

template<typename ValueType>
typename SparseMatrix<ValueType>::const_rows SparseMatrix<ValueType>::getRow(index_type row) const {
    return getRows(row, row + 1);
}

template<typename ValueType>
typename SparseMatrix<ValueType>::rows SparseMatrix<ValueType>::getRow(index_type row) {
    return getRows(row, row + 1);
}

template<typename ValueType>
typename SparseMatrix<ValueType>::const_rows SparseMatrix<ValueType>::getRow(index_type rowGroup, index_type offset) const {
    STORM_LOG_ASSERT(rowGroup < this->getRowGroupCount(), "Row group is out-of-bounds.");
    STORM_LOG_ASSERT(offset < this->getRowGroupSize(rowGroup), "Row offset in row-group is out-of-bounds.");
    if (!this->hasTrivialRowGrouping()) {
        return getRow(this->getRowGroupIndices()[rowGroup] + offset);
    } else {
        return getRow(this->getRowGroupIndices()[rowGroup] + offset);
    }
}

template<typename ValueType>
typename SparseMatrix<ValueType>::rows SparseMatrix<ValueType>::getRow(index_type rowGroup, index_type offset) {
    STORM_LOG_ASSERT(rowGroup < this->getRowGroupCount(), "Row group is out-of-bounds.");
    STORM_LOG_ASSERT(offset < this->getRowGroupSize(rowGroup), "Row offset in row-group is out-of-bounds.");
    if (!this->hasTrivialRowGrouping()) {
        return getRow(this->getRowGroupIndices()[rowGroup] + offset);
    } else {
        STORM_LOG_ASSERT(offset == 0, "Invalid offset.");
        return getRow(rowGroup + offset);
    }
}

template<typename ValueType>
typename SparseMatrix<ValueType>::const_rows SparseMatrix<ValueType>::getRowGroup(index_type rowGroup) const {
    STORM_LOG_ASSERT(rowGroup < this->getRowGroupCount(), "Row group is out-of-bounds.");
    if (!this->hasTrivialRowGrouping()) {
        return getRows(this->getRowGroupIndices()[rowGroup], this->getRowGroupIndices()[rowGroup + 1]);
    } else {
        return getRows(rowGroup, rowGroup + 1);
    }
}

template<typename ValueType>
typename SparseMatrix<ValueType>::rows SparseMatrix<ValueType>::getRowGroup(index_type rowGroup) {
    STORM_LOG_ASSERT(rowGroup < this->getRowGroupCount(), "Row group is out-of-bounds.");
    if (!this->hasTrivialRowGrouping()) {
        return getRows(this->getRowGroupIndices()[rowGroup], this->getRowGroupIndices()[rowGroup + 1]);
    } else {
        return getRows(rowGroup, rowGroup + 1);
    }
}

template<typename ValueType>
typename SparseMatrix<ValueType>::const_iterator SparseMatrix<ValueType>::begin(index_type row) const {
    return this->columnsAndValues.begin() + this->rowIndications[row];
}

template<typename ValueType>
typename SparseMatrix<ValueType>::iterator SparseMatrix<ValueType>::begin(index_type row) {
    return this->columnsAndValues.begin() + this->rowIndications[row];
}

template<typename ValueType>
typename SparseMatrix<ValueType>::const_iterator SparseMatrix<ValueType>::end(index_type row) const {
    return this->columnsAndValues.begin() + this->rowIndications[row + 1];
}

template<typename ValueType>
typename SparseMatrix<ValueType>::iterator SparseMatrix<ValueType>::end(index_type row) {
    return this->columnsAndValues.begin() + this->rowIndications[row + 1];
}

template<typename ValueType>
typename SparseMatrix<ValueType>::const_iterator SparseMatrix<ValueType>::end() const {
    return this->columnsAndValues.begin() + this->rowIndications[rowCount];
}

template<typename ValueType>
typename SparseMatrix<ValueType>::iterator SparseMatrix<ValueType>::end() {
    return this->columnsAndValues.begin() + this->rowIndications[rowCount];
}

template<typename ValueType>
ValueType SparseMatrix<ValueType>::getRowSum(index_type row) const {
    ValueType sum = storm::utility::zero<ValueType>();
    for (const_iterator it = this->begin(row), ite = this->end(row); it != ite; ++it) {
        sum += it->getValue();
    }
    return sum;
}

template<typename ValueType>
typename SparseMatrix<ValueType>::index_type SparseMatrix<ValueType>::getNonconstantEntryCount() const {
    index_type nonConstEntries = 0;
    for (auto const& entry : *this) {
        if (!storm::utility::isConstant(entry.getValue())) {
            ++nonConstEntries;
        }
    }
    return nonConstEntries;
}

template<typename ValueType>
typename SparseMatrix<ValueType>::index_type SparseMatrix<ValueType>::getNonconstantRowGroupCount() const {
    index_type nonConstRowGroups = 0;
    for (index_type rowGroup = 0; rowGroup < this->getRowGroupCount(); ++rowGroup) {
        for (auto const& entry : this->getRowGroup(rowGroup)) {
            if (!storm::utility::isConstant(entry.getValue())) {
                ++nonConstRowGroups;
                break;
            }
        }
    }
    return nonConstRowGroups;
}

template<typename ValueType>
bool SparseMatrix<ValueType>::isProbabilistic() const {
    storm::utility::ConstantsComparator<ValueType> comparator;
    for (index_type row = 0; row < this->rowCount; ++row) {
        auto rowSum = getRowSum(row);
        if (!comparator.isOne(rowSum)) {
            return false;
        }
    }
    for (auto const& entry : *this) {
        if (comparator.isConstant(entry.getValue())) {
            if (comparator.isLess(entry.getValue(), storm::utility::zero<ValueType>())) {
                return false;
            }
        }
    }
    return true;
}

template<typename ValueType>
template<typename OtherValueType>
bool SparseMatrix<ValueType>::isSubmatrixOf(SparseMatrix<OtherValueType> const& matrix) const {
    // Check for matching sizes.
    if (this->getRowCount() != matrix.getRowCount())
        return false;
    if (this->getColumnCount() != matrix.getColumnCount())
        return false;
    if (this->hasTrivialRowGrouping() && !matrix.hasTrivialRowGrouping())
        return false;
    if (!this->hasTrivialRowGrouping() && matrix.hasTrivialRowGrouping())
        return false;
    if (!this->hasTrivialRowGrouping() && !matrix.hasTrivialRowGrouping() && this->getRowGroupIndices() != matrix.getRowGroupIndices())
        return false;
    if (this->getRowGroupIndices() != matrix.getRowGroupIndices())
        return false;

    // Check the subset property for all rows individually.
    for (index_type row = 0; row < this->getRowCount(); ++row) {
        auto it2 = matrix.begin(row);
        auto ite2 = matrix.end(row);
        for (const_iterator it1 = this->begin(row), ite1 = this->end(row); it1 != ite1; ++it1) {
            // Skip over all entries of the other matrix that are before the current entry in the current matrix.
            while (it2 != ite2 && it2->getColumn() < it1->getColumn()) {
                ++it2;
            }
            if (it2 == ite2 || it1->getColumn() != it2->getColumn()) {
                return false;
            }
        }
    }
    return true;
}

template<typename ValueType>
bool SparseMatrix<ValueType>::isIdentityMatrix() const {
    if (this->getRowCount() != this->getColumnCount()) {
        return false;
    }
    if (this->getNonzeroEntryCount() != this->getRowCount()) {
        return false;
    }
    for (uint64_t row = 0; row < this->getRowCount(); ++row) {
        bool rowHasEntry = false;
        for (auto const& entry : this->getRow(row)) {
            if (entry.getColumn() == row) {
                if (!storm::utility::isOne(entry.getValue())) {
                    return false;
                }
                rowHasEntry = true;
            } else {
                if (!storm::utility::isZero(entry.getValue())) {
                    return false;
                }
            }
        }
        if (!rowHasEntry) {
            return false;
        }
    }
    return true;
}

template<typename ValueType>
std::string SparseMatrix<ValueType>::getDimensionsAsString() const {
    std::string result =
        std::to_string(getRowCount()) + "x" + std::to_string(getColumnCount()) + " matrix (" + std::to_string(getNonzeroEntryCount()) + " non-zeroes";
    if (!hasTrivialRowGrouping()) {
        result += ", " + std::to_string(getRowGroupCount()) + " groups";
    }
    result += ")";
    return result;
}

template<typename ValueType>
std::ostream& operator<<(std::ostream& out, SparseMatrix<ValueType> const& matrix) {
    // Print column numbers in header.
    out << "\t\t";
    for (typename SparseMatrix<ValueType>::index_type i = 0; i < matrix.getColumnCount(); ++i) {
        out << i << "\t";
    }
    out << '\n';

    // Iterate over all row groups.
    for (typename SparseMatrix<ValueType>::index_type group = 0; group < matrix.getRowGroupCount(); ++group) {
        out << "\t---- group " << group << "/" << (matrix.getRowGroupCount() - 1) << " ---- \n";
        typename SparseMatrix<ValueType>::index_type start = matrix.hasTrivialRowGrouping() ? group : matrix.getRowGroupIndices()[group];
        typename SparseMatrix<ValueType>::index_type end = matrix.hasTrivialRowGrouping() ? group + 1 : matrix.getRowGroupIndices()[group + 1];

        for (typename SparseMatrix<ValueType>::index_type i = start; i < end; ++i) {
            typename SparseMatrix<ValueType>::index_type nextIndex = matrix.rowIndications[i];

            // Print the actual row.
            out << i << "\t(\t";
            typename SparseMatrix<ValueType>::index_type currentRealIndex = 0;
            while (currentRealIndex < matrix.columnCount) {
                if (nextIndex < matrix.rowIndications[i + 1] && currentRealIndex == matrix.columnsAndValues[nextIndex].getColumn()) {
                    out << matrix.columnsAndValues[nextIndex].getValue() << "\t";
                    ++nextIndex;
                } else {
                    out << "0\t";
                }
                ++currentRealIndex;
            }
            out << "\t)\t" << i << '\n';
        }
    }

    // Print column numbers in footer.
    out << "\t\t";
    for (typename SparseMatrix<ValueType>::index_type i = 0; i < matrix.getColumnCount(); ++i) {
        out << i << "\t";
    }
    out << '\n';

    return out;
}

template<typename ValueType>
void SparseMatrix<ValueType>::printAsMatlabMatrix(std::ostream& out) const {
    // Iterate over all row groups.
    for (typename SparseMatrix<ValueType>::index_type group = 0; group < this->getRowGroupCount(); ++group) {
        STORM_LOG_ASSERT(this->getRowGroupSize(group) == 1, "Incorrect row group size.");
        for (typename SparseMatrix<ValueType>::index_type i = this->getRowGroupIndices()[group]; i < this->getRowGroupIndices()[group + 1]; ++i) {
            typename SparseMatrix<ValueType>::index_type nextIndex = this->rowIndications[i];

            // Print the actual row.
            out << i << "\t(";
            typename SparseMatrix<ValueType>::index_type currentRealIndex = 0;
            while (currentRealIndex < this->columnCount) {
                if (nextIndex < this->rowIndications[i + 1] && currentRealIndex == this->columnsAndValues[nextIndex].getColumn()) {
                    out << this->columnsAndValues[nextIndex].getValue() << " ";
                    ++nextIndex;
                } else {
                    out << "0 ";
                }
                ++currentRealIndex;
            }
            out << ";\n";
        }
<<<<<<< HEAD
    }
}

template<typename ValueType>
std::size_t SparseMatrix<ValueType>::hash() const {
    std::size_t result = 0;

    boost::hash_combine(result, this->getRowCount());
    boost::hash_combine(result, this->getColumnCount());
    boost::hash_combine(result, this->getEntryCount());
    boost::hash_combine(result, boost::hash_range(columnsAndValues.begin(), columnsAndValues.end()));
    boost::hash_combine(result, boost::hash_range(rowIndications.begin(), rowIndications.end()));
    if (!this->hasTrivialRowGrouping()) {
        boost::hash_combine(result, boost::hash_range(rowGroupIndices.get().begin(), rowGroupIndices.get().end()));
    }

    return result;
}

=======

        
>>>>>>> 115bf570
#ifdef STORM_HAVE_CARL
std::set<storm::RationalFunctionVariable> getVariables(SparseMatrix<storm::RationalFunction> const& matrix) {
    std::set<storm::RationalFunctionVariable> result;
    for (auto const& entry : matrix) {
        entry.getValue().gatherVariables(result);
    }
    return result;
}

#endif
<<<<<<< HEAD

// Explicitly instantiate the entry, builder and the matrix.
// double
template class MatrixEntry<typename SparseMatrix<double>::index_type, double>;
template std::ostream& operator<<(std::ostream& out, MatrixEntry<typename SparseMatrix<double>::index_type, double> const& entry);
template class SparseMatrixBuilder<double>;
template class SparseMatrix<double>;
template std::ostream& operator<<(std::ostream& out, SparseMatrix<double> const& matrix);
template double SparseMatrix<double>::getPointwiseProductRowSum(storm::storage::SparseMatrix<double> const& otherMatrix,
                                                                typename SparseMatrix<double>::index_type const& row) const;
template std::vector<double> SparseMatrix<double>::getPointwiseProductRowSumVector(storm::storage::SparseMatrix<double> const& otherMatrix) const;
template bool SparseMatrix<double>::isSubmatrixOf(SparseMatrix<double> const& matrix) const;

template class MatrixEntry<uint32_t, double>;
template std::ostream& operator<<(std::ostream& out, MatrixEntry<uint32_t, double> const& entry);

// float
template class MatrixEntry<typename SparseMatrix<float>::index_type, float>;
template std::ostream& operator<<(std::ostream& out, MatrixEntry<typename SparseMatrix<float>::index_type, float> const& entry);
template class SparseMatrixBuilder<float>;
template class SparseMatrix<float>;
template std::ostream& operator<<(std::ostream& out, SparseMatrix<float> const& matrix);
template float SparseMatrix<float>::getPointwiseProductRowSum(storm::storage::SparseMatrix<float> const& otherMatrix,
                                                              typename SparseMatrix<float>::index_type const& row) const;
template std::vector<float> SparseMatrix<float>::getPointwiseProductRowSumVector(storm::storage::SparseMatrix<float> const& otherMatrix) const;
template bool SparseMatrix<float>::isSubmatrixOf(SparseMatrix<float> const& matrix) const;

// int
template class MatrixEntry<typename SparseMatrix<int>::index_type, int>;
template std::ostream& operator<<(std::ostream& out, MatrixEntry<typename SparseMatrix<int>::index_type, int> const& entry);
template class SparseMatrixBuilder<int>;
template class SparseMatrix<int>;
template std::ostream& operator<<(std::ostream& out, SparseMatrix<int> const& matrix);
template bool SparseMatrix<int>::isSubmatrixOf(SparseMatrix<int> const& matrix) const;

// state_type
template class MatrixEntry<typename SparseMatrix<storm::storage::sparse::state_type>::index_type, storm::storage::sparse::state_type>;
template std::ostream& operator<<(
    std::ostream& out, MatrixEntry<typename SparseMatrix<storm::storage::sparse::state_type>::index_type, storm::storage::sparse::state_type> const& entry);
template class SparseMatrixBuilder<storm::storage::sparse::state_type>;
template class SparseMatrix<storm::storage::sparse::state_type>;
template std::ostream& operator<<(std::ostream& out, SparseMatrix<storm::storage::sparse::state_type> const& matrix);
template bool SparseMatrix<int>::isSubmatrixOf(SparseMatrix<storm::storage::sparse::state_type> const& matrix) const;
=======
        
        // Explicitly instantiate the entry, builder and the matrix.
        // double
        template class MatrixEntry<typename SparseMatrix<double>::index_type, double>;
        template std::ostream& operator<<(std::ostream& out, MatrixEntry<typename SparseMatrix<double>::index_type, double> const& entry);
        template class SparseMatrixBuilder<double>;
        template class SparseMatrix<double>;
        template std::ostream& operator<<(std::ostream& out, SparseMatrix<double> const& matrix);
        template double SparseMatrix<double>::getPointwiseProductRowSum(storm::storage::SparseMatrix<double> const& otherMatrix, typename SparseMatrix<double>::index_type const& row) const;
        template std::vector<double> SparseMatrix<double>::getPointwiseProductRowSumVector(storm::storage::SparseMatrix<double> const& otherMatrix) const;
        template bool SparseMatrix<double>::isSubmatrixOf(SparseMatrix<double> const& matrix) const;

        template class MatrixEntry<uint32_t, double>;
        template std::ostream& operator<<(std::ostream& out, MatrixEntry<uint32_t, double> const& entry);
        
        // float
        template class MatrixEntry<typename SparseMatrix<float>::index_type, float>;
        template std::ostream& operator<<(std::ostream& out, MatrixEntry<typename SparseMatrix<float>::index_type, float> const& entry);
        template class SparseMatrixBuilder<float>;
        template class SparseMatrix<float>;
        template std::ostream& operator<<(std::ostream& out, SparseMatrix<float> const& matrix);
        template float SparseMatrix<float>::getPointwiseProductRowSum(storm::storage::SparseMatrix<float> const& otherMatrix, typename SparseMatrix<float>::index_type const& row) const;
        template std::vector<float> SparseMatrix<float>::getPointwiseProductRowSumVector(storm::storage::SparseMatrix<float> const& otherMatrix) const;
        template bool SparseMatrix<float>::isSubmatrixOf(SparseMatrix<float> const& matrix) const;

        // int
        template class MatrixEntry<typename SparseMatrix<int>::index_type, int>;
        template std::ostream& operator<<(std::ostream& out, MatrixEntry<typename SparseMatrix<int>::index_type, int> const& entry);
        template class SparseMatrixBuilder<int>;
        template class SparseMatrix<int>;
        template std::ostream& operator<<(std::ostream& out, SparseMatrix<int> const& matrix);
        template bool SparseMatrix<int>::isSubmatrixOf(SparseMatrix<int> const& matrix) const;

        // state_type
        template class MatrixEntry<typename SparseMatrix<storm::storage::sparse::state_type>::index_type, storm::storage::sparse::state_type>;
        template std::ostream& operator<<(std::ostream& out, MatrixEntry<typename SparseMatrix<storm::storage::sparse::state_type>::index_type, storm::storage::sparse::state_type> const& entry);
        template class SparseMatrixBuilder<storm::storage::sparse::state_type>;
        template class SparseMatrix<storm::storage::sparse::state_type>;
        template std::ostream& operator<<(std::ostream& out, SparseMatrix<storm::storage::sparse::state_type> const& matrix);
        template bool SparseMatrix<int>::isSubmatrixOf(SparseMatrix<storm::storage::sparse::state_type> const& matrix) const;
>>>>>>> 115bf570

#ifdef STORM_HAVE_CARL
// Rational Numbers

#if defined(STORM_HAVE_CLN)
template class MatrixEntry<typename SparseMatrix<ClnRationalNumber>::index_type, ClnRationalNumber>;
template std::ostream& operator<<(std::ostream& out, MatrixEntry<uint_fast64_t, ClnRationalNumber> const& entry);
template class SparseMatrixBuilder<ClnRationalNumber>;
template class SparseMatrix<ClnRationalNumber>;
template std::ostream& operator<<(std::ostream& out, SparseMatrix<ClnRationalNumber> const& matrix);
template storm::ClnRationalNumber SparseMatrix<storm::ClnRationalNumber>::getPointwiseProductRowSum(
    storm::storage::SparseMatrix<storm::ClnRationalNumber> const& otherMatrix, typename SparseMatrix<storm::ClnRationalNumber>::index_type const& row) const;
template std::vector<storm::ClnRationalNumber> SparseMatrix<ClnRationalNumber>::getPointwiseProductRowSumVector(
    storm::storage::SparseMatrix<storm::ClnRationalNumber> const& otherMatrix) const;
template bool SparseMatrix<storm::ClnRationalNumber>::isSubmatrixOf(SparseMatrix<storm::ClnRationalNumber> const& matrix) const;
#endif

#if defined(STORM_HAVE_GMP)
template class MatrixEntry<typename SparseMatrix<GmpRationalNumber>::index_type, GmpRationalNumber>;
template std::ostream& operator<<(std::ostream& out, MatrixEntry<uint_fast64_t, GmpRationalNumber> const& entry);
template class SparseMatrixBuilder<GmpRationalNumber>;
template class SparseMatrix<GmpRationalNumber>;
template std::ostream& operator<<(std::ostream& out, SparseMatrix<GmpRationalNumber> const& matrix);
template storm::GmpRationalNumber SparseMatrix<storm::GmpRationalNumber>::getPointwiseProductRowSum(
    storm::storage::SparseMatrix<storm::GmpRationalNumber> const& otherMatrix, typename SparseMatrix<storm::GmpRationalNumber>::index_type const& row) const;
template std::vector<storm::GmpRationalNumber> SparseMatrix<GmpRationalNumber>::getPointwiseProductRowSumVector(
    storm::storage::SparseMatrix<storm::GmpRationalNumber> const& otherMatrix) const;
template bool SparseMatrix<storm::GmpRationalNumber>::isSubmatrixOf(SparseMatrix<storm::GmpRationalNumber> const& matrix) const;
#endif
<<<<<<< HEAD
=======
        
        // Rational Function
        template class MatrixEntry<typename SparseMatrix<RationalFunction>::index_type, RationalFunction>;
        template std::ostream& operator<<(std::ostream& out, MatrixEntry<uint_fast64_t, RationalFunction> const& entry);
        template class SparseMatrixBuilder<RationalFunction>;
        template class SparseMatrix<RationalFunction>;
        template std::ostream& operator<<(std::ostream& out, SparseMatrix<RationalFunction> const& matrix);
        template storm::RationalFunction SparseMatrix<storm::RationalFunction>::getPointwiseProductRowSum(storm::storage::SparseMatrix<storm::RationalFunction> const& otherMatrix, typename SparseMatrix<storm::RationalFunction>::index_type const& row) const;
        template storm::RationalFunction SparseMatrix<double>::getPointwiseProductRowSum(storm::storage::SparseMatrix<storm::RationalFunction> const& otherMatrix, typename SparseMatrix<storm::RationalFunction>::index_type const& row) const;
        template storm::RationalFunction SparseMatrix<float>::getPointwiseProductRowSum(storm::storage::SparseMatrix<storm::RationalFunction> const& otherMatrix, typename SparseMatrix<storm::RationalFunction>::index_type const& row) const;
        template storm::RationalFunction SparseMatrix<int>::getPointwiseProductRowSum(storm::storage::SparseMatrix<storm::RationalFunction> const& otherMatrix, typename SparseMatrix<storm::RationalFunction>::index_type const& row) const;
        template std::vector<storm::RationalFunction> SparseMatrix<RationalFunction>::getPointwiseProductRowSumVector(storm::storage::SparseMatrix<storm::RationalFunction> const& otherMatrix) const;
        template std::vector<storm::RationalFunction> SparseMatrix<double>::getPointwiseProductRowSumVector(storm::storage::SparseMatrix<storm::RationalFunction> const& otherMatrix) const;
        template std::vector<storm::RationalFunction> SparseMatrix<float>::getPointwiseProductRowSumVector(storm::storage::SparseMatrix<storm::RationalFunction> const& otherMatrix) const;
        template std::vector<storm::RationalFunction> SparseMatrix<int>::getPointwiseProductRowSumVector(storm::storage::SparseMatrix<storm::RationalFunction> const& otherMatrix) const;
        template bool SparseMatrix<storm::RationalFunction>::isSubmatrixOf(SparseMatrix<storm::RationalFunction> const& matrix) const;

        // Intervals
        template std::vector<storm::Interval> SparseMatrix<double>::getPointwiseProductRowSumVector(storm::storage::SparseMatrix<storm::Interval> const& otherMatrix) const;
        template class MatrixEntry<typename SparseMatrix<Interval>::index_type, Interval>;
        template std::ostream& operator<<(std::ostream& out, MatrixEntry<uint_fast64_t, Interval> const& entry);
        template class SparseMatrixBuilder<Interval>;
        template class SparseMatrix<Interval>;
        template std::ostream& operator<<(std::ostream& out, SparseMatrix<Interval> const& matrix);
        template std::vector<storm::Interval> SparseMatrix<Interval>::getPointwiseProductRowSumVector(storm::storage::SparseMatrix<storm::Interval> const& otherMatrix) const;
        template bool SparseMatrix<storm::Interval>::isSubmatrixOf(SparseMatrix<storm::Interval> const& matrix) const;

        template bool SparseMatrix<storm::Interval>::isSubmatrixOf(SparseMatrix<double> const& matrix) const;
#endif
        
        
    } // namespace storage
} // namespace storm
>>>>>>> 115bf570

// Rational Function
template class MatrixEntry<typename SparseMatrix<RationalFunction>::index_type, RationalFunction>;
template std::ostream& operator<<(std::ostream& out, MatrixEntry<uint_fast64_t, RationalFunction> const& entry);
template class SparseMatrixBuilder<RationalFunction>;
template class SparseMatrix<RationalFunction>;
template std::ostream& operator<<(std::ostream& out, SparseMatrix<RationalFunction> const& matrix);
template storm::RationalFunction SparseMatrix<storm::RationalFunction>::getPointwiseProductRowSum(
    storm::storage::SparseMatrix<storm::RationalFunction> const& otherMatrix, typename SparseMatrix<storm::RationalFunction>::index_type const& row) const;
template storm::RationalFunction SparseMatrix<double>::getPointwiseProductRowSum(storm::storage::SparseMatrix<storm::RationalFunction> const& otherMatrix,
                                                                                 typename SparseMatrix<storm::RationalFunction>::index_type const& row) const;
template storm::RationalFunction SparseMatrix<float>::getPointwiseProductRowSum(storm::storage::SparseMatrix<storm::RationalFunction> const& otherMatrix,
                                                                                typename SparseMatrix<storm::RationalFunction>::index_type const& row) const;
template storm::RationalFunction SparseMatrix<int>::getPointwiseProductRowSum(storm::storage::SparseMatrix<storm::RationalFunction> const& otherMatrix,
                                                                              typename SparseMatrix<storm::RationalFunction>::index_type const& row) const;
template std::vector<storm::RationalFunction> SparseMatrix<RationalFunction>::getPointwiseProductRowSumVector(
    storm::storage::SparseMatrix<storm::RationalFunction> const& otherMatrix) const;
template std::vector<storm::RationalFunction> SparseMatrix<double>::getPointwiseProductRowSumVector(
    storm::storage::SparseMatrix<storm::RationalFunction> const& otherMatrix) const;
template std::vector<storm::RationalFunction> SparseMatrix<float>::getPointwiseProductRowSumVector(
    storm::storage::SparseMatrix<storm::RationalFunction> const& otherMatrix) const;
template std::vector<storm::RationalFunction> SparseMatrix<int>::getPointwiseProductRowSumVector(
    storm::storage::SparseMatrix<storm::RationalFunction> const& otherMatrix) const;
template bool SparseMatrix<storm::RationalFunction>::isSubmatrixOf(SparseMatrix<storm::RationalFunction> const& matrix) const;

// Intervals
template std::vector<storm::Interval> SparseMatrix<double>::getPointwiseProductRowSumVector(
    storm::storage::SparseMatrix<storm::Interval> const& otherMatrix) const;
template class MatrixEntry<typename SparseMatrix<Interval>::index_type, Interval>;
template std::ostream& operator<<(std::ostream& out, MatrixEntry<uint_fast64_t, Interval> const& entry);
template class SparseMatrixBuilder<Interval>;
template class SparseMatrix<Interval>;
template std::ostream& operator<<(std::ostream& out, SparseMatrix<Interval> const& matrix);
template std::vector<storm::Interval> SparseMatrix<Interval>::getPointwiseProductRowSumVector(
    storm::storage::SparseMatrix<storm::Interval> const& otherMatrix) const;
template bool SparseMatrix<storm::Interval>::isSubmatrixOf(SparseMatrix<storm::Interval> const& matrix) const;

template bool SparseMatrix<storm::Interval>::isSubmatrixOf(SparseMatrix<double> const& matrix) const;
#endif

}  // namespace storage
}  // namespace storm<|MERGE_RESOLUTION|>--- conflicted
+++ resolved
@@ -222,7 +222,6 @@
                 columnsAndValues.resize(columnsAndValues.size() - elementsToRemove);
             }
         }
-<<<<<<< HEAD
     }
 
     // In case we did not expect this value, we throw an exception.
@@ -283,66 +282,6 @@
     if (hasCustomRowGrouping) {
         if (lastRow < rowGroupIndices->back()) {
             ++rowCount;
-=======
-
-        template<typename ValueType>
-        void SparseMatrixBuilder<ValueType>::replaceColumns(std::vector<index_type> const& replacements, index_type offset) {
-            index_type maxColumn = 0;
-            
-            for (index_type row = 0; row < rowIndications.size(); ++row) {
-                bool changed = false;
-                auto startRow = std::next(columnsAndValues.begin(), rowIndications[row]);
-                auto endRow = row < rowIndications.size()-1 ? std::next(columnsAndValues.begin(), rowIndications[row+1]) : columnsAndValues.end();
-                for (auto entry = startRow; entry != endRow; ++entry) {
-                    if (entry->getColumn() >= offset) {
-                        // Change column
-                        entry->setColumn(replacements[entry->getColumn() - offset]);
-                        changed = true;
-                    }
-                    maxColumn = std::max(maxColumn, entry->getColumn());
-                }
-                if (changed) {
-                    // Sort columns in row
-                    std::sort(startRow, endRow,
-                              [](MatrixEntry<index_type, value_type> const& a, MatrixEntry<index_type, value_type> const& b) {
-                                  return a.getColumn() < b.getColumn();
-                              });
-                    // Assert no equal elements
-                    STORM_LOG_ASSERT(std::is_sorted(startRow, endRow,
-                                                    [](MatrixEntry<index_type, value_type> const& a, MatrixEntry<index_type, value_type> const& b) {
-                                                        return a.getColumn() < b.getColumn();
-                                                    }), "Columns not sorted.");
-                }
-            }
-            
-            highestColumn = maxColumn;
-            lastColumn = columnsAndValues.empty() ? 0 : columnsAndValues.back().getColumn();
-        }
-        
-        template<typename ValueType>
-        void SparseMatrixBuilder<ValueType>::addDiagonalEntry(index_type row, ValueType const& value) {
-            STORM_LOG_THROW(row >= lastRow, storm::exceptions::InvalidArgumentException, "Adding a diagonal element in row " << row << ", but an element in row " << lastRow << " has already been added.");
-            if (pendingDiagonalEntry) {
-                if (row == lastRow) {
-                    // Add the two diagonal entries, nothing else to be done.
-                    pendingDiagonalEntry.get() += value;
-                    return;
-                } else {
-                    // add the pending entry
-                    index_type column = hasCustomRowGrouping ? currentRowGroupCount - 1 : lastRow;
-                    ValueType diagValue = std::move(pendingDiagonalEntry.get());
-                    pendingDiagonalEntry = boost::none; // clear now, so addNextValue works properly
-                    addNextValue(lastRow, column, diagValue);
-                }
-            }
-            pendingDiagonalEntry = value;
-            if (lastRow != row) {
-                assert(rowIndications.size() == lastRow + 1);
-                rowIndications.resize(row + 1, currentEntryCount);
-                lastRow = row;
-                lastColumn = 0;
-            }
->>>>>>> 115bf570
         }
     }
 
@@ -2598,7 +2537,6 @@
             }
             out << ";\n";
         }
-<<<<<<< HEAD
     }
 }
 
@@ -2618,10 +2556,33 @@
     return result;
 }
 
-=======
-
-        
->>>>>>> 115bf570
+template<typename ValueType>
+void SparseMatrix<ValueType>::removeIncomingTransitions(SparseMatrix::index_type state) {
+    typename storm::storage::SparseMatrix<ValueType>::index_type endGroups;
+    typename storm::storage::SparseMatrix<ValueType>::index_type endRows;
+
+    // Iterate over all row groups.
+    for (typename storm::storage::SparseMatrix<ValueType>::index_type group = 0; group < rowGroupIndices->size(); ++group) {
+        auto trueRowGroupIndices = rowGroupIndices.get();
+        endGroups = group < rowGroupIndices->size()-1 ? trueRowGroupIndices[group+1] : rowIndications.size();
+        // Iterate over all rows in a row group
+        for (typename storm::storage::SparseMatrix<ValueType>::index_type i = trueRowGroupIndices[group]; i < endGroups; ++i) {
+            endRows = i < rowIndications.size()-1 ? rowIndications[i+1] : columnsAndValues.size();
+            // Print the actual row.
+            bool remove = false;
+            for (typename storm::storage::SparseMatrix<ValueType>::index_type pos = rowIndications[i]; pos < endRows; ++pos) {
+                if (columnsAndValues[pos].getColumn()==state) remove = true;
+            }
+            if (remove) {
+                for (typename storm::storage::SparseMatrix<ValueType>::index_type pos = rowIndications[i]; pos < endRows; ++pos) {
+                    columnsAndValues[pos].setValue(ValueType(0));
+                }
+            }
+        }
+    }
+    this->dropZeroEntries();
+}
+
 #ifdef STORM_HAVE_CARL
 std::set<storm::RationalFunctionVariable> getVariables(SparseMatrix<storm::RationalFunction> const& matrix) {
     std::set<storm::RationalFunctionVariable> result;
@@ -2632,7 +2593,6 @@
 }
 
 #endif
-<<<<<<< HEAD
 
 // Explicitly instantiate the entry, builder and the matrix.
 // double
@@ -2676,48 +2636,6 @@
 template class SparseMatrix<storm::storage::sparse::state_type>;
 template std::ostream& operator<<(std::ostream& out, SparseMatrix<storm::storage::sparse::state_type> const& matrix);
 template bool SparseMatrix<int>::isSubmatrixOf(SparseMatrix<storm::storage::sparse::state_type> const& matrix) const;
-=======
-        
-        // Explicitly instantiate the entry, builder and the matrix.
-        // double
-        template class MatrixEntry<typename SparseMatrix<double>::index_type, double>;
-        template std::ostream& operator<<(std::ostream& out, MatrixEntry<typename SparseMatrix<double>::index_type, double> const& entry);
-        template class SparseMatrixBuilder<double>;
-        template class SparseMatrix<double>;
-        template std::ostream& operator<<(std::ostream& out, SparseMatrix<double> const& matrix);
-        template double SparseMatrix<double>::getPointwiseProductRowSum(storm::storage::SparseMatrix<double> const& otherMatrix, typename SparseMatrix<double>::index_type const& row) const;
-        template std::vector<double> SparseMatrix<double>::getPointwiseProductRowSumVector(storm::storage::SparseMatrix<double> const& otherMatrix) const;
-        template bool SparseMatrix<double>::isSubmatrixOf(SparseMatrix<double> const& matrix) const;
-
-        template class MatrixEntry<uint32_t, double>;
-        template std::ostream& operator<<(std::ostream& out, MatrixEntry<uint32_t, double> const& entry);
-        
-        // float
-        template class MatrixEntry<typename SparseMatrix<float>::index_type, float>;
-        template std::ostream& operator<<(std::ostream& out, MatrixEntry<typename SparseMatrix<float>::index_type, float> const& entry);
-        template class SparseMatrixBuilder<float>;
-        template class SparseMatrix<float>;
-        template std::ostream& operator<<(std::ostream& out, SparseMatrix<float> const& matrix);
-        template float SparseMatrix<float>::getPointwiseProductRowSum(storm::storage::SparseMatrix<float> const& otherMatrix, typename SparseMatrix<float>::index_type const& row) const;
-        template std::vector<float> SparseMatrix<float>::getPointwiseProductRowSumVector(storm::storage::SparseMatrix<float> const& otherMatrix) const;
-        template bool SparseMatrix<float>::isSubmatrixOf(SparseMatrix<float> const& matrix) const;
-
-        // int
-        template class MatrixEntry<typename SparseMatrix<int>::index_type, int>;
-        template std::ostream& operator<<(std::ostream& out, MatrixEntry<typename SparseMatrix<int>::index_type, int> const& entry);
-        template class SparseMatrixBuilder<int>;
-        template class SparseMatrix<int>;
-        template std::ostream& operator<<(std::ostream& out, SparseMatrix<int> const& matrix);
-        template bool SparseMatrix<int>::isSubmatrixOf(SparseMatrix<int> const& matrix) const;
-
-        // state_type
-        template class MatrixEntry<typename SparseMatrix<storm::storage::sparse::state_type>::index_type, storm::storage::sparse::state_type>;
-        template std::ostream& operator<<(std::ostream& out, MatrixEntry<typename SparseMatrix<storm::storage::sparse::state_type>::index_type, storm::storage::sparse::state_type> const& entry);
-        template class SparseMatrixBuilder<storm::storage::sparse::state_type>;
-        template class SparseMatrix<storm::storage::sparse::state_type>;
-        template std::ostream& operator<<(std::ostream& out, SparseMatrix<storm::storage::sparse::state_type> const& matrix);
-        template bool SparseMatrix<int>::isSubmatrixOf(SparseMatrix<storm::storage::sparse::state_type> const& matrix) const;
->>>>>>> 115bf570
 
 #ifdef STORM_HAVE_CARL
 // Rational Numbers
@@ -2747,42 +2665,6 @@
     storm::storage::SparseMatrix<storm::GmpRationalNumber> const& otherMatrix) const;
 template bool SparseMatrix<storm::GmpRationalNumber>::isSubmatrixOf(SparseMatrix<storm::GmpRationalNumber> const& matrix) const;
 #endif
-<<<<<<< HEAD
-=======
-        
-        // Rational Function
-        template class MatrixEntry<typename SparseMatrix<RationalFunction>::index_type, RationalFunction>;
-        template std::ostream& operator<<(std::ostream& out, MatrixEntry<uint_fast64_t, RationalFunction> const& entry);
-        template class SparseMatrixBuilder<RationalFunction>;
-        template class SparseMatrix<RationalFunction>;
-        template std::ostream& operator<<(std::ostream& out, SparseMatrix<RationalFunction> const& matrix);
-        template storm::RationalFunction SparseMatrix<storm::RationalFunction>::getPointwiseProductRowSum(storm::storage::SparseMatrix<storm::RationalFunction> const& otherMatrix, typename SparseMatrix<storm::RationalFunction>::index_type const& row) const;
-        template storm::RationalFunction SparseMatrix<double>::getPointwiseProductRowSum(storm::storage::SparseMatrix<storm::RationalFunction> const& otherMatrix, typename SparseMatrix<storm::RationalFunction>::index_type const& row) const;
-        template storm::RationalFunction SparseMatrix<float>::getPointwiseProductRowSum(storm::storage::SparseMatrix<storm::RationalFunction> const& otherMatrix, typename SparseMatrix<storm::RationalFunction>::index_type const& row) const;
-        template storm::RationalFunction SparseMatrix<int>::getPointwiseProductRowSum(storm::storage::SparseMatrix<storm::RationalFunction> const& otherMatrix, typename SparseMatrix<storm::RationalFunction>::index_type const& row) const;
-        template std::vector<storm::RationalFunction> SparseMatrix<RationalFunction>::getPointwiseProductRowSumVector(storm::storage::SparseMatrix<storm::RationalFunction> const& otherMatrix) const;
-        template std::vector<storm::RationalFunction> SparseMatrix<double>::getPointwiseProductRowSumVector(storm::storage::SparseMatrix<storm::RationalFunction> const& otherMatrix) const;
-        template std::vector<storm::RationalFunction> SparseMatrix<float>::getPointwiseProductRowSumVector(storm::storage::SparseMatrix<storm::RationalFunction> const& otherMatrix) const;
-        template std::vector<storm::RationalFunction> SparseMatrix<int>::getPointwiseProductRowSumVector(storm::storage::SparseMatrix<storm::RationalFunction> const& otherMatrix) const;
-        template bool SparseMatrix<storm::RationalFunction>::isSubmatrixOf(SparseMatrix<storm::RationalFunction> const& matrix) const;
-
-        // Intervals
-        template std::vector<storm::Interval> SparseMatrix<double>::getPointwiseProductRowSumVector(storm::storage::SparseMatrix<storm::Interval> const& otherMatrix) const;
-        template class MatrixEntry<typename SparseMatrix<Interval>::index_type, Interval>;
-        template std::ostream& operator<<(std::ostream& out, MatrixEntry<uint_fast64_t, Interval> const& entry);
-        template class SparseMatrixBuilder<Interval>;
-        template class SparseMatrix<Interval>;
-        template std::ostream& operator<<(std::ostream& out, SparseMatrix<Interval> const& matrix);
-        template std::vector<storm::Interval> SparseMatrix<Interval>::getPointwiseProductRowSumVector(storm::storage::SparseMatrix<storm::Interval> const& otherMatrix) const;
-        template bool SparseMatrix<storm::Interval>::isSubmatrixOf(SparseMatrix<storm::Interval> const& matrix) const;
-
-        template bool SparseMatrix<storm::Interval>::isSubmatrixOf(SparseMatrix<double> const& matrix) const;
-#endif
-        
-        
-    } // namespace storage
-} // namespace storm
->>>>>>> 115bf570
 
 // Rational Function
 template class MatrixEntry<typename SparseMatrix<RationalFunction>::index_type, RationalFunction>;
