#include "storm/logic/RewardAccumulationEliminationVisitor.h"
#include "storm/logic/Formulas.h"

#include "storm/storage/jani/Model.h"
#include "storm/storage/jani/traverser/AssignmentsFinder.h"
#include "storm/utility/macros.h"

#include "storm/exceptions/UnexpectedException.h"
#include "storm/exceptions/InvalidPropertyException.h"

namespace storm {
    namespace logic {

        RewardAccumulationEliminationVisitor::RewardAccumulationEliminationVisitor(storm::jani::Model const& model) : model(model) {
            // Intentionally left empty
        }
        
        std::shared_ptr<Formula> RewardAccumulationEliminationVisitor::eliminateRewardAccumulations(Formula const& f) const {
            boost::any result = f.accept(*this, boost::any());
            return boost::any_cast<std::shared_ptr<Formula>>(result);
        }
        
        void RewardAccumulationEliminationVisitor::eliminateRewardAccumulations(std::vector<storm::jani::Property>& properties) const {
            for (auto& p : properties) {
<<<<<<< HEAD
                eliminateRewardAccumulations(p);
=======
                auto formula = eliminateRewardAccumulations(*p.getFilter().getFormula());
                auto states = eliminateRewardAccumulations(*p.getFilter().getStatesFormula());
                storm::jani::FilterExpression fe(formula, p.getFilter().getFilterType(), states);
                p = storm::jani::Property(p.getName(), storm::jani::FilterExpression(formula, p.getFilter().getFilterType(), states), p.getUndefinedConstants(), p.getComment());
>>>>>>> 7f799ecb
            }
        }
        
        void RewardAccumulationEliminationVisitor::eliminateRewardAccumulations(storm::jani::Property& property) const {
            auto formula = eliminateRewardAccumulations(*property.getFilter().getFormula());
            auto states = eliminateRewardAccumulations(*property.getFilter().getStatesFormula());
            storm::jani::FilterExpression fe(formula, property.getFilter().getFilterType(), states);
            property = storm::jani::Property(property.getName(), storm::jani::FilterExpression(formula, property.getFilter().getFilterType(), states), property.getComment());
        }
        
        boost::any RewardAccumulationEliminationVisitor::visit(BoundedUntilFormula const& f, boost::any const& data) const {
            std::vector<boost::optional<TimeBound>> lowerBounds, upperBounds;
            std::vector<TimeBoundReference> timeBoundReferences;
            for (uint64_t i = 0; i < f.getDimension(); ++i) {
                if (f.hasLowerBound(i)) {
                    lowerBounds.emplace_back(TimeBound(f.isLowerBoundStrict(i), f.getLowerBound(i)));
                } else {
                    lowerBounds.emplace_back();
                }
                if (f.hasUpperBound(i)) {
                    upperBounds.emplace_back(TimeBound(f.isUpperBoundStrict(i), f.getUpperBound(i)));
                } else {
                    upperBounds.emplace_back();
                }
                storm::logic::TimeBoundReference tbr = f.getTimeBoundReference(i);
                if (tbr.hasRewardAccumulation() && canEliminate(tbr.getRewardAccumulation(), tbr.getRewardName())) {
                    // Eliminate accumulation
                    tbr = storm::logic::TimeBoundReference(tbr.getRewardName(), boost::none);
                }
                timeBoundReferences.push_back(std::move(tbr));
            }
            if (f.hasMultiDimensionalSubformulas()) {
                std::vector<std::shared_ptr<Formula const>> leftSubformulas, rightSubformulas;
                for (uint64_t i = 0; i < f.getDimension(); ++i) {
                    leftSubformulas.push_back(boost::any_cast<std::shared_ptr<Formula>>(f.getLeftSubformula(i).accept(*this, data)));
                    rightSubformulas.push_back(boost::any_cast<std::shared_ptr<Formula>>(f.getRightSubformula(i).accept(*this, data)));
                }
                return std::static_pointer_cast<Formula>(std::make_shared<BoundedUntilFormula>(leftSubformulas, rightSubformulas, lowerBounds, upperBounds, timeBoundReferences));
            } else {
                std::shared_ptr<Formula> left = boost::any_cast<std::shared_ptr<Formula>>(f.getLeftSubformula().accept(*this, data));
                std::shared_ptr<Formula> right = boost::any_cast<std::shared_ptr<Formula>>(f.getRightSubformula().accept(*this, data));
                return std::static_pointer_cast<Formula>(std::make_shared<BoundedUntilFormula>(left, right, lowerBounds, upperBounds, timeBoundReferences));
            }
        }
        
        boost::any RewardAccumulationEliminationVisitor::visit(CumulativeRewardFormula const& f, boost::any const& data) const {
            boost::optional<storm::logic::RewardAccumulation> rewAcc;
            STORM_LOG_THROW(!data.empty(), storm::exceptions::UnexpectedException, "Formula " << f << " does not seem to be a subformula of a reward operator.");
            auto rewName = boost::any_cast<boost::optional<std::string>>(data);
            if (f.hasRewardAccumulation() && !canEliminate(f.getRewardAccumulation(), rewName)) {
                rewAcc = f.getRewardAccumulation();
            }

            std::vector<TimeBound> bounds;
            std::vector<TimeBoundReference> timeBoundReferences;
            for (uint64_t i = 0; i < f.getDimension(); ++i) {
                bounds.emplace_back(TimeBound(f.isBoundStrict(i), f.getBound(i)));
                storm::logic::TimeBoundReference tbr = f.getTimeBoundReference(i);
                if (tbr.hasRewardAccumulation() && canEliminate(tbr.getRewardAccumulation(), tbr.getRewardName())) {
                    // Eliminate accumulation
                    tbr = storm::logic::TimeBoundReference(tbr.getRewardName(), boost::none);
                }
                timeBoundReferences.push_back(std::move(tbr));
            }
            return std::static_pointer_cast<Formula>(std::make_shared<CumulativeRewardFormula>(bounds, timeBoundReferences, rewAcc));
        }
        
        boost::any RewardAccumulationEliminationVisitor::visit(EventuallyFormula const& f, boost::any const& data) const {
           std::shared_ptr<Formula> subformula = boost::any_cast<std::shared_ptr<Formula>>(f.getSubformula().accept(*this, data));
            if (f.hasRewardAccumulation()) {
                if (f.isTimePathFormula()) {
                    if (model.isDiscreteTimeModel() && ((!f.getRewardAccumulation().isExitSet() && !f.getRewardAccumulation().isStepsSet()) || (f.getRewardAccumulation().isStepsSet() && f.getRewardAccumulation().isExitSet()))) {
                        return std::static_pointer_cast<Formula>(std::make_shared<EventuallyFormula>(subformula, f.getContext(), f.getRewardAccumulation()));
                    } else if (!model.isDiscreteTimeModel() && (!f.getRewardAccumulation().isTimeSet() || f.getRewardAccumulation().isExitSet() || f.getRewardAccumulation().isStepsSet())) {
                        return std::static_pointer_cast<Formula>(std::make_shared<EventuallyFormula>(subformula, f.getContext(), f.getRewardAccumulation()));
                    }
                } else if (f.isRewardPathFormula()) {
                    STORM_LOG_THROW(!data.empty(), storm::exceptions::UnexpectedException, "Formula " << f << " does not seem to be a subformula of a reward operator.");
                    auto rewName = boost::any_cast<boost::optional<std::string>>(data);
                    if (!canEliminate(f.getRewardAccumulation(), rewName)) {
                        return std::static_pointer_cast<Formula>(std::make_shared<EventuallyFormula>(subformula, f.getContext(), f.getRewardAccumulation()));
                    }
                }
            }
            return std::static_pointer_cast<Formula>(std::make_shared<EventuallyFormula>(subformula, f.getContext()));
        }
        
        boost::any RewardAccumulationEliminationVisitor::visit(RewardOperatorFormula const& f, boost::any const& data) const {
            std::shared_ptr<Formula> subformula = boost::any_cast<std::shared_ptr<Formula>>(f.getSubformula().accept(*this, f.getOptionalRewardModelName()));
            return std::static_pointer_cast<Formula>(std::make_shared<RewardOperatorFormula>(subformula, f.getOptionalRewardModelName(), f.getOperatorInformation()));
        }
        
        boost::any RewardAccumulationEliminationVisitor::visit(TotalRewardFormula const& f, boost::any const& data) const {
            STORM_LOG_THROW(!data.empty(), storm::exceptions::UnexpectedException, "Formula " << f << " does not seem to be a subformula of a reward operator.");
            auto rewName = boost::any_cast<boost::optional<std::string>>(data);
            if (!f.hasRewardAccumulation() || canEliminate(f.getRewardAccumulation(), rewName)) {
                return std::static_pointer_cast<Formula>(std::make_shared<TotalRewardFormula>());
            } else {
                return std::static_pointer_cast<Formula>(std::make_shared<TotalRewardFormula>(f.getRewardAccumulation()));
            }
        }
        
        bool RewardAccumulationEliminationVisitor::canEliminate(storm::logic::RewardAccumulation const& accumulation, boost::optional<std::string> rewardModelName) const {
            STORM_LOG_THROW(rewardModelName.is_initialized(), storm::exceptions::InvalidPropertyException, "Unable to find transient variable with for unique reward model.");
            storm::jani::AssignmentsFinder::ResultType assignmentKinds;
            STORM_LOG_THROW(model.hasGlobalVariable(rewardModelName.get()), storm::exceptions::InvalidPropertyException, "Unable to find transient variable with name " << rewardModelName.get() << ".");
            storm::jani::Variable const& transientVar = model.getGlobalVariable(rewardModelName.get());
            if (transientVar.getInitExpression().containsVariables() || !storm::utility::isZero(transientVar.getInitExpression().evaluateAsRational())) {
                assignmentKinds.hasLocationAssignment = true;
                assignmentKinds.hasEdgeAssignment = true;
                assignmentKinds.hasEdgeDestinationAssignment = true;
            }
            assignmentKinds = storm::jani::AssignmentsFinder().find(model, transientVar);
            if ((assignmentKinds.hasEdgeAssignment || assignmentKinds.hasEdgeDestinationAssignment) && !accumulation.isStepsSet()) {
                return false;
            }
            if (assignmentKinds.hasLocationAssignment) {
                if (model.isDiscreteTimeModel()) {
                    if (!accumulation.isExitSet()) {
                        return false;
                    }
                    // accumulating over time in discrete time models has no effect, i.e., the value of accumulation.isTimeSet() does not matter here.
                } else {
                    if (accumulation.isExitSet() || !accumulation.isTimeSet()) {
                        return false;
                    }
                }
            }
            return true;
        }
    }
}<|MERGE_RESOLUTION|>--- conflicted
+++ resolved
@@ -22,14 +22,7 @@
         
         void RewardAccumulationEliminationVisitor::eliminateRewardAccumulations(std::vector<storm::jani::Property>& properties) const {
             for (auto& p : properties) {
-<<<<<<< HEAD
                 eliminateRewardAccumulations(p);
-=======
-                auto formula = eliminateRewardAccumulations(*p.getFilter().getFormula());
-                auto states = eliminateRewardAccumulations(*p.getFilter().getStatesFormula());
-                storm::jani::FilterExpression fe(formula, p.getFilter().getFilterType(), states);
-                p = storm::jani::Property(p.getName(), storm::jani::FilterExpression(formula, p.getFilter().getFilterType(), states), p.getUndefinedConstants(), p.getComment());
->>>>>>> 7f799ecb
             }
         }
         
@@ -37,7 +30,7 @@
             auto formula = eliminateRewardAccumulations(*property.getFilter().getFormula());
             auto states = eliminateRewardAccumulations(*property.getFilter().getStatesFormula());
             storm::jani::FilterExpression fe(formula, property.getFilter().getFilterType(), states);
-            property = storm::jani::Property(property.getName(), storm::jani::FilterExpression(formula, property.getFilter().getFilterType(), states), property.getComment());
+            property = storm::jani::Property(property.getName(), storm::jani::FilterExpression(formula, property.getFilter().getFilterType(), states), property.getUndefinedConstants(), property.getComment());
         }
         
         boost::any RewardAccumulationEliminationVisitor::visit(BoundedUntilFormula const& f, boost::any const& data) const {
