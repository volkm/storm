--- conflicted
+++ resolved
@@ -51,91 +51,8 @@
         if (checkTask.isOptimizationDirectionSet()) {
             optimizationDirection = checkTask.getOptimizationDirection();
         }
-<<<<<<< HEAD
         if (checkTask.isOnlyInitialStatesRelevantSet()) {
             relevantValueVector = model.getInitialStates();
-=======
-    }
-    
-    namespace solver {
-        template<typename ValueType> class MinMaxLinearEquationSolver;
-        template<typename ValueType> class LinearEquationSolver;
-        
-        template<typename ValueType>
-        class SolveGoal {
-        public:
-            SolveGoal();
-
-            template<typename RewardModelType, typename FormulaType>
-            SolveGoal(storm::models::sparse::Model<ValueType, RewardModelType> const& model, storm::modelchecker::CheckTask<FormulaType, ValueType> const& checkTask) {
-                if (checkTask.isOptimizationDirectionSet()) {
-                    optimizationDirection = checkTask.getOptimizationDirection();
-                }
-                if (checkTask.isOnlyInitialStatesRelevantSet()) {
-                    relevantValueVector = model.getInitialStates();
-                }
-                if (checkTask.isBoundSet()) {
-                    comparisonType = checkTask.getBoundComparisonType();
-                    threshold = checkTask.getBoundThreshold();
-                }
-            }
-            
-            SolveGoal(bool minimize);
-            SolveGoal(OptimizationDirection d);
-            SolveGoal(OptimizationDirection d, storm::logic::ComparisonType boundComparisonType, ValueType const& boundThreshold, storm::storage::BitVector const& relevantValues);
-            SolveGoal(OptimizationDirection d, storm::storage::BitVector const& relevantValues);
-            
-            /*!
-             * Flips the comparison type, the direction, and computes the new threshold as 1 - old threshold.
-             */
-            void oneMinus();
-            
-            bool hasDirection() const;
-
-            bool minimize() const;
-            
-            OptimizationDirection direction() const;
-            
-            bool isBounded() const;
-            
-            bool boundIsALowerBound() const;
-            
-            bool boundIsStrict() const;
-            
-            ValueType const& thresholdValue() const;
-            
-            bool hasRelevantValues() const;
-            
-            storm::storage::BitVector& relevantValues();
-            storm::storage::BitVector const& relevantValues() const;
-           
-            void restrictRelevantValues(storm::storage::BitVector const& filter);
-            void setRelevantValues(storm::storage::BitVector&& values);
-            
-        private:
-            boost::optional<OptimizationDirection> optimizationDirection;
-            
-            boost::optional<storm::logic::ComparisonType> comparisonType;
-            boost::optional<ValueType> threshold;
-            boost::optional<storm::storage::BitVector> relevantValueVector;
-        };
-        
-        template<typename ValueType, typename MatrixType>
-        std::unique_ptr<storm::solver::MinMaxLinearEquationSolver<ValueType>> configureMinMaxLinearEquationSolver(Environment const& env, SolveGoal<ValueType>&& goal, storm::solver::MinMaxLinearEquationSolverFactory<ValueType> const& factory, MatrixType&& matrix) {
-            std::unique_ptr<storm::solver::MinMaxLinearEquationSolver<ValueType>> solver = factory.create(env, std::forward<MatrixType>(matrix));
-            solver->setOptimizationDirection(goal.direction());
-            if (goal.isBounded()) {
-                if (goal.boundIsALowerBound()) {
-                    solver->setTerminationCondition(std::make_unique<TerminateIfFilteredExtremumExceedsThreshold<ValueType>>(goal.relevantValues(), goal.boundIsStrict(), goal.thresholdValue(), true));
-                } else {
-                    solver->setTerminationCondition(std::make_unique<TerminateIfFilteredExtremumBelowThreshold<ValueType>>(goal.relevantValues(), goal.boundIsStrict(), goal.thresholdValue(), false));
-                }
-            }
-            if (goal.hasRelevantValues()) {
-                solver->setRelevantValues(std::move(goal.relevantValues()));
-            }
-            return solver;
->>>>>>> 115bf570
         }
         if (checkTask.isBoundSet()) {
             comparisonType = checkTask.getBoundComparisonType();
@@ -147,6 +64,7 @@
     SolveGoal(OptimizationDirection d);
     SolveGoal(OptimizationDirection d, storm::logic::ComparisonType boundComparisonType, ValueType const& boundThreshold,
               storm::storage::BitVector const& relevantValues);
+    SolveGoal(OptimizationDirection d, storm::storage::BitVector const& relevantValues);
 
     /*!
      * Flips the comparison type, the direction, and computes the new threshold as 1 - old threshold.
