--- conflicted
+++ resolved
@@ -170,16 +170,9 @@
      */
     template<typename OperandType, typename OffsetType, typename BackendType, bool Backward, bool SkipIgnoredRows, OptimizationDirection RobustDirection>
     bool apply(OperandType& operandOut, OperandType const& operandIn, OffsetType const& offsets, BackendType& backend) const {
-<<<<<<< HEAD
         STORM_LOG_ASSERT(getSize(operandIn) == getSize(operandOut), "Input and Output Operands have different sizes.");
-        auto const operandSize = getSize(operandIn);
-        STORM_LOG_ASSERT(
-            TrivialRowGrouping || rowGroupIndices->size() == operandSize + 1,
-            "Number of rowGroupIndices (" << rowGroupIndices << " ) does not match size of the operand vector plus one (" << operandSize + 1 << ")");
-=======
         auto const outSize = TrivialRowGrouping ? getSize(operandOut) : rowGroupIndices->size() - 1;
         STORM_LOG_ASSERT(TrivialRowGrouping || getSize(operandOut) >= outSize, "Dimension mismatch");
->>>>>>> 7c95eeb3
         backend.startNewIteration();
         auto matrixValueIt = matrixValues.cbegin();
         auto matrixColumnIt = matrixColumns.cbegin();
