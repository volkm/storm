#include "storm/modelchecker/multiobjective/pcaa/RewardBoundedMdpPcaaWeightVectorChecker.h"

#include "storm/adapters/RationalFunctionAdapter.h"
#include "storm/models/sparse/Mdp.h"
#include "storm/models/sparse/StandardRewardModel.h"
#include "storm/modelchecker/multiobjective/preprocessing/SparseMultiObjectiveRewardAnalysis.h"
#include "storm/utility/macros.h"
#include "storm/utility/vector.h"
#include "storm/utility/ProgressMeasurement.h"
#include "storm/logic/Formulas.h"
#include "storm/solver/MinMaxLinearEquationSolver.h"
#include "storm/solver/LinearEquationSolver.h"

#include "storm/environment/solver/MinMaxSolverEnvironment.h"
#include "storm/environment/solver/NativeSolverEnvironment.h"

#include "storm/settings/SettingsManager.h"
#include "storm/utility/export.h"
#include "storm/settings/modules/IOSettings.h"
#include "storm/settings/modules/GeneralSettings.h"
#include "storm/settings/modules/CoreSettings.h"

#include "storm/exceptions/InvalidPropertyException.h"
#include "storm/exceptions/InvalidOperationException.h"
#include "storm/exceptions/IllegalArgumentException.h"
#include "storm/exceptions/NotSupportedException.h"
#include "storm/exceptions/UnexpectedException.h"
#include "storm/exceptions/UncheckedRequirementException.h"


namespace storm {
    namespace modelchecker {
        namespace multiobjective {
            
            template <class SparseMdpModelType>
            RewardBoundedMdpPcaaWeightVectorChecker<SparseMdpModelType>::RewardBoundedMdpPcaaWeightVectorChecker(preprocessing::SparseMultiObjectivePreprocessorResult<SparseMdpModelType> const& preprocessorResult) : PcaaWeightVectorChecker<SparseMdpModelType>(preprocessorResult.objectives), swAll(true), rewardUnfolding(*preprocessorResult.preprocessedModel, preprocessorResult.objectives) {
                
<<<<<<< HEAD
                STORM_LOG_THROW(preprocessorResult.rewardFinitenessType == SparseMultiObjectivePreprocessorResult<SparseMdpModelType>::RewardFinitenessType::AllFinite, storm::exceptions::NotSupportedException, "There is a scheduler that yields infinite reward for one objective. This is not supported.");
=======
                auto rewardAnalysis = preprocessing::SparseMultiObjectiveRewardAnalysis<SparseMdpModelType>::analyze(preprocessorResult);
                STORM_LOG_THROW(rewardAnalysis.rewardFinitenessType == preprocessing::RewardFinitenessType::AllFinite, storm::exceptions::NotSupportedException, "There is a scheduler that yields infinite reward for one  objective. This is not supported.");
>>>>>>> d1f4e111
                STORM_LOG_THROW(preprocessorResult.preprocessedModel->getInitialStates().getNumberOfSetBits() == 1, storm::exceptions::NotSupportedException, "The model has multiple initial states.");
                
                // Update the objective bounds with what the reward unfolding can compute
                for (uint64_t objIndex = 0; objIndex < this->objectives.size(); ++objIndex) {
                    this->objectives[objIndex].lowerResultBound = rewardUnfolding.getLowerObjectiveBound(objIndex);
                    this->objectives[objIndex].upperResultBound = rewardUnfolding.getUpperObjectiveBound(objIndex);
                }
                
                numCheckedEpochs = 0;
                numChecks = 0;
            }
            
            template <class SparseMdpModelType>
            RewardBoundedMdpPcaaWeightVectorChecker<SparseMdpModelType>::~RewardBoundedMdpPcaaWeightVectorChecker() {
                swAll.stop();
                if (storm::settings::getModule<storm::settings::modules::CoreSettings>().isShowStatisticsSet()) {
                    STORM_PRINT_AND_LOG("--------------------------------------------------" << std::endl);
                    STORM_PRINT_AND_LOG("Statistics:" << std::endl);
                    STORM_PRINT_AND_LOG("--------------------------------------------------" << std::endl);
                    STORM_PRINT_AND_LOG("           #checked weight vectors: " << numChecks << "." << std::endl);
                    STORM_PRINT_AND_LOG("           #checked epochs overall: " << numCheckedEpochs << "." << std::endl);
                    STORM_PRINT_AND_LOG("# checked epochs per weight vector: " << numCheckedEpochs / numChecks << "." << std::endl);
                    STORM_PRINT_AND_LOG("                      overall Time: " <<  swAll << "." << std::endl);
                    STORM_PRINT_AND_LOG("         Epoch Model building time: "  << swEpochModelBuild << "." << std::endl);
                    STORM_PRINT_AND_LOG("         Epoch Model checking time: "  << swEpochModelAnalysis << "." << std::endl);
                    STORM_PRINT_AND_LOG("--------------------------------------------------" << std::endl);
                }
            }
            
            template <class SparseMdpModelType>
            void RewardBoundedMdpPcaaWeightVectorChecker<SparseMdpModelType>::check(Environment const& env, std::vector<ValueType> const& weightVector) {
                ++numChecks;
                STORM_LOG_INFO("Analyzing weight vector #" << numChecks << ": "  << storm::utility::vector::toString(weightVector));
                
                // In case we want to export the cdf, we will collect the corresponding data
                std::vector<std::vector<ValueType>> cdfData;
                
                auto initEpoch = rewardUnfolding.getStartEpoch();
                auto epochOrder = rewardUnfolding.getEpochComputationOrder(initEpoch);
                EpochCheckingData cachedData;
                ValueType precision = rewardUnfolding.getRequiredEpochModelPrecision(initEpoch, storm::utility::convertNumber<ValueType>(storm::settings::getModule<storm::settings::modules::GeneralSettings>().getPrecision()));
                Environment newEnv = env;
                newEnv.solver().minMax().setPrecision(storm::utility::convertNumber<storm::RationalNumber>(precision));
                newEnv.solver().setLinearEquationSolverPrecision(storm::utility::convertNumber<storm::RationalNumber>(precision));
                storm::utility::ProgressMeasurement progress("epochs");
                progress.setMaxCount(epochOrder.size());
                progress.startNewMeasurement(0);
                uint64_t numCheckedEpochs = 0;
                for (auto const& epoch : epochOrder) {
                    computeEpochSolution(newEnv, epoch, weightVector, cachedData);
                    if (storm::settings::getModule<storm::settings::modules::IOSettings>().isExportCdfSet() && !rewardUnfolding.getEpochManager().hasBottomDimension(epoch)) {
                        std::vector<ValueType> cdfEntry;
                        for (uint64_t i = 0; i < rewardUnfolding.getEpochManager().getDimensionCount(); ++i) {
                            uint64_t offset = rewardUnfolding.getDimension(i).boundType == helper::rewardbounded::DimensionBoundType::LowerBound ? 1 : 0;
                            cdfEntry.push_back(storm::utility::convertNumber<ValueType>(rewardUnfolding.getEpochManager().getDimensionOfEpoch(epoch, i) + offset) * rewardUnfolding.getDimension(i).scalingFactor);
                        }
                        auto const& solution = rewardUnfolding.getInitialStateResult(epoch);
                        auto solutionIt = solution.begin();
                        ++solutionIt;
                        cdfEntry.insert(cdfEntry.end(), solutionIt, solution.end());
                        cdfData.push_back(std::move(cdfEntry));
                    }
                    ++numCheckedEpochs;
                    progress.updateProgress(numCheckedEpochs);
                }
                
                if (storm::settings::getModule<storm::settings::modules::IOSettings>().isExportCdfSet()) {
                    std::vector<std::string> headers;
                    for (uint64_t i = 0; i < rewardUnfolding.getEpochManager().getDimensionCount(); ++i) {
                        headers.push_back("obj" + std::to_string(rewardUnfolding.getDimension(i).objectiveIndex) + ":" + rewardUnfolding.getDimension(i).formula->toString());
                    }
                    for (uint64_t i = 0; i < this->objectives.size(); ++i) {
                        headers.push_back("obj" + std::to_string(i));
                    }
                    storm::utility::exportDataToCSVFile<ValueType, ValueType, std::string>(storm::settings::getModule<storm::settings::modules::IOSettings>().getExportCdfDirectory() + "cdf" + std::to_string(numChecks) + ".csv", cdfData, weightVector, headers);
                }
                auto solution = rewardUnfolding.getInitialStateResult(initEpoch);
                auto solutionIt = solution.begin();
                ++solutionIt;
                underApproxResult = std::vector<ValueType>(solutionIt, solution.end());
                overApproxResult = underApproxResult;
                
            }
            
            template <class SparseMdpModelType>
            void RewardBoundedMdpPcaaWeightVectorChecker<SparseMdpModelType>::computeEpochSolution(Environment const& env, typename helper::rewardbounded::MultiDimensionalRewardUnfolding<ValueType, false>::Epoch const& epoch, std::vector<ValueType> const& weightVector, EpochCheckingData& cachedData) {
                
                ++numCheckedEpochs;
                swEpochModelBuild.start();
                auto& epochModel = rewardUnfolding.setCurrentEpoch(epoch);
                swEpochModelBuild.stop();
                swEpochModelAnalysis.start();
                std::vector<typename helper::rewardbounded::MultiDimensionalRewardUnfolding<ValueType, false>::SolutionType> result;
                result.reserve(epochModel.epochInStates.getNumberOfSetBits());
                uint64_t solutionSize = this->objectives.size() + 1;

                // If the epoch matrix is empty we do not need to solve linear equation systems
                if (epochModel.epochMatrix.getEntryCount() == 0) {
                    std::vector<ValueType> weights = weightVector;
                    for (uint64_t objIndex = 0; objIndex < this->objectives.size(); ++objIndex) {
                        if (storm::solver::minimize(this->objectives[objIndex].formula->getOptimalityType())) {
                            weights[objIndex] *= -storm::utility::one<ValueType>();
                        }
                    }

                    auto stepSolutionIt = epochModel.stepSolutions.begin();
                    auto stepChoiceIt = epochModel.stepChoices.begin();
                    for (auto const& state : epochModel.epochInStates) {
                        // Obtain the best choice for this state according to the weighted combination of objectives
                        ValueType bestValue;
                        uint64_t bestChoice = std::numeric_limits<uint64_t>::max();
                        auto bestChoiceStepSolutionIt = epochModel.stepSolutions.end();
                        uint64_t lastChoice = epochModel.epochMatrix.getRowGroupIndices()[state + 1];
                        bool firstChoice = true;
                        for (uint64_t choice = epochModel.epochMatrix.getRowGroupIndices()[state]; choice < lastChoice; ++choice) {
                            ValueType choiceValue = storm::utility::zero<ValueType>();
                            // Obtain the (weighted) objective rewards
                            for (uint64_t objIndex = 0; objIndex < this->objectives.size(); ++objIndex) {
                                if (epochModel.objectiveRewardFilter[objIndex].get(choice)) {
                                    choiceValue += weights[objIndex] * epochModel.objectiveRewards[objIndex][choice];
                                }
                            }
                            
                            // Obtain the step solution if this is a step choice
                            while (*stepChoiceIt < choice) {
                                ++stepChoiceIt;
                                ++stepSolutionIt;
                            }
                            if (*stepChoiceIt == choice) {
                                choiceValue += stepSolutionIt->front();
                                // Check if this choice is better
                                if (firstChoice || choiceValue > bestValue) {
                                    bestValue = std::move(choiceValue);
                                    bestChoice = choice;
                                    bestChoiceStepSolutionIt = stepSolutionIt;
                                }
                            } else if (firstChoice || choiceValue > bestValue) {
                                bestValue = std::move(choiceValue);
                                bestChoice = choice;
                                bestChoiceStepSolutionIt = epochModel.stepSolutions.end();
                            }
                            firstChoice = false;
                        }
                        
                        // Insert the solution w.r.t. this choice
                        result.emplace_back();
                        result.back().reserve(solutionSize);
                        result.back().push_back(std::move(bestValue));
                        
                        if (bestChoiceStepSolutionIt != epochModel.stepSolutions.end()) {
                            for (uint64_t objIndex = 0; objIndex < this->objectives.size(); ++objIndex) {
                                if (epochModel.objectiveRewardFilter[objIndex].get(bestChoice)) {
                                    result.back().push_back((epochModel.objectiveRewards[objIndex][bestChoice] + (*bestChoiceStepSolutionIt)[objIndex + 1]));
                                } else {
                                    result.back().push_back((*bestChoiceStepSolutionIt)[objIndex + 1]);
                                }
                            }
                        } else {
                            for (uint64_t objIndex = 0; objIndex < this->objectives.size(); ++objIndex) {
                                if (epochModel.objectiveRewardFilter[objIndex].get(bestChoice)) {
                                    result.back().push_back((epochModel.objectiveRewards[objIndex][bestChoice]));
                                } else {
                                    result.back().push_back(storm::utility::zero<ValueType>());
                                }
                            }
                        }
                    }
                } else {
                    updateCachedData(env, epochModel, cachedData, weightVector);
                    
                    // Formulate a min-max equation system max(A*x+b)=x for the weighted sum of the objectives
                    assert(cachedData.bMinMax.capacity() >= epochModel.epochMatrix.getRowCount());
                    assert(cachedData.xMinMax.size() == epochModel.epochMatrix.getRowGroupCount());
                    cachedData.bMinMax.assign(epochModel.epochMatrix.getRowCount(), storm::utility::zero<ValueType>());
                    for (uint64_t objIndex = 0; objIndex < this->objectives.size(); ++objIndex) {
                        ValueType weight = storm::solver::minimize(this->objectives[objIndex].formula->getOptimalityType()) ? -weightVector[objIndex] : weightVector[objIndex];
                        if (!storm::utility::isZero(weight)) {
                            std::vector<ValueType> const& objectiveReward = epochModel.objectiveRewards[objIndex];
                            for (auto const& choice : epochModel.objectiveRewardFilter[objIndex]) {
                                cachedData.bMinMax[choice] += weight * objectiveReward[choice];
                            }
                        }
                    }
                    auto stepSolutionIt = epochModel.stepSolutions.begin();
                    for (auto const& choice : epochModel.stepChoices) {
                        cachedData.bMinMax[choice] += stepSolutionIt->front();
                        ++stepSolutionIt;
                    }
                    
                    // Invoke the min max solver
                    cachedData.minMaxSolver->solveEquations(env, cachedData.xMinMax, cachedData.bMinMax);
                    for (auto const& state : epochModel.epochInStates) {
                        result.emplace_back();
                        result.back().reserve(solutionSize);
                        result.back().push_back(cachedData.xMinMax[state]);
                    }
                    
                    // Check whether the linear equation solver needs to be updated
                    auto const& choices = cachedData.minMaxSolver->getSchedulerChoices();
                    if (cachedData.schedulerChoices != choices) {
                        std::vector<uint64_t> choicesTmp = choices;
                        cachedData.minMaxSolver->setInitialScheduler(std::move(choicesTmp));
                        cachedData.schedulerChoices = choices;
                        storm::solver::GeneralLinearEquationSolverFactory<ValueType> linEqSolverFactory;
                        bool needEquationSystem = linEqSolverFactory.getEquationProblemFormat(env) == storm::solver::LinearEquationSolverProblemFormat::EquationSystem;
                        storm::storage::SparseMatrix<ValueType> subMatrix = epochModel.epochMatrix.selectRowsFromRowGroups(choices, needEquationSystem);
                        if (needEquationSystem) {
                            subMatrix.convertToEquationSystem();
                        }
                        cachedData.linEqSolver = linEqSolverFactory.create(env, std::move(subMatrix));
                        cachedData.linEqSolver->setCachingEnabled(true);
                    }
                    
                    // Formulate for each objective the linear equation system induced by the performed choices
                    assert(cachedData.bLinEq.size() == choices.size());
                    for (uint64_t objIndex = 0; objIndex < this->objectives.size(); ++objIndex) {
                        auto const& obj = this->objectives[objIndex];
                        std::vector<ValueType> const& objectiveReward = epochModel.objectiveRewards[objIndex];
                        auto rowGroupIndexIt = epochModel.epochMatrix.getRowGroupIndices().begin();
                        auto choiceIt = choices.begin();
                        auto stepChoiceIt = epochModel.stepChoices.begin();
                        auto stepSolutionIt = epochModel.stepSolutions.begin();
                        std::vector<ValueType>& x = cachedData.xLinEq[objIndex];
                        auto xIt = x.begin();
                        for (auto& b_i : cachedData.bLinEq) {
                            uint64_t i = *rowGroupIndexIt + *choiceIt;
                            if (epochModel.objectiveRewardFilter[objIndex].get(i)) {
                                b_i = objectiveReward[i];
                            } else {
                                b_i = storm::utility::zero<ValueType>();
                            }
                            while (*stepChoiceIt < i) {
                                ++stepChoiceIt;
                                ++stepSolutionIt;
                            }
                            if (i == *stepChoiceIt) {
                                b_i += (*stepSolutionIt)[objIndex + 1];
                                ++stepChoiceIt;
                                ++stepSolutionIt;
                            }
                            // We can already set x_i correctly if row i is empty.
                            // Appearingly, some linear equation solvers struggle to converge otherwise.
                            if (epochModel.epochMatrix.getRow(i).getNumberOfEntries() == 0) {
                                *xIt = b_i;
                            }
                            ++xIt;
                            ++rowGroupIndexIt;
                            ++choiceIt;
                        }
                        assert(x.size() == choices.size());
                        auto req = cachedData.linEqSolver->getRequirements(env);
                        cachedData.linEqSolver->clearBounds();
                        if (obj.lowerResultBound) {
                            req.clearLowerBounds();
                            cachedData.linEqSolver->setLowerBound(*obj.lowerResultBound);
                        }
                        if (obj.upperResultBound) {
                            cachedData.linEqSolver->setUpperBound(*obj.upperResultBound);
                            req.clearUpperBounds();
                        }
                        STORM_LOG_THROW(!req.hasEnabledCriticalRequirement(), storm::exceptions::UncheckedRequirementException, "Solver requirements " + req.getEnabledRequirementsAsString() + " not checked.");
                        cachedData.linEqSolver->solveEquations(env, x, cachedData.bLinEq);
                        auto resultIt = result.begin();
                        for (auto const& state : epochModel.epochInStates) {
                            resultIt->push_back(x[state]);
                            ++resultIt;
                        }
                    }
                }
                rewardUnfolding.setSolutionForCurrentEpoch(std::move(result));
                swEpochModelAnalysis.stop();
            }

            template <class SparseMdpModelType>
            void RewardBoundedMdpPcaaWeightVectorChecker<SparseMdpModelType>::updateCachedData(Environment const& env, helper::rewardbounded::EpochModel<ValueType, false> const& epochModel, EpochCheckingData& cachedData, std::vector<ValueType> const& weightVector) {
                if (epochModel.epochMatrixChanged) {
                
                    // Update the cached MinMaxSolver data
                    cachedData.bMinMax.resize(epochModel.epochMatrix.getRowCount());
                    cachedData.xMinMax.assign(epochModel.epochMatrix.getRowGroupCount(), storm::utility::zero<ValueType>());
                    storm::solver::GeneralMinMaxLinearEquationSolverFactory<ValueType> minMaxSolverFactory;
                    cachedData.minMaxSolver = minMaxSolverFactory.create(env, epochModel.epochMatrix);
                    cachedData.minMaxSolver->setHasUniqueSolution();
                    cachedData.minMaxSolver->setHasNoEndComponents();
                    cachedData.minMaxSolver->setTrackScheduler(true);
                    cachedData.minMaxSolver->setCachingEnabled(true);
                    auto req = cachedData.minMaxSolver->getRequirements(env);
                    boost::optional<ValueType> lowerBound = this->computeWeightedResultBound(true, weightVector, storm::storage::BitVector(weightVector.size(), true));
                    if (lowerBound) {
                        cachedData.minMaxSolver->setLowerBound(lowerBound.get());
                        req.clearLowerBounds();
                    }
                    boost::optional<ValueType> upperBound = this->computeWeightedResultBound(false, weightVector, storm::storage::BitVector(weightVector.size(), true));
                    if (upperBound) {
                        cachedData.minMaxSolver->setUpperBound(upperBound.get());
                        req.clearUpperBounds();
                    }
                    STORM_LOG_THROW(!req.hasEnabledCriticalRequirement(), storm::exceptions::UncheckedRequirementException, "Solver requirements " + req.getEnabledRequirementsAsString() + " not checked.");
                    cachedData.minMaxSolver->setRequirementsChecked(true);
                    cachedData.minMaxSolver->setOptimizationDirection(storm::solver::OptimizationDirection::Maximize);
                
                    // Clear the scheduler choices so that an update of the linEqSolver is enforced
                    cachedData.schedulerChoices.clear();
                    cachedData.schedulerChoices.reserve(epochModel.epochMatrix.getRowGroupCount());
                    
                    // Update data for linear equation solving
                    cachedData.bLinEq.resize(epochModel.epochMatrix.getRowGroupCount());
                    cachedData.xLinEq.resize(this->objectives.size());
                    for (auto& x_o : cachedData.xLinEq) {
                        x_o.assign(epochModel.epochMatrix.getRowGroupCount(), storm::utility::zero<ValueType>());
                    }
                }
            }
            
            template <class SparseMdpModelType>
            std::vector<typename RewardBoundedMdpPcaaWeightVectorChecker<SparseMdpModelType>::ValueType> RewardBoundedMdpPcaaWeightVectorChecker<SparseMdpModelType>::getUnderApproximationOfInitialStateResults() const {
                STORM_LOG_THROW(underApproxResult, storm::exceptions::InvalidOperationException, "Tried to retrieve results but check(..) has not been called before.");
                return underApproxResult.get();
            }
            
            template <class SparseMdpModelType>
            std::vector<typename RewardBoundedMdpPcaaWeightVectorChecker<SparseMdpModelType>::ValueType> RewardBoundedMdpPcaaWeightVectorChecker<SparseMdpModelType>::getOverApproximationOfInitialStateResults() const {
                STORM_LOG_THROW(overApproxResult, storm::exceptions::InvalidOperationException, "Tried to retrieve results but check(..) has not been called before.");
                return overApproxResult.get();
            }
            
            template class RewardBoundedMdpPcaaWeightVectorChecker<storm::models::sparse::Mdp<double>>;
#ifdef STORM_HAVE_CARL
            template class RewardBoundedMdpPcaaWeightVectorChecker<storm::models::sparse::Mdp<storm::RationalNumber>>;
#endif
        
        }
    }
}<|MERGE_RESOLUTION|>--- conflicted
+++ resolved
@@ -35,12 +35,8 @@
             template <class SparseMdpModelType>
             RewardBoundedMdpPcaaWeightVectorChecker<SparseMdpModelType>::RewardBoundedMdpPcaaWeightVectorChecker(preprocessing::SparseMultiObjectivePreprocessorResult<SparseMdpModelType> const& preprocessorResult) : PcaaWeightVectorChecker<SparseMdpModelType>(preprocessorResult.objectives), swAll(true), rewardUnfolding(*preprocessorResult.preprocessedModel, preprocessorResult.objectives) {
                 
-<<<<<<< HEAD
-                STORM_LOG_THROW(preprocessorResult.rewardFinitenessType == SparseMultiObjectivePreprocessorResult<SparseMdpModelType>::RewardFinitenessType::AllFinite, storm::exceptions::NotSupportedException, "There is a scheduler that yields infinite reward for one objective. This is not supported.");
-=======
                 auto rewardAnalysis = preprocessing::SparseMultiObjectiveRewardAnalysis<SparseMdpModelType>::analyze(preprocessorResult);
                 STORM_LOG_THROW(rewardAnalysis.rewardFinitenessType == preprocessing::RewardFinitenessType::AllFinite, storm::exceptions::NotSupportedException, "There is a scheduler that yields infinite reward for one  objective. This is not supported.");
->>>>>>> d1f4e111
                 STORM_LOG_THROW(preprocessorResult.preprocessedModel->getInitialStates().getNumberOfSetBits() == 1, storm::exceptions::NotSupportedException, "The model has multiple initial states.");
                 
                 // Update the objective bounds with what the reward unfolding can compute
