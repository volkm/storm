--- conflicted
+++ resolved
@@ -6,7 +6,6 @@
 #include "storm/solver/MinMaxLinearEquationSolver.h"
 
 namespace storm {
-<<<<<<< HEAD
 
 class Environment;
 
@@ -58,53 +57,12 @@
                                                                      CheckTask<storm::logic::HOAPathFormula, ValueType> const& checkTask) override;
     virtual std::unique_ptr<CheckResult> checkMultiObjectiveFormula(Environment const& env,
                                                                     CheckTask<storm::logic::MultiObjectiveFormula, ValueType> const& checkTask) override;
+    virtual std::unique_ptr<CheckResult> checkLexObjectiveFormula(Environment const& env,
+                                                                  CheckTask<storm::logic::MultiObjectiveFormula, ValueType> const& checkTask) override;
     virtual std::unique_ptr<CheckResult> checkQuantileFormula(Environment const& env,
                                                               CheckTask<storm::logic::QuantileFormula, ValueType> const& checkTask) override;
 };
 }  // namespace modelchecker
 }  // namespace storm
-=======
-    
-    class Environment;
-    
-    namespace modelchecker {
-        template<class SparseMdpModelType>
-        class SparseMdpPrctlModelChecker : public SparsePropositionalModelChecker<SparseMdpModelType> {
-        public:
-            typedef typename SparseMdpModelType::ValueType ValueType;
-            typedef typename SparseMdpModelType::RewardModelType RewardModelType;
-            
-            explicit SparseMdpPrctlModelChecker(SparseMdpModelType const& model);
-            
-            /*!
-             * Returns false, if this task can certainly not be handled by this model checker (independent of the concrete model).
-             * @param requiresSingleInitialState if not nullptr, this flag is set to true iff checking this formula requires a model with a single initial state
-             */
-            static bool canHandleStatic(CheckTask<storm::logic::Formula, ValueType> const& checkTask, bool* requiresSingleInitialState = nullptr);
-            
-            // The implemented methods of the AbstractModelChecker interface.
-            virtual bool canHandle(CheckTask<storm::logic::Formula, ValueType> const& checkTask) const override;
-            virtual std::unique_ptr<CheckResult> computeBoundedUntilProbabilities(Environment const& env, CheckTask<storm::logic::BoundedUntilFormula, ValueType> const& checkTask) override;
-            virtual std::unique_ptr<CheckResult> computeNextProbabilities(Environment const& env, CheckTask<storm::logic::NextFormula, ValueType> const& checkTask) override;
-            virtual std::unique_ptr<CheckResult> computeUntilProbabilities(Environment const& env, CheckTask<storm::logic::UntilFormula, ValueType> const& checkTask) override;
-            virtual std::unique_ptr<CheckResult> computeGloballyProbabilities(Environment const& env, CheckTask<storm::logic::GloballyFormula, ValueType> const& checkTask) override;
-            virtual std::unique_ptr<CheckResult> computeConditionalProbabilities(Environment const& env, CheckTask<storm::logic::ConditionalFormula, ValueType> const& checkTask) override;
-            virtual std::unique_ptr<CheckResult> computeCumulativeRewards(Environment const& env, storm::logic::RewardMeasureType rewardMeasureType, CheckTask<storm::logic::CumulativeRewardFormula, ValueType> const& checkTask) override;
-            virtual std::unique_ptr<CheckResult> computeInstantaneousRewards(Environment const& env, storm::logic::RewardMeasureType rewardMeasureType, CheckTask<storm::logic::InstantaneousRewardFormula, ValueType> const& checkTask) override;
-            virtual std::unique_ptr<CheckResult> computeTotalRewards(Environment const& env, storm::logic::RewardMeasureType rewardMeasureType, CheckTask<storm::logic::TotalRewardFormula, ValueType> const& checkTask) override;
-            virtual std::unique_ptr<CheckResult> computeReachabilityRewards(Environment const& env, storm::logic::RewardMeasureType rewardMeasureType, CheckTask<storm::logic::EventuallyFormula, ValueType> const& checkTask) override;
-            virtual std::unique_ptr<CheckResult> computeReachabilityTimes(Environment const& env, storm::logic::RewardMeasureType rewardMeasureType, CheckTask<storm::logic::EventuallyFormula, ValueType> const& checkTask) override;
-            virtual std::unique_ptr<CheckResult> computeLongRunAverageProbabilities(Environment const& env, CheckTask<storm::logic::StateFormula, ValueType> const& checkTask) override;
-            virtual std::unique_ptr<CheckResult> computeLongRunAverageRewards(Environment const& env, storm::logic::RewardMeasureType rewardMeasureType, CheckTask<storm::logic::LongRunAverageRewardFormula, ValueType> const& checkTask) override;
-            virtual std::unique_ptr<CheckResult> computeLTLProbabilities(Environment const& env, CheckTask<storm::logic::PathFormula, ValueType> const& checkTask) override;
-            virtual std::unique_ptr<CheckResult> computeHOAPathProbabilities(Environment const& env, CheckTask<storm::logic::HOAPathFormula, ValueType> const& checkTask) override;
-            virtual std::unique_ptr<CheckResult> checkMultiObjectiveFormula(Environment const& env, CheckTask<storm::logic::MultiObjectiveFormula, ValueType> const& checkTask) override;
-            virtual std::unique_ptr<CheckResult> checkLexObjectiveFormula(Environment const& env, CheckTask<storm::logic::MultiObjectiveFormula, ValueType> const& checkTask) override;
-            virtual std::unique_ptr<CheckResult> checkQuantileFormula(Environment const& env, CheckTask<storm::logic::QuantileFormula, ValueType> const& checkTask) override;
-            
-        };
-    } // namespace modelchecker
-} // namespace storm
->>>>>>> 115bf570
 
 #endif /* STORM_MODELCHECKER_SPARSEMDPPRCTLMODELCHECKER_H_ */