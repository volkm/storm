--- conflicted
+++ resolved
@@ -46,12 +46,8 @@
 
     
     model->printModelInformationToStream(std::cout);
-<<<<<<< HEAD
-=======
     std::cout << "No. states (Explored): " << model->getNumberOfStates() << std::endl;
     std::cout << "No. transitions (Explored): " << model->getNumberOfTransitions() << std::endl;
-    std::cout << "Bisimulation..." << std::endl;
->>>>>>> 4c2b1d7c
     
     if (model->getNumberOfStates() > 500 && model->isOfType(storm::models::ModelType::Ctmc)) {
         std::cout << "Bisimulation..." << std::endl;
@@ -59,13 +55,9 @@
         model->printModelInformationToStream(std::cout);
     }
     
-<<<<<<< HEAD
-=======
-    model->printModelInformationToStream(std::cout);
     std::cout << "No. states (Bisimulation): " << model->getNumberOfStates() << std::endl;
     std::cout << "No. transitions (Bisimulation): " << model->getNumberOfTransitions() << std::endl;
     
->>>>>>> 4c2b1d7c
     // Model checking
     std::cout << "Model checking..." << std::endl;
     std::unique_ptr<storm::modelchecker::CheckResult> result(storm::verifySparseModel(model, formulas[0]));
