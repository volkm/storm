/* 
 * File:   ExplicitModelAdapter.h
 * Author: Christian Dehnert
 *
 * Created on March 15, 2013, 11:42 AM
 */

#ifndef STORM_ADAPTERS_EXPLICITMODELADAPTER_H
#define	STORM_ADAPTERS_EXPLICITMODELADAPTER_H

#include <memory>
#include <unordered_map>
#include <utility>
#include <vector>
#include <queue>
#include <boost/functional/hash.hpp>
#include <boost/container/flat_set.hpp>
#include <boost/algorithm/string.hpp>

#include "src/storage/prism/Program.h"
#include "src/storage/expressions/SimpleValuation.h"
#include "src/utility/PrismUtility.h"
#include "src/models/AbstractModel.h"
#include "src/models/Dtmc.h"
#include "src/models/Ctmc.h"
#include "src/models/Mdp.h"
#include "src/models/Ctmdp.h"
#include "src/models/AtomicPropositionsLabeling.h"
#include "src/storage/SparseMatrix.h"
#include "src/settings/SettingsManager.h"
#include "src/utility/macros.h"
#include "src/utility/ConstantsComparator.h"
#include "src/exceptions/WrongFormatException.h"
#include "src/storage/expressions/ExpressionEvaluation.h"

namespace storm {
    namespace adapters {
		
        using namespace storm::utility::prism;
                
        template<typename ValueType>
        class ExplicitModelAdapter {
        public:
            typedef storm::expressions::SimpleValuation StateType;
            typedef storm::expressions::SimpleValuationPointerHash StateHash;
            typedef storm::expressions::SimpleValuationPointerCompare StateCompare;
            typedef storm::expressions::SimpleValuationPointerLess StateLess;
            
            // A structure holding information about the reachable state space.
            struct StateInformation {
                StateInformation() : reachableStates(), stateToIndexMap() {
                    // Intentionally left empty.
                }
                
                // A list of reachable states.
                std::vector<StateType*> reachableStates;
                
                // A list of initial states.
                std::vector<uint_fast64_t> initialStateIndices;
                
                // A mapping from states to indices in the list of reachable states.
                std::unordered_map<StateType*, uint_fast64_t, StateHash, StateCompare> stateToIndexMap;
            };
            
            // A structure storing information about the used variables of the program.
            struct VariableInformation {
                // A mapping of (integer) variable to their lower/upper bounds.
                std::map<std::string, std::pair<int_fast64_t, int_fast64_t>> variableToBoundsMap;
            };
            
            // A structure holding the individual components of a model.
            struct ModelComponents {
                ModelComponents() : transitionMatrix(), stateLabeling(),  stateRewards(), transitionRewardMatrix(), choiceLabeling() {
                    // Intentionally left empty.
                }
                
                // The transition matrix.
                storm::storage::SparseMatrix<ValueType> transitionMatrix;
                
                // The state labeling.
                storm::models::AtomicPropositionsLabeling stateLabeling;
                
                // The state reward vector.
                std::vector<ValueType> stateRewards;
                
                // A matrix storing the reward for particular transitions.
                storm::storage::SparseMatrix<ValueType> transitionRewardMatrix;
                
                // A vector that stores a labeling for each choice.
                std::vector<boost::container::flat_set<uint_fast64_t>> choiceLabeling;
            };
            
            /*!
             * Convert the program given at construction time to an abstract model. The type of the model is the one
             * specified in the program. The given reward model name selects the rewards that the model will contain.
             *
             * @param program The program to translate.
             * @param constantDefinitionString A string that contains a comma-separated definition of all undefined
             * constants in the model.
             * @param rewardModel The reward model that is to be built.
             * @return The explicit model that was given by the probabilistic program.
             */
<<<<<<< HEAD
            static std::unique_ptr<storm::models::AbstractModel<ValueType>> translateProgram(storm::prism::Program program, std::string const& constantDefinitionString = "", std::string const& rewardModelName = "") {
				// Start by defining the undefined constants in the model.
=======
            static std::unique_ptr<storm::models::AbstractModel<ValueType>> translateProgram(storm::prism::Program program, storm::prism::RewardModel const& rewardModel = storm::prism::RewardModel(), std::string const& constantDefinitionString = "") {
                // Start by defining the undefined constants in the model.
>>>>>>> 7644a74f
                // First, we need to parse the constant definition string.
                std::map<std::string, storm::expressions::Expression> constantDefinitions = storm::utility::prism::parseConstantDefinitionString(program, constantDefinitionString);
                
                storm::prism::Program preparedProgram = program.defineUndefinedConstants(constantDefinitions);
#ifdef PARAMETRIC_SYSTEMS
				STORM_LOG_THROW((std::is_same<ValueType, RationalFunction>::value || !preparedProgram.hasUndefinedConstants()), storm::exceptions::InvalidArgumentException, "Program still contains undefined constants.");
#else
				STORM_LOG_THROW(!preparedProgram.hasUndefinedConstants(), storm::exceptions::InvalidArgumentException, "Program still contains undefined constants.");
#endif                
				
                // Now that we have defined all the constants in the program, we need to substitute their appearances in
                // all expressions in the program so we can then evaluate them without having to store the values of the
                // constants in the state (i.e., valuation).
                preparedProgram = preparedProgram.substituteConstants();
<<<<<<< HEAD
                ModelComponents modelComponents = buildModelComponents(preparedProgram, rewardModelName);
=======
                
                ModelComponents modelComponents = buildModelComponents(preparedProgram, rewardModel);
>>>>>>> 7644a74f
                
                std::unique_ptr<storm::models::AbstractModel<ValueType>> result;
                switch (program.getModelType()) {
                    case storm::prism::Program::ModelType::DTMC:
                        result = std::unique_ptr<storm::models::AbstractModel<ValueType>>(new storm::models::Dtmc<ValueType>(std::move(modelComponents.transitionMatrix), std::move(modelComponents.stateLabeling), rewardModel.hasStateRewards() ? std::move(modelComponents.stateRewards) : boost::optional<std::vector<ValueType>>(), rewardModel.hasTransitionRewards() ? std::move(modelComponents.transitionRewardMatrix) : boost::optional<storm::storage::SparseMatrix<ValueType>>(), std::move(modelComponents.choiceLabeling)));
                        break;
                    case storm::prism::Program::ModelType::CTMC:
                        result = std::unique_ptr<storm::models::AbstractModel<ValueType>>(new storm::models::Ctmc<ValueType>(std::move(modelComponents.transitionMatrix), std::move(modelComponents.stateLabeling), rewardModel.hasStateRewards() ? std::move(modelComponents.stateRewards) : boost::optional<std::vector<ValueType>>(), rewardModel.hasTransitionRewards() ? std::move(modelComponents.transitionRewardMatrix) : boost::optional<storm::storage::SparseMatrix<ValueType>>(), std::move(modelComponents.choiceLabeling)));
                        break;
                    case storm::prism::Program::ModelType::MDP:
                        result = std::unique_ptr<storm::models::AbstractModel<ValueType>>(new storm::models::Mdp<ValueType>(std::move(modelComponents.transitionMatrix), std::move(modelComponents.stateLabeling), rewardModel.hasStateRewards() ? std::move(modelComponents.stateRewards) : boost::optional<std::vector<ValueType>>(), rewardModel.hasTransitionRewards() ? std::move(modelComponents.transitionRewardMatrix) : boost::optional<storm::storage::SparseMatrix<ValueType>>(), std::move(modelComponents.choiceLabeling)));
                        break;
                    case storm::prism::Program::ModelType::CTMDP:
                        result = std::unique_ptr<storm::models::AbstractModel<ValueType>>(new storm::models::Ctmdp<ValueType>(std::move(modelComponents.transitionMatrix), std::move(modelComponents.stateLabeling), rewardModel.hasStateRewards() ? std::move(modelComponents.stateRewards) : boost::optional<std::vector<ValueType>>(), rewardModel.hasTransitionRewards() ? std::move(modelComponents.transitionRewardMatrix) : boost::optional<storm::storage::SparseMatrix<ValueType>>(), std::move(modelComponents.choiceLabeling)));
                        break;
                    default:
                        LOG4CPLUS_ERROR(logger, "Error while creating model from probabilistic program: cannot handle this model type.");
                        throw storm::exceptions::WrongFormatException() << "Error while creating model from probabilistic program: cannot handle this model type.";
                        break;
                }
                
                return result;
            }
            
        private:
            /*!
             * Applies an update to the given state and returns the resulting new state object. This methods does not
             * modify the given state but returns a new one.
             *
             * @params state The state to which to apply the update.
             * @params update The update to apply.
             * @return The resulting state.
             */
            static StateType* applyUpdate(VariableInformation const& variableInformation, StateType const* state, storm::prism::Update const& update) {
                return applyUpdate(variableInformation, state, state, update);
            }
            
            /*!
             * Applies an update to the given state and returns the resulting new state object. The update is evaluated
             * over the variable values of the given base state. This methods does not modify the given state but
             * returns a new one.
             *
             * @param state The state to which to apply the update.
             * @param baseState The state used for evaluating the update.
             * @param update The update to apply.
             * @return The resulting state.
             */
            static StateType* applyUpdate(VariableInformation const& variableInformation, StateType const* state, StateType const* baseState, storm::prism::Update const& update) {
                StateType* newState = new StateType(*state);
                
                // This variable needs to be declared prior to the switch, because of C++ rules.
                int_fast64_t newValue = 0;
                for (auto const& assignment : update.getAssignments()) {
                    switch (assignment.getExpression().getReturnType()) {
                        case storm::expressions::ExpressionReturnType::Bool: newState->setBooleanValue(assignment.getVariableName(), assignment.getExpression().evaluateAsBool(baseState)); break;
                        case storm::expressions::ExpressionReturnType::Int:
                        {
                            newValue = assignment.getExpression().evaluateAsInt(baseState);
                            auto const& boundsPair = variableInformation.variableToBoundsMap.find(assignment.getVariableName());
                            STORM_LOG_THROW(boundsPair->second.first <= newValue && newValue <= boundsPair->second.second, storm::exceptions::InvalidArgumentException, "Invalid value " << newValue << " for variable '" << assignment.getVariableName() << "'.");
                            newState->setIntegerValue(assignment.getVariableName(), newValue); break;
                        }
                        default: STORM_LOG_ASSERT(false, "Invalid type of assignment."); break;
                    }
                }
                return newState;
            }
                                    
            /*!
             * Retrieves the state id of the given state. If the state has not been encountered yet, it will be added to
             * the lists of all states with a new id. If the state was already known, the object that is pointed to by
             * the given state pointer is deleted and the old state id is returned. Note that the pointer should not be
             * used after invoking this method.
             *
             * @param state A pointer to a state for which to retrieve the index. This must not be used after the call.
             * @param stateInformation The information about the already explored part of the reachable state space.
             * @return A pair indicating whether the state was already discovered before and the state id of the state.
             */
            static std::pair<bool, uint_fast64_t> getOrAddStateIndex(StateType* state, StateInformation& stateInformation) {
                // Check, if the state was already registered.
                auto indexIt = stateInformation.stateToIndexMap.find(state);
                
                if (indexIt == stateInformation.stateToIndexMap.end()) {
                    // The state has not been seen, yet, so add it to the list of all reachable states.
                    stateInformation.stateToIndexMap[state] = stateInformation.reachableStates.size();
                    stateInformation.reachableStates.push_back(state);
                    return std::make_pair(false, stateInformation.stateToIndexMap[state]);
                } else {
                    // The state was already encountered. Delete the copy of the old state and return its index.
                    delete state;
                    return std::make_pair(true, indexIt->second);
                }
            }
    
            /*!
             * Retrieves all commands that are labeled with the given label and enabled in the given state, grouped by
             * modules.
             *
             * This function will iterate over all modules and retrieve all commands that are labeled with the given
             * action and active (i.e. enabled) in the current state. The result is a list of lists of commands in which
             * the inner lists contain all commands of exactly one module. If a module does not have *any* (including
             * disabled) commands, there will not be a list of commands of that module in the result. If, however, the
             * module has a command with a relevant label, but no enabled one, nothing is returned to indicate that there
             * is no legal transition possible.
             *
             * @param The program in which to search for active commands.
             * @param state The current state.
             * @param action The action label to select.
             * @return A list of lists of active commands or nothing.
             */
            static boost::optional<std::vector<std::list<storm::prism::Command>>> getActiveCommandsByAction(storm::prism::Program const& program, StateType const* state, std::string const& action) {
                boost::optional<std::vector<std::list<storm::prism::Command>>> result((std::vector<std::list<storm::prism::Command>>()));
                
                // Iterate over all modules.
                for (uint_fast64_t i = 0; i < program.getNumberOfModules(); ++i) {
                    storm::prism::Module const& module = program.getModule(i);
                    
                    // If the module has no command labeled with the given action, we can skip this module.
                    if (!module.hasAction(action)) {
                        continue;
                    }
                    
                    std::set<uint_fast64_t> const& commandIndices = module.getCommandIndicesByAction(action);
                    
                    // If the module contains the action, but there is no command in the module that is labeled with
                    // this action, we don't have any feasible command combinations.
                    if (commandIndices.empty()) {
                        return boost::optional<std::vector<std::list<storm::prism::Command>>>();
                    }
                    
                    std::list<storm::prism::Command> commands;
                    
                    // Look up commands by their indices and add them if the guard evaluates to true in the given state.
                    for (uint_fast64_t commandIndex : commandIndices) {
                        storm::prism::Command const& command = module.getCommand(commandIndex);
                        if (command.getGuardExpression().evaluateAsBool(state)) {
                            commands.push_back(command);
                        }
                    }
                    
                    // If there was no enabled command although the module has some command with the required action label,
                    // we must not return anything.
                    if (commands.size() == 0) {
                        return boost::optional<std::vector<std::list<storm::prism::Command>>>();
                    }
                    
                    result.get().push_back(std::move(commands));
                }
                return result;
            }
                        
            static std::list<Choice<ValueType>> getUnlabeledTransitions(storm::prism::Program const& program, StateInformation& stateInformation, VariableInformation const& variableInformation, uint_fast64_t stateIndex, std::queue<uint_fast64_t>& stateQueue, storm::utility::ConstantsComparator<ValueType> const& comparator, expressions::ExpressionEvaluation<ValueType>& eval) {
                std::list<Choice<ValueType>> result;
                
                StateType const* currentState = stateInformation.reachableStates[stateIndex];

                // Iterate over all modules.
                for (uint_fast64_t i = 0; i < program.getNumberOfModules(); ++i) {
                    storm::prism::Module const& module = program.getModule(i);
                    
                    // Iterate over all commands.
                    for (uint_fast64_t j = 0; j < module.getNumberOfCommands(); ++j) {
                        storm::prism::Command const& command = module.getCommand(j);
                        
                        // Only consider unlabeled commands.
                        if (command.getActionName() != "") continue;

                        // Skip the command, if it is not enabled.
                        if (!command.getGuardExpression().evaluateAsBool(currentState)) {
                            continue;
                        }
                        
                        result.push_back(Choice<ValueType>(""));
                        Choice<ValueType>& choice = result.back();
                        choice.addChoiceLabel(command.getGlobalIndex());
                        
                        ValueType probabilitySum = utility::constantZero<ValueType>();
                        // Iterate over all updates of the current command.
                        for (uint_fast64_t k = 0; k < command.getNumberOfUpdates(); ++k) {
                            storm::prism::Update const& update = command.getUpdate(k);
                            
                            // Obtain target state index.
                            std::pair<bool, uint_fast64_t> flagTargetStateIndexPair = getOrAddStateIndex(applyUpdate(variableInformation, currentState, update), stateInformation);
                            
                            // If the state has not been discovered yet, add it to the queue of states to be explored.
                            if (!flagTargetStateIndexPair.first) {
                                stateQueue.push(flagTargetStateIndexPair.second);
                            }
                            
                            // Update the choice by adding the probability/target state to it.
                            ValueType probabilityToAdd = eval.evaluate(update.getLikelihoodExpression(), currentState);
                            probabilitySum += probabilityToAdd;
                            boost::container::flat_set<uint_fast64_t> labels;
							labels.insert(update.getGlobalIndex());
							addProbabilityToChoice(choice, flagTargetStateIndexPair.second, probabilityToAdd, labels);
                        }
                        
                        // Check that the resulting distribution is in fact a distribution.
                        STORM_LOG_THROW(!comparator.isConstant(probabilitySum) || comparator.isOne(probabilitySum), storm::exceptions::WrongFormatException, "Probabilities do not sum to one for command '" << command << "' (sum = " << probabilitySum << ").");
                    }
                }
                
                return result;
            }
            
            static std::list<Choice<ValueType>> getLabeledTransitions(storm::prism::Program const& program, StateInformation& stateInformation, VariableInformation const& variableInformation, uint_fast64_t stateIndex, std::queue<uint_fast64_t>& stateQueue, storm::utility::ConstantsComparator<ValueType> const& comparator, expressions::ExpressionEvaluation<ValueType>& eval) {
                std::list<Choice<ValueType>> result;
                
                for (std::string const& action : program.getActions()) {
                    StateType const* currentState = stateInformation.reachableStates[stateIndex];
                    boost::optional<std::vector<std::list<storm::prism::Command>>> optionalActiveCommandLists = getActiveCommandsByAction(program, currentState, action);
                    
                    // Only process this action label, if there is at least one feasible solution.
                    if (optionalActiveCommandLists) {
                        std::vector<std::list<storm::prism::Command>> const& activeCommandList = optionalActiveCommandLists.get();
                        std::vector<std::list<storm::prism::Command>::const_iterator> iteratorList(activeCommandList.size());
                        
                        // Initialize the list of iterators.
                        for (size_t i = 0; i < activeCommandList.size(); ++i) {
                            iteratorList[i] = activeCommandList[i].cbegin();
                        }
                        
                        // As long as there is one feasible combination of commands, keep on expanding it.
                        bool done = false;
                        while (!done) {
                            std::unordered_map<StateType*, storm::storage::LabeledValues<ValueType>, StateHash, StateCompare>* currentTargetStates = new std::unordered_map<StateType*, storm::storage::LabeledValues<ValueType>, StateHash, StateCompare>();
                            std::unordered_map<StateType*, storm::storage::LabeledValues<ValueType>, StateHash, StateCompare>* newTargetStates = new std::unordered_map<StateType*, storm::storage::LabeledValues<ValueType>, StateHash, StateCompare>();
                            (*currentTargetStates)[new StateType(*currentState)] = storm::storage::LabeledValues<ValueType>(ValueType(1));
                            
                            // FIXME: This does not check whether a global variable is written multiple times. While the
                            // behaviour for this is undefined anyway, a warning should be issued in that case.
                            for (uint_fast64_t i = 0; i < iteratorList.size(); ++i) {
                                storm::prism::Command const& command = *iteratorList[i];
                                
                                for (uint_fast64_t j = 0; j < command.getNumberOfUpdates(); ++j) {
                                    storm::prism::Update const& update = command.getUpdate(j);
                                    
                                    for (auto const& stateProbabilityPair : *currentTargetStates) {
                                        StateType* newTargetState = applyUpdate(variableInformation, stateProbabilityPair.first, currentState, update);

                                        storm::storage::LabeledValues<ValueType> newProbability;
                                        
                                        ValueType updateProbability = eval.evaluate(update.getLikelihoodExpression(),currentState);
                                        for (auto const& valueLabelSetPair : stateProbabilityPair.second) {
                                            // Copy the label set, so we can modify it.
                                            boost::container::flat_set<uint_fast64_t> newLabelSet = valueLabelSetPair.second;
                                            newLabelSet.insert(update.getGlobalIndex());
                                            
                                            newProbability.addValue(valueLabelSetPair.first * updateProbability, newLabelSet);
                                        }
                                        
                                        auto existingStateProbabilityPair = newTargetStates->find(newTargetState);
                                        if (existingStateProbabilityPair == newTargetStates->end()) {
                                            (*newTargetStates)[newTargetState] = newProbability;
                                        } else {                                            
                                            existingStateProbabilityPair->second += newProbability;
                                            
                                            // If the state was already seen in one of the other updates, we need to delete this copy.
                                            delete newTargetState;
                                        }
                                    }
                                }
                                
                                // If there is one more command to come, shift the target states one time step back.
                                if (i < iteratorList.size() - 1) {
                                    for (auto const& stateProbabilityPair : *currentTargetStates) {
                                        delete stateProbabilityPair.first;
                                    }
                                    
                                    delete currentTargetStates;
                                    currentTargetStates = newTargetStates;
                                    newTargetStates = new std::unordered_map<StateType*, storm::storage::LabeledValues<ValueType>, StateHash, StateCompare>();
                                }
                            }
                            
                            // At this point, we applied all commands of the current command combination and newTargetStates
                            // contains all target states and their respective probabilities. That means we are now ready to
                            // add the choice to the list of transitions.
                            result.push_back(Choice<ValueType>(action));
                            
                            // Now create the actual distribution.
                            Choice<ValueType>& choice = result.back();
                            
                            // Add the labels of all commands to this choice.
                            for (uint_fast64_t i = 0; i < iteratorList.size(); ++i) {
                                choice.addChoiceLabel(iteratorList[i]->getGlobalIndex());
                            }
                            
                            ValueType probabilitySum = utility::constantZero<ValueType>();
                            for (auto const& stateProbabilityPair : *newTargetStates) {
                                std::pair<bool, uint_fast64_t> flagTargetStateIndexPair = getOrAddStateIndex(stateProbabilityPair.first, stateInformation);

                                // If the state has not been discovered yet, add it to the queue of states to be explored.
                                if (!flagTargetStateIndexPair.first) {
                                    stateQueue.push(flagTargetStateIndexPair.second);
                                }
                                
                                for (auto const& probabilityLabelPair : stateProbabilityPair.second) {
                                    addProbabilityToChoice(choice, flagTargetStateIndexPair.second, probabilityLabelPair.first, probabilityLabelPair.second);
                                    probabilitySum += probabilityLabelPair.first;
                                }
                            }
                            
                            // Check that the resulting distribution is in fact a distribution.
                            STORM_LOG_THROW(!comparator.isConstant(probabilitySum) || comparator.isOne(probabilitySum), storm::exceptions::WrongFormatException, "Sum of update probabilities do sum to " << probabilitySum << " to one for some command.");
                            
                            // Dispose of the temporary maps.
                            delete currentTargetStates;
                            delete newTargetStates;
                            
                            // Now, check whether there is one more command combination to consider.
                            bool movedIterator = false;
                            for (int_fast64_t j = iteratorList.size() - 1; j >= 0; --j) {
                                ++iteratorList[j];
                                if (iteratorList[j] != activeCommandList[j].end()) {
                                    movedIterator = true;
                                } else {
                                    // Reset the iterator to the beginning of the list.
                                    iteratorList[j] = activeCommandList[j].begin();
                                }
                            }
                            
                            done = !movedIterator;
                        }
                    }
                }

                return result;
            }
            
            /*!
             * Builds the transition matrix and the transition reward matrix based for the given program.
             *
             * @param program The program for which to build the matrices.
             * @param variableInformation A structure containing information about the variables in the program.
             * @param transitionRewards A list of transition rewards that are to be considered in the transition reward
             * matrix.
             * @param stateInformation A structure containing information about the states of the program.
             * @param deterministicModel A flag indicating whether the model is supposed to be deterministic or not.
             * @param transitionMatrix A reference to an initialized matrix which is filled with all transitions by this
             * function.
             * @param transitionRewardMatrix A reference to an initialized matrix which is filled with all transition
             * rewards by this function.
             * @return A tuple containing a vector with all rows at which the nondeterministic choices of each state begin
             * and a vector containing the labels associated with each choice.
             */
            static std::vector<boost::container::flat_set<uint_fast64_t>> buildMatrices(storm::prism::Program const& program, VariableInformation const& variableInformation, std::vector<storm::prism::TransitionReward> const& transitionRewards, StateInformation& stateInformation, bool deterministicModel, storm::storage::SparseMatrixBuilder<ValueType>& transitionMatrixBuilder, storm::storage::SparseMatrixBuilder<ValueType>& transitionRewardMatrixBuilder, storm::utility::ConstantsComparator<ValueType> const& comparator, expressions::ExpressionEvaluation<ValueType>& eval) {
                std::vector<boost::container::flat_set<uint_fast64_t>> choiceLabels;
                
                // Initialize a queue and insert the initial state.
                std::queue<uint_fast64_t> stateQueue;
                StateType* initialState = new StateType;
                for (auto const& booleanVariable : program.getGlobalBooleanVariables()) {
                    initialState->addBooleanIdentifier(booleanVariable.getName(), booleanVariable.getInitialValueExpression().evaluateAsBool());
                }
                for (auto const& integerVariable : program.getGlobalIntegerVariables()) {
                    initialState->addIntegerIdentifier(integerVariable.getName(), integerVariable.getInitialValueExpression().evaluateAsInt());
                }
                for (auto const& module : program.getModules()) {
                    for (auto const& booleanVariable : module.getBooleanVariables()) {
			            initialState->addBooleanIdentifier(booleanVariable.getName(), booleanVariable.getInitialValueExpression().evaluateAsBool());
                    }
                    for (auto const& integerVariable : module.getIntegerVariables()) {
                        initialState->addIntegerIdentifier(integerVariable.getName(), integerVariable.getInitialValueExpression().evaluateAsInt());
                    }
                }
			
                std::pair<bool, uint_fast64_t> addIndexPair = getOrAddStateIndex(initialState, stateInformation);
                stateInformation.initialStateIndices.push_back(addIndexPair.second);
                stateQueue.push(stateInformation.stateToIndexMap[initialState]);
                
                // Now explore the current state until there is no more reachable state.
                uint_fast64_t currentRow = 0;
                while (!stateQueue.empty()) {
                    uint_fast64_t currentState = stateQueue.front();
            
                    // Retrieve all choices for the current state.
                    std::list<Choice<ValueType>> allUnlabeledChoices = getUnlabeledTransitions(program, stateInformation, variableInformation, currentState, stateQueue, comparator, eval);
                    std::list<Choice<ValueType>> allLabeledChoices = getLabeledTransitions(program, stateInformation, variableInformation, currentState, stateQueue, comparator, eval);
                    
                    uint_fast64_t totalNumberOfChoices = allUnlabeledChoices.size() + allLabeledChoices.size();
                    
                    // If the current state does not have a single choice, we equip it with a self-loop if that was
                    // requested and issue an error otherwise.
                    if (totalNumberOfChoices == 0) {
                        if (!storm::settings::generalSettings().isDontFixDeadlocksSet()) {
                            // Insert empty choice labeling for added self-loop transitions.
                            choiceLabels.push_back(boost::container::flat_set<uint_fast64_t>());
                            transitionMatrixBuilder.addNextValue(currentRow, currentState, storm::utility::constantOne<ValueType>());
                            ++currentRow;
                        } else {
                            LOG4CPLUS_ERROR(logger, "Error while creating sparse matrix from probabilistic program: found deadlock state. For fixing these, please provide the appropriate option.");
                            throw storm::exceptions::WrongFormatException() << "Error while creating sparse matrix from probabilistic program: found deadlock state. For fixing these, please provide the appropriate option.";
                        }
                    } else {
                        // Then, based on whether the model is deterministic or not, either add the choices individually
                        // or compose them to one choice.
                        if (deterministicModel) {
                            Choice<ValueType> globalChoice("");
                            std::map<uint_fast64_t, ValueType> stateToRewardMap;
                            boost::container::flat_set<uint_fast64_t> allChoiceLabels;
                            
                            // Combine all the choices and scale them with the total number of choices of the current state.
                            for (auto const& choice : allUnlabeledChoices) {
                                globalChoice.addChoiceLabels(choice.getChoiceLabels());
                                for (auto const& stateProbabilityPair : choice) {
                                    globalChoice.getOrAddEntry(stateProbabilityPair.first) += stateProbabilityPair.second / totalNumberOfChoices;
                                    
                                    // Now add all rewards that match this choice.
                                    for (auto const& transitionReward : transitionRewards) {
                                        if (transitionReward.getActionName() == "" && transitionReward.getStatePredicateExpression().evaluateAsBool(stateInformation.reachableStates.at(currentState))) {
                                            stateToRewardMap[stateProbabilityPair.first] += eval.evaluate(transitionReward.getRewardValueExpression(),stateInformation.reachableStates.at(currentState));
                                        }
                                    }
                                }
                            }
                            for (auto const& choice : allLabeledChoices) {
                                globalChoice.addChoiceLabels(choice.getChoiceLabels());
                                for (auto const& stateProbabilityPair : choice) {
                                    globalChoice.getOrAddEntry(stateProbabilityPair.first) += stateProbabilityPair.second / totalNumberOfChoices;
                                
                                    // Now add all rewards that match this choice.
                                    for (auto const& transitionReward : transitionRewards) {
                                        if (transitionReward.getActionName() == choice.getActionLabel() && transitionReward.getStatePredicateExpression().evaluateAsBool(stateInformation.reachableStates.at(currentState))) {
                                            stateToRewardMap[stateProbabilityPair.first] += eval.evaluate(transitionReward.getRewardValueExpression(),stateInformation.reachableStates.at(currentState));
                                        }
                                    }
                                }
                            }

                            
                            // Now add the resulting distribution as the only choice of the current state.
                            choiceLabels.push_back(globalChoice.getChoiceLabels());
                            
                            for (auto const& stateProbabilityPair : globalChoice) {
                                transitionMatrixBuilder.addNextValue(currentRow, stateProbabilityPair.first, stateProbabilityPair.second);
                            }
                            
                            // Add all transition rewards to the matrix and add dummy entry if there is none.
                            if (stateToRewardMap.size() > 0) {
                                for (auto const& stateRewardPair : stateToRewardMap) {
                                    transitionRewardMatrixBuilder.addNextValue(currentRow, stateRewardPair.first, stateRewardPair.second);
                                }
                            }
                            
                            ++currentRow;
                        } else {
                            // If the model is nondeterministic, we add all choices individually.
                            transitionMatrixBuilder.newRowGroup(currentRow);
                            transitionRewardMatrixBuilder.newRowGroup(currentRow);
                            
                            // First, process all unlabeled choices.
                            for (auto const& choice : allUnlabeledChoices) {
                                std::map<uint_fast64_t, ValueType> stateToRewardMap;
                                choiceLabels.emplace_back(std::move(choice.getChoiceLabels()));
                                
                                for (auto const& stateProbabilityPair : choice) {
                                    transitionMatrixBuilder.addNextValue(currentRow, stateProbabilityPair.first, stateProbabilityPair.second);
                                    
                                    // Now add all rewards that match this choice.
                                    for (auto const& transitionReward : transitionRewards) {
                                        if (transitionReward.getActionName() == "" && transitionReward.getStatePredicateExpression().evaluateAsBool(stateInformation.reachableStates.at(currentState))) {
                                            stateToRewardMap[stateProbabilityPair.first] += eval.evaluate(transitionReward.getRewardValueExpression(),stateInformation.reachableStates.at(currentState));
                                        }
                                    }

                                }
                                
                                // Add all transition rewards to the matrix and add dummy entry if there is none.
                                if (stateToRewardMap.size() > 0) {
                                    for (auto const& stateRewardPair : stateToRewardMap) {
                                        transitionRewardMatrixBuilder.addNextValue(currentRow, stateRewardPair.first, stateRewardPair.second);
                                    }
                                }
                                
                                ++currentRow;
                            }
                            
                            // Then, process all labeled choices.
                            for (auto const& choice : allLabeledChoices) {
                                std::map<uint_fast64_t, ValueType> stateToRewardMap;
                                choiceLabels.emplace_back(std::move(choice.getChoiceLabels()));

                                for (auto const& stateProbabilityPair : choice) {
                                    transitionMatrixBuilder.addNextValue(currentRow, stateProbabilityPair.first, stateProbabilityPair.second);
                                    
                                    // Now add all rewards that match this choice.
                                    for (auto const& transitionReward : transitionRewards) {
                                        if (transitionReward.getActionName() == choice.getActionLabel() && transitionReward.getStatePredicateExpression().evaluateAsBool(stateInformation.reachableStates.at(currentState))) {
                                            stateToRewardMap[stateProbabilityPair.first] += eval.evaluate(transitionReward.getRewardValueExpression(),stateInformation.reachableStates.at(currentState));
                                        }
                                    }

                                }
                                
                                // Add all transition rewards to the matrix and add dummy entry if there is none.
                                if (stateToRewardMap.size() > 0) {
                                    for (auto const& stateRewardPair : stateToRewardMap) {
                                        transitionRewardMatrixBuilder.addNextValue(currentRow, stateRewardPair.first, stateRewardPair.second);
                                    }
                                }

                                ++currentRow;
                            }
                        }
                    }
                    
                    stateQueue.pop();
                }
                
                return choiceLabels;
            }
            
            /*!
             * Explores the state space of the given program and returns the components of the model as a result.
             *
             * @param program The program whose state space to explore.
             * @param rewardModel The reward model that is to be considered.
             * @return A structure containing the components of the resulting model.
             */
            static ModelComponents buildModelComponents(storm::prism::Program const& program, storm::prism::RewardModel const& rewardModel) {
                ModelComponents modelComponents;
				expressions::ExpressionEvaluation<ValueType> eval;
				
                VariableInformation variableInformation;
                for (auto const& integerVariable : program.getGlobalIntegerVariables()) {
                    variableInformation.variableToBoundsMap[integerVariable.getName()] = std::make_pair(integerVariable.getLowerBoundExpression().evaluateAsInt(), integerVariable.getUpperBoundExpression().evaluateAsInt());
                }
                for (auto const& module : program.getModules()) {
                    for (auto const& integerVariable : module.getIntegerVariables()) {
                        variableInformation.variableToBoundsMap[integerVariable.getName()] = std::make_pair(integerVariable.getLowerBoundExpression().evaluateAsInt(), integerVariable.getUpperBoundExpression().evaluateAsInt());
                    }
                }
                
                // Create the structure for storing the reachable state space.
                StateInformation stateInformation;
                
                // Determine whether we have to combine different choices to one or whether this model can have more than
                // one choice per state.
                bool deterministicModel = program.getModelType() == storm::prism::Program::ModelType::DTMC || program.getModelType() == storm::prism::Program::ModelType::CTMC;

                // Build the transition and reward matrices.
                storm::storage::SparseMatrixBuilder<ValueType> transitionMatrixBuilder(0, 0, 0, false, !deterministicModel, 0);
                storm::storage::SparseMatrixBuilder<ValueType> transitionRewardMatrixBuilder(0, 0, 0, false, !deterministicModel, 0);
                storm::utility::ConstantsComparator<ValueType> comparator;
                modelComponents.choiceLabeling = buildMatrices(program, variableInformation, rewardModel.getTransitionRewards(), stateInformation, deterministicModel, transitionMatrixBuilder, transitionRewardMatrixBuilder, comparator, eval);
                
                // Finalize the resulting matrices.
                modelComponents.transitionMatrix = transitionMatrixBuilder.build();
                modelComponents.transitionRewardMatrix = transitionRewardMatrixBuilder.build(modelComponents.transitionMatrix.getRowCount(), modelComponents.transitionMatrix.getColumnCount(), modelComponents.transitionMatrix.getRowGroupCount());
                
                // Now build the state labeling.
                modelComponents.stateLabeling = buildStateLabeling(program, variableInformation, stateInformation);
                
                // Finally, construct the state rewards.
                modelComponents.stateRewards = buildStateRewards(rewardModel.getStateRewards(), stateInformation, eval);
                
                // After everything has been created, we can delete the states.
                for (auto state : stateInformation.reachableStates) {
                    delete state;
                }
                
                return modelComponents;
            }
            
            /*!
             * Builds the state labeling for the given program.
             *
             * @param program The program for which to build the state labeling.
             * @param variableInformation Information about the variables in the program.
             * @param stateInformation Information about the state space of the program.
             * @return The state labeling of the given program.
             */
            static storm::models::AtomicPropositionsLabeling buildStateLabeling(storm::prism::Program const& program, VariableInformation const& variableInformation, StateInformation const& stateInformation) {
                std::vector<storm::prism::Label> const& labels = program.getLabels();
                
                storm::models::AtomicPropositionsLabeling result(stateInformation.reachableStates.size(), labels.size() + 1);
                
                // Initialize labeling.
                for (auto const& label : labels) {
                    result.addAtomicProposition(label.getName());
                }
                for (uint_fast64_t index = 0; index < stateInformation.reachableStates.size(); index++) {
                    for (auto const& label : labels) {
                        // Add label to state, if the corresponding expression is true.
                        if (label.getStatePredicateExpression().evaluateAsBool(stateInformation.reachableStates[index])) {
                            result.addAtomicPropositionToState(label.getName(), index);
                        }
                    }
                }
                
                // Also label the initial state with the special label "init".
                result.addAtomicProposition("init");
                for (auto const& index : stateInformation.initialStateIndices) {
                    result.addAtomicPropositionToState("init", index);
                }
                
                return result;
            }

            /*!
             * Builds the state rewards for the given state space.
             *
             * @param rewards A vector of state rewards to consider.
             * @param stateInformation Information about the state space.
             * @return A vector containing the state rewards for the state space.
             */
            static std::vector<ValueType> buildStateRewards(std::vector<storm::prism::StateReward> const& rewards, StateInformation const& stateInformation, expressions::ExpressionEvaluation<ValueType>& eval) {
                std::vector<ValueType> result(stateInformation.reachableStates.size());
                for (uint_fast64_t index = 0; index < stateInformation.reachableStates.size(); index++) {
                    result[index] = ValueType(0);
                    for (auto const& reward : rewards) {
                        // Add this reward to the state if the state is included in the state reward.
                        if (reward.getStatePredicateExpression().evaluateAsBool(stateInformation.reachableStates[index])) {
                            result[index] += eval.evaluate(reward.getRewardValueExpression(),stateInformation.reachableStates[index]);
                        }
                    }
                }
                return result;
            }
        };
		
		
        
    } // namespace adapters
} // namespace storm

#endif	/* STORM_ADAPTERS_EXPLICITMODELADAPTER_H */<|MERGE_RESOLUTION|>--- conflicted
+++ resolved
@@ -100,13 +100,8 @@
              * @param rewardModel The reward model that is to be built.
              * @return The explicit model that was given by the probabilistic program.
              */
-<<<<<<< HEAD
-            static std::unique_ptr<storm::models::AbstractModel<ValueType>> translateProgram(storm::prism::Program program, std::string const& constantDefinitionString = "", std::string const& rewardModelName = "") {
-				// Start by defining the undefined constants in the model.
-=======
             static std::unique_ptr<storm::models::AbstractModel<ValueType>> translateProgram(storm::prism::Program program, storm::prism::RewardModel const& rewardModel = storm::prism::RewardModel(), std::string const& constantDefinitionString = "") {
                 // Start by defining the undefined constants in the model.
->>>>>>> 7644a74f
                 // First, we need to parse the constant definition string.
                 std::map<std::string, storm::expressions::Expression> constantDefinitions = storm::utility::prism::parseConstantDefinitionString(program, constantDefinitionString);
                 
@@ -121,12 +116,7 @@
                 // all expressions in the program so we can then evaluate them without having to store the values of the
                 // constants in the state (i.e., valuation).
                 preparedProgram = preparedProgram.substituteConstants();
-<<<<<<< HEAD
-                ModelComponents modelComponents = buildModelComponents(preparedProgram, rewardModelName);
-=======
-                
                 ModelComponents modelComponents = buildModelComponents(preparedProgram, rewardModel);
->>>>>>> 7644a74f
                 
                 std::unique_ptr<storm::models::AbstractModel<ValueType>> result;
                 switch (program.getModelType()) {
