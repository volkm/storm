#include "src/solver/stateelimination/StateEliminator.h"

#include "src/adapters/CarlAdapter.h"

#include "src/storage/BitVector.h"

#include "src/utility/stateelimination.h"
#include "src/utility/macros.h"
#include "src/utility/constants.h"
#include "src/utility/macros.h"
#include "src/exceptions/InvalidStateException.h"

namespace storm {
    namespace solver {
        namespace stateelimination {
            
            using namespace storm::utility::stateelimination;
            
            template<typename ValueType>
            StateEliminator<ValueType>::StateEliminator(storm::storage::FlexibleSparseMatrix<ValueType>& transitionMatrix, storm::storage::FlexibleSparseMatrix<ValueType>& backwardTransitions) : EliminatorBase<ValueType, ScalingMode::DivideOneMinus>(transitionMatrix, backwardTransitions) {
                // Intentionally left empty.
            }
            
            template<typename ValueType>
            void StateEliminator<ValueType>::eliminateState(storm::storage::sparse::state_type state, bool removeForwardTransitions) {
                STORM_LOG_TRACE("Eliminating state " << state << ".");
<<<<<<< HEAD
                
                // Start by finding loop probability.
                bool hasSelfLoop = false;
                ValueType loopProbability = storm::utility::zero<ValueType>();
                FlexibleRowType& currentStateSuccessors = transitionMatrix.getRow(state);
                for (auto entryIt = currentStateSuccessors.begin(), entryIte = currentStateSuccessors.end(); entryIt != entryIte; ++entryIt) {
                    if (entryIt->getColumn() >= state) {
                        if (entryIt->getColumn() == state) {
                            loopProbability = entryIt->getValue();
                            hasSelfLoop = true;
                            
                            // If we do not clear the forward transitions completely, we need to remove the self-loop,
                            // because we scale all the other outgoing transitions with it anyway.
                            if (!removeForwardTransitions) {
                                currentStateSuccessors.erase(entryIt);
                            }
                        }
                        break;
                    }
                }
                
                // Scale all entries in this row with (1 / (1 - loopProbability)) only in case there was a self-loop.
                STORM_LOG_TRACE((hasSelfLoop ? "State has self-loop." : "State does not have a self-loop."));
                if (hasSelfLoop) {
                    STORM_LOG_ASSERT(loopProbability != storm::utility::one<ValueType>(), "Must not eliminate state with probability 1 self-loop.");
                    loopProbability = storm::utility::simplify(storm::utility::one<ValueType>() / (storm::utility::one<ValueType>() - loopProbability));
                    for (auto& entry : transitionMatrix.getRow(state)) {
                        // Only scale the non-diagonal entries.
                        if (entry.getColumn() != state) {
                            entry.setValue(storm::utility::simplify(entry.getValue() * loopProbability));
                        }
                    }
                    updateValue(state, loopProbability);
                }
                
                // Now connect the predecessors of the state being eliminated with its successors.
                FlexibleRowType& currentStatePredecessors = backwardTransitions.getRow(state);
                
                // In case we have a constrained elimination, we need to keep track of the new predecessors.
                FlexibleRowType newCurrentStatePredecessors;
                
                std::vector<FlexibleRowType> newBackwardProbabilities(currentStateSuccessors.size());
                for (auto& backwardProbabilities : newBackwardProbabilities) {
                    backwardProbabilities.reserve(currentStatePredecessors.size());
                }
                
                // Now go through the predecessors and eliminate the ones (satisfying the constraint if given).
                for (auto const& predecessorEntry : currentStatePredecessors) {
                    uint_fast64_t predecessor = predecessorEntry.getColumn();
                    STORM_LOG_TRACE("Found predecessor " << predecessor << ".");
                    
                    // Skip the state itself as one of its predecessors.
                    if (predecessor == state) {
                        STORM_LOG_ASSERT(hasSelfLoop, "State has no self loop.");
                        continue;
                    }
                    
                    // Skip the state if the elimination is constrained, but the predecessor is not in the constraint.
                    if (isFilterPredecessor() && !filterPredecessor(predecessor)) {
                        newCurrentStatePredecessors.emplace_back(predecessorEntry);
                        STORM_LOG_TRACE("Not eliminating predecessor " << predecessor << ", because it does not fit the filter.");
                        continue;
                    }
                    STORM_LOG_TRACE("Eliminating predecessor " << predecessor << ".");
                    
                    // First, find the probability with which the predecessor can move to the current state, because
                    // the forward probabilities of the state to be eliminated need to be scaled with this factor.
                    FlexibleRowType& predecessorForwardTransitions = transitionMatrix.getRow(predecessor);
                    FlexibleRowIterator multiplyElement = std::find_if(predecessorForwardTransitions.begin(), predecessorForwardTransitions.end(), [&](storm::storage::MatrixEntry<typename storm::storage::FlexibleSparseMatrix<ValueType>::index_type, typename storm::storage::FlexibleSparseMatrix<ValueType>::value_type> const& a) { return a.getColumn() == state; });
                    
                    // Make sure we have found the probability and set it to zero.
                    STORM_LOG_THROW(multiplyElement != predecessorForwardTransitions.end(), storm::exceptions::InvalidStateException, "No probability for successor found.");
                    ValueType multiplyFactor = multiplyElement->getValue();
                    multiplyElement->setValue(storm::utility::zero<ValueType>());
                    
                    // At this point, we need to update the (forward) transitions of the predecessor.
                    FlexibleRowIterator first1 = predecessorForwardTransitions.begin();
                    FlexibleRowIterator last1 = predecessorForwardTransitions.end();
                    FlexibleRowIterator first2 = currentStateSuccessors.begin();
                    FlexibleRowIterator last2 = currentStateSuccessors.end();
                    
                    FlexibleRowType newSuccessors;
                    newSuccessors.reserve((last1 - first1) + (last2 - first2));
                    std::insert_iterator<FlexibleRowType> result(newSuccessors, newSuccessors.end());
                    
                    uint_fast64_t successorOffsetInNewBackwardTransitions = 0;
                    // Now we merge the two successor lists. (Code taken from std::set_union and modified to suit our needs).
                    for (; first1 != last1; ++result) {
                        // Skip the transitions to the state that is currently being eliminated.
                        if (first1->getColumn() == state || (first2 != last2 && first2->getColumn() == state)) {
                            if (first1->getColumn() == state) {
                                ++first1;
                            }
                            if (first2 != last2 && first2->getColumn() == state) {
                                ++first2;
                            }
                            continue;
                        }
                        
                        if (first2 == last2) {
                            std::copy_if(first1, last1, result, [&] (storm::storage::MatrixEntry<typename storm::storage::FlexibleSparseMatrix<ValueType>::index_type, typename storm::storage::FlexibleSparseMatrix<ValueType>::value_type> const& a) { return a.getColumn() != state; } );
                            break;
                        }
                        if (first2->getColumn() < first1->getColumn()) {
                            auto successorEntry = storm::utility::simplify(std::move(*first2 * multiplyFactor));
                            *result = successorEntry;
                            newBackwardProbabilities[successorOffsetInNewBackwardTransitions].emplace_back(predecessor, successorEntry.getValue());
                            //                        std::cout << "(1) adding " << first2->getColumn() << " -> " << newBackwardProbabilities[successorOffsetInNewBackwardTransitions].back() << "[" << successorOffsetInNewBackwardTransitions << "]" << std::endl;
                            ++first2;
                            ++successorOffsetInNewBackwardTransitions;
                        } else if (first1->getColumn() < first2->getColumn()) {
                            *result = *first1;
                            ++first1;
                        } else {
                            auto probability = storm::utility::simplify(first1->getValue() + storm::utility::simplify(multiplyFactor * first2->getValue()));
                            *result = storm::storage::MatrixEntry<typename storm::storage::FlexibleSparseMatrix<ValueType>::index_type, typename storm::storage::FlexibleSparseMatrix<ValueType>::value_type>(first1->getColumn(), probability);
                            newBackwardProbabilities[successorOffsetInNewBackwardTransitions].emplace_back(predecessor, probability);
                            //                        std::cout << "(2) adding " << first2->getColumn() << " -> " << newBackwardProbabilities[successorOffsetInNewBackwardTransitions].back() << "[" << successorOffsetInNewBackwardTransitions << "]" << std::endl;
                            ++first1;
                            ++first2;
                            ++successorOffsetInNewBackwardTransitions;
                        }
                    }
                    for (; first2 != last2; ++first2) {
                        if (first2->getColumn() != state) {
                            auto stateProbability = storm::utility::simplify(std::move(*first2 * multiplyFactor));
                            *result = stateProbability;
                            newBackwardProbabilities[successorOffsetInNewBackwardTransitions].emplace_back(predecessor, stateProbability.getValue());
                            //                        std::cout << "(3) adding " << first2->getColumn() << " -> " << newBackwardProbabilities[successorOffsetInNewBackwardTransitions].back() << "[" << successorOffsetInNewBackwardTransitions << "]" << std::endl;
                            ++successorOffsetInNewBackwardTransitions;
                        }
                    }
                    
                    // Now move the new transitions in place.
                    predecessorForwardTransitions = std::move(newSuccessors);
                    STORM_LOG_TRACE("Fixed new next-state probabilities of predecessor state " << predecessor << ".");
                    
                    updatePredecessor(predecessor, multiplyFactor, state);
                    
                    STORM_LOG_TRACE("Updating priority of predecessor.");
                    updatePriority(predecessor);
                }
                
                // Finally, we need to add the predecessor to the set of predecessors of every successor.
                uint_fast64_t successorOffsetInNewBackwardTransitions = 0;
                for (auto const& successorEntry : currentStateSuccessors) {
                    if (successorEntry.getColumn() == state) {
                        continue;
                    }
                    
                    FlexibleRowType& successorBackwardTransitions = backwardTransitions.getRow(successorEntry.getColumn());
                    //                std::cout << "old backward trans of " << successorEntry.getColumn() << std::endl;
                    //                for (auto const& trans : successorBackwardTransitions) {
                    //                    std::cout << trans << std::endl;
                    //                }
                    
                    // Delete the current state as a predecessor of the successor state only if we are going to remove the
                    // current state's forward transitions.
                    if (removeForwardTransitions) {
                        FlexibleRowIterator elimIt = std::find_if(successorBackwardTransitions.begin(), successorBackwardTransitions.end(), [&](storm::storage::MatrixEntry<typename storm::storage::FlexibleSparseMatrix<ValueType>::index_type, typename storm::storage::FlexibleSparseMatrix<ValueType>::value_type> const& a) { return a.getColumn() == state; });
                        STORM_LOG_ASSERT(elimIt != successorBackwardTransitions.end(), "Expected a proper backward transition from " << successorEntry.getColumn() << " to " << state << ", but found none.");
                        successorBackwardTransitions.erase(elimIt);
                    }
                    
                    FlexibleRowIterator first1 = successorBackwardTransitions.begin();
                    FlexibleRowIterator last1 = successorBackwardTransitions.end();
                    FlexibleRowIterator first2 = newBackwardProbabilities[successorOffsetInNewBackwardTransitions].begin();
                    FlexibleRowIterator last2 = newBackwardProbabilities[successorOffsetInNewBackwardTransitions].end();
                    
                    //                std::cout << "adding backward trans " << successorEntry.getColumn() << "[" << successorOffsetInNewBackwardTransitions << "]" << std::endl;
                    //                for (auto const& trans : newBackwardProbabilities[successorOffsetInNewBackwardTransitions]) {
                    //                    std::cout << trans << std::endl;
                    //                }
                    
                    FlexibleRowType newPredecessors;
                    newPredecessors.reserve((last1 - first1) + (last2 - first2));
                    std::insert_iterator<FlexibleRowType> result(newPredecessors, newPredecessors.end());
                    
                    for (; first1 != last1; ++result) {
                        if (first2 == last2) {
                            std::copy(first1, last1, result);
                            break;
                        }
                        if (first2->getColumn() < first1->getColumn()) {
                            if (first2->getColumn() != state) {
                                *result = *first2;
                            }
                            ++first2;
                        } else if (first1->getColumn() == first2->getColumn()) {
                            if (storm::modelchecker::estimateComplexity(first1->getValue()) > storm::modelchecker::estimateComplexity(first2->getValue())) {
                                *result = *first1;
                            } else {
                                *result = *first2;
                            }
                            ++first1;
                            ++first2;
                        } else {
                            *result = *first1;
                            ++first1;
                        }
                    }
                    if (isFilterPredecessor()) {
                        std::copy_if(first2, last2, result, [&] (storm::storage::MatrixEntry<typename storm::storage::FlexibleSparseMatrix<ValueType>::index_type, typename storm::storage::FlexibleSparseMatrix<ValueType>::value_type> const& a) { return a.getColumn() != state && filterPredecessor(a.getColumn()); });
                    } else {
                        std::copy_if(first2, last2, result, [&] (storm::storage::MatrixEntry<typename storm::storage::FlexibleSparseMatrix<ValueType>::index_type, typename storm::storage::FlexibleSparseMatrix<ValueType>::value_type> const& a) { return a.getColumn() != state; });
                    }
                    // Now move the new predecessors in place.
                    successorBackwardTransitions = std::move(newPredecessors);
                    //                std::cout << "new backward trans of " << successorEntry.getColumn() << std::endl;
                    //                for (auto const& trans : successorBackwardTransitions) {
                    //                    std::cout << trans << std::endl;
                    //                }
                    ++successorOffsetInNewBackwardTransitions;
                }
                STORM_LOG_TRACE("Fixed predecessor lists of successor states.");
                
                if (removeForwardTransitions) {
                    // Clear the eliminated row to reduce memory consumption.
                    currentStateSuccessors.clear();
                    currentStateSuccessors.shrink_to_fit();
                }
                if (isFilterPredecessor()) {
                    currentStatePredecessors = std::move(newCurrentStatePredecessors);
                } else {
                    currentStatePredecessors.clear();
                    currentStatePredecessors.shrink_to_fit();
                }

=======
                this->eliminate(state, state, removeForwardTransitions);
>>>>>>> cb97da88
            }
            
            template class StateEliminator<double>;

#ifdef STORM_HAVE_CARL
            template class StateEliminator<storm::RationalNumber>;
            template class StateEliminator<storm::RationalFunction>;
#endif
        } // namespace stateelimination
    } // namespace storage
} // namespace storm<|MERGE_RESOLUTION|>--- conflicted
+++ resolved
@@ -24,238 +24,7 @@
             template<typename ValueType>
             void StateEliminator<ValueType>::eliminateState(storm::storage::sparse::state_type state, bool removeForwardTransitions) {
                 STORM_LOG_TRACE("Eliminating state " << state << ".");
-<<<<<<< HEAD
-                
-                // Start by finding loop probability.
-                bool hasSelfLoop = false;
-                ValueType loopProbability = storm::utility::zero<ValueType>();
-                FlexibleRowType& currentStateSuccessors = transitionMatrix.getRow(state);
-                for (auto entryIt = currentStateSuccessors.begin(), entryIte = currentStateSuccessors.end(); entryIt != entryIte; ++entryIt) {
-                    if (entryIt->getColumn() >= state) {
-                        if (entryIt->getColumn() == state) {
-                            loopProbability = entryIt->getValue();
-                            hasSelfLoop = true;
-                            
-                            // If we do not clear the forward transitions completely, we need to remove the self-loop,
-                            // because we scale all the other outgoing transitions with it anyway.
-                            if (!removeForwardTransitions) {
-                                currentStateSuccessors.erase(entryIt);
-                            }
-                        }
-                        break;
-                    }
-                }
-                
-                // Scale all entries in this row with (1 / (1 - loopProbability)) only in case there was a self-loop.
-                STORM_LOG_TRACE((hasSelfLoop ? "State has self-loop." : "State does not have a self-loop."));
-                if (hasSelfLoop) {
-                    STORM_LOG_ASSERT(loopProbability != storm::utility::one<ValueType>(), "Must not eliminate state with probability 1 self-loop.");
-                    loopProbability = storm::utility::simplify(storm::utility::one<ValueType>() / (storm::utility::one<ValueType>() - loopProbability));
-                    for (auto& entry : transitionMatrix.getRow(state)) {
-                        // Only scale the non-diagonal entries.
-                        if (entry.getColumn() != state) {
-                            entry.setValue(storm::utility::simplify(entry.getValue() * loopProbability));
-                        }
-                    }
-                    updateValue(state, loopProbability);
-                }
-                
-                // Now connect the predecessors of the state being eliminated with its successors.
-                FlexibleRowType& currentStatePredecessors = backwardTransitions.getRow(state);
-                
-                // In case we have a constrained elimination, we need to keep track of the new predecessors.
-                FlexibleRowType newCurrentStatePredecessors;
-                
-                std::vector<FlexibleRowType> newBackwardProbabilities(currentStateSuccessors.size());
-                for (auto& backwardProbabilities : newBackwardProbabilities) {
-                    backwardProbabilities.reserve(currentStatePredecessors.size());
-                }
-                
-                // Now go through the predecessors and eliminate the ones (satisfying the constraint if given).
-                for (auto const& predecessorEntry : currentStatePredecessors) {
-                    uint_fast64_t predecessor = predecessorEntry.getColumn();
-                    STORM_LOG_TRACE("Found predecessor " << predecessor << ".");
-                    
-                    // Skip the state itself as one of its predecessors.
-                    if (predecessor == state) {
-                        STORM_LOG_ASSERT(hasSelfLoop, "State has no self loop.");
-                        continue;
-                    }
-                    
-                    // Skip the state if the elimination is constrained, but the predecessor is not in the constraint.
-                    if (isFilterPredecessor() && !filterPredecessor(predecessor)) {
-                        newCurrentStatePredecessors.emplace_back(predecessorEntry);
-                        STORM_LOG_TRACE("Not eliminating predecessor " << predecessor << ", because it does not fit the filter.");
-                        continue;
-                    }
-                    STORM_LOG_TRACE("Eliminating predecessor " << predecessor << ".");
-                    
-                    // First, find the probability with which the predecessor can move to the current state, because
-                    // the forward probabilities of the state to be eliminated need to be scaled with this factor.
-                    FlexibleRowType& predecessorForwardTransitions = transitionMatrix.getRow(predecessor);
-                    FlexibleRowIterator multiplyElement = std::find_if(predecessorForwardTransitions.begin(), predecessorForwardTransitions.end(), [&](storm::storage::MatrixEntry<typename storm::storage::FlexibleSparseMatrix<ValueType>::index_type, typename storm::storage::FlexibleSparseMatrix<ValueType>::value_type> const& a) { return a.getColumn() == state; });
-                    
-                    // Make sure we have found the probability and set it to zero.
-                    STORM_LOG_THROW(multiplyElement != predecessorForwardTransitions.end(), storm::exceptions::InvalidStateException, "No probability for successor found.");
-                    ValueType multiplyFactor = multiplyElement->getValue();
-                    multiplyElement->setValue(storm::utility::zero<ValueType>());
-                    
-                    // At this point, we need to update the (forward) transitions of the predecessor.
-                    FlexibleRowIterator first1 = predecessorForwardTransitions.begin();
-                    FlexibleRowIterator last1 = predecessorForwardTransitions.end();
-                    FlexibleRowIterator first2 = currentStateSuccessors.begin();
-                    FlexibleRowIterator last2 = currentStateSuccessors.end();
-                    
-                    FlexibleRowType newSuccessors;
-                    newSuccessors.reserve((last1 - first1) + (last2 - first2));
-                    std::insert_iterator<FlexibleRowType> result(newSuccessors, newSuccessors.end());
-                    
-                    uint_fast64_t successorOffsetInNewBackwardTransitions = 0;
-                    // Now we merge the two successor lists. (Code taken from std::set_union and modified to suit our needs).
-                    for (; first1 != last1; ++result) {
-                        // Skip the transitions to the state that is currently being eliminated.
-                        if (first1->getColumn() == state || (first2 != last2 && first2->getColumn() == state)) {
-                            if (first1->getColumn() == state) {
-                                ++first1;
-                            }
-                            if (first2 != last2 && first2->getColumn() == state) {
-                                ++first2;
-                            }
-                            continue;
-                        }
-                        
-                        if (first2 == last2) {
-                            std::copy_if(first1, last1, result, [&] (storm::storage::MatrixEntry<typename storm::storage::FlexibleSparseMatrix<ValueType>::index_type, typename storm::storage::FlexibleSparseMatrix<ValueType>::value_type> const& a) { return a.getColumn() != state; } );
-                            break;
-                        }
-                        if (first2->getColumn() < first1->getColumn()) {
-                            auto successorEntry = storm::utility::simplify(std::move(*first2 * multiplyFactor));
-                            *result = successorEntry;
-                            newBackwardProbabilities[successorOffsetInNewBackwardTransitions].emplace_back(predecessor, successorEntry.getValue());
-                            //                        std::cout << "(1) adding " << first2->getColumn() << " -> " << newBackwardProbabilities[successorOffsetInNewBackwardTransitions].back() << "[" << successorOffsetInNewBackwardTransitions << "]" << std::endl;
-                            ++first2;
-                            ++successorOffsetInNewBackwardTransitions;
-                        } else if (first1->getColumn() < first2->getColumn()) {
-                            *result = *first1;
-                            ++first1;
-                        } else {
-                            auto probability = storm::utility::simplify(first1->getValue() + storm::utility::simplify(multiplyFactor * first2->getValue()));
-                            *result = storm::storage::MatrixEntry<typename storm::storage::FlexibleSparseMatrix<ValueType>::index_type, typename storm::storage::FlexibleSparseMatrix<ValueType>::value_type>(first1->getColumn(), probability);
-                            newBackwardProbabilities[successorOffsetInNewBackwardTransitions].emplace_back(predecessor, probability);
-                            //                        std::cout << "(2) adding " << first2->getColumn() << " -> " << newBackwardProbabilities[successorOffsetInNewBackwardTransitions].back() << "[" << successorOffsetInNewBackwardTransitions << "]" << std::endl;
-                            ++first1;
-                            ++first2;
-                            ++successorOffsetInNewBackwardTransitions;
-                        }
-                    }
-                    for (; first2 != last2; ++first2) {
-                        if (first2->getColumn() != state) {
-                            auto stateProbability = storm::utility::simplify(std::move(*first2 * multiplyFactor));
-                            *result = stateProbability;
-                            newBackwardProbabilities[successorOffsetInNewBackwardTransitions].emplace_back(predecessor, stateProbability.getValue());
-                            //                        std::cout << "(3) adding " << first2->getColumn() << " -> " << newBackwardProbabilities[successorOffsetInNewBackwardTransitions].back() << "[" << successorOffsetInNewBackwardTransitions << "]" << std::endl;
-                            ++successorOffsetInNewBackwardTransitions;
-                        }
-                    }
-                    
-                    // Now move the new transitions in place.
-                    predecessorForwardTransitions = std::move(newSuccessors);
-                    STORM_LOG_TRACE("Fixed new next-state probabilities of predecessor state " << predecessor << ".");
-                    
-                    updatePredecessor(predecessor, multiplyFactor, state);
-                    
-                    STORM_LOG_TRACE("Updating priority of predecessor.");
-                    updatePriority(predecessor);
-                }
-                
-                // Finally, we need to add the predecessor to the set of predecessors of every successor.
-                uint_fast64_t successorOffsetInNewBackwardTransitions = 0;
-                for (auto const& successorEntry : currentStateSuccessors) {
-                    if (successorEntry.getColumn() == state) {
-                        continue;
-                    }
-                    
-                    FlexibleRowType& successorBackwardTransitions = backwardTransitions.getRow(successorEntry.getColumn());
-                    //                std::cout << "old backward trans of " << successorEntry.getColumn() << std::endl;
-                    //                for (auto const& trans : successorBackwardTransitions) {
-                    //                    std::cout << trans << std::endl;
-                    //                }
-                    
-                    // Delete the current state as a predecessor of the successor state only if we are going to remove the
-                    // current state's forward transitions.
-                    if (removeForwardTransitions) {
-                        FlexibleRowIterator elimIt = std::find_if(successorBackwardTransitions.begin(), successorBackwardTransitions.end(), [&](storm::storage::MatrixEntry<typename storm::storage::FlexibleSparseMatrix<ValueType>::index_type, typename storm::storage::FlexibleSparseMatrix<ValueType>::value_type> const& a) { return a.getColumn() == state; });
-                        STORM_LOG_ASSERT(elimIt != successorBackwardTransitions.end(), "Expected a proper backward transition from " << successorEntry.getColumn() << " to " << state << ", but found none.");
-                        successorBackwardTransitions.erase(elimIt);
-                    }
-                    
-                    FlexibleRowIterator first1 = successorBackwardTransitions.begin();
-                    FlexibleRowIterator last1 = successorBackwardTransitions.end();
-                    FlexibleRowIterator first2 = newBackwardProbabilities[successorOffsetInNewBackwardTransitions].begin();
-                    FlexibleRowIterator last2 = newBackwardProbabilities[successorOffsetInNewBackwardTransitions].end();
-                    
-                    //                std::cout << "adding backward trans " << successorEntry.getColumn() << "[" << successorOffsetInNewBackwardTransitions << "]" << std::endl;
-                    //                for (auto const& trans : newBackwardProbabilities[successorOffsetInNewBackwardTransitions]) {
-                    //                    std::cout << trans << std::endl;
-                    //                }
-                    
-                    FlexibleRowType newPredecessors;
-                    newPredecessors.reserve((last1 - first1) + (last2 - first2));
-                    std::insert_iterator<FlexibleRowType> result(newPredecessors, newPredecessors.end());
-                    
-                    for (; first1 != last1; ++result) {
-                        if (first2 == last2) {
-                            std::copy(first1, last1, result);
-                            break;
-                        }
-                        if (first2->getColumn() < first1->getColumn()) {
-                            if (first2->getColumn() != state) {
-                                *result = *first2;
-                            }
-                            ++first2;
-                        } else if (first1->getColumn() == first2->getColumn()) {
-                            if (storm::modelchecker::estimateComplexity(first1->getValue()) > storm::modelchecker::estimateComplexity(first2->getValue())) {
-                                *result = *first1;
-                            } else {
-                                *result = *first2;
-                            }
-                            ++first1;
-                            ++first2;
-                        } else {
-                            *result = *first1;
-                            ++first1;
-                        }
-                    }
-                    if (isFilterPredecessor()) {
-                        std::copy_if(first2, last2, result, [&] (storm::storage::MatrixEntry<typename storm::storage::FlexibleSparseMatrix<ValueType>::index_type, typename storm::storage::FlexibleSparseMatrix<ValueType>::value_type> const& a) { return a.getColumn() != state && filterPredecessor(a.getColumn()); });
-                    } else {
-                        std::copy_if(first2, last2, result, [&] (storm::storage::MatrixEntry<typename storm::storage::FlexibleSparseMatrix<ValueType>::index_type, typename storm::storage::FlexibleSparseMatrix<ValueType>::value_type> const& a) { return a.getColumn() != state; });
-                    }
-                    // Now move the new predecessors in place.
-                    successorBackwardTransitions = std::move(newPredecessors);
-                    //                std::cout << "new backward trans of " << successorEntry.getColumn() << std::endl;
-                    //                for (auto const& trans : successorBackwardTransitions) {
-                    //                    std::cout << trans << std::endl;
-                    //                }
-                    ++successorOffsetInNewBackwardTransitions;
-                }
-                STORM_LOG_TRACE("Fixed predecessor lists of successor states.");
-                
-                if (removeForwardTransitions) {
-                    // Clear the eliminated row to reduce memory consumption.
-                    currentStateSuccessors.clear();
-                    currentStateSuccessors.shrink_to_fit();
-                }
-                if (isFilterPredecessor()) {
-                    currentStatePredecessors = std::move(newCurrentStatePredecessors);
-                } else {
-                    currentStatePredecessors.clear();
-                    currentStatePredecessors.shrink_to_fit();
-                }
-
-=======
                 this->eliminate(state, state, removeForwardTransitions);
->>>>>>> cb97da88
             }
             
             template class StateEliminator<double>;
