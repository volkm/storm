#ifndef STORM_UTILITY_CLI_H_
#define STORM_UTILITY_CLI_H_

#include <iostream>
#include <iomanip>
#include <fstream>
#include <cstdio>
#include <sstream>
#include <memory>

#include "storm-config.h"
// Includes for the linked libraries and versions header.
#ifdef STORM_HAVE_INTELTBB
#	include "tbb/tbb_stddef.h"
#endif
#ifdef STORM_HAVE_GLPK
#	include "glpk.h"
#endif
#ifdef STORM_HAVE_GUROBI
#	include "gurobi_c.h"
#endif
#ifdef STORM_HAVE_Z3
#	include "z3.h"
#endif
#ifdef STORM_HAVE_MSAT
#   include "mathsat.h"
#endif
#ifdef STORM_HAVE_CUDA
#include <cuda.h>
#include <cuda_runtime.h>
#endif

#include "log4cplus/logger.h"
#include "log4cplus/loggingmacros.h"
#include "log4cplus/consoleappender.h"
#include "log4cplus/fileappender.h"
log4cplus::Logger logger;
log4cplus::Logger printer;

// Headers that provide auxiliary functionality.
#include "src/utility/storm-version.h"
#include "src/utility/OsDetection.h"
#include "src/settings/SettingsManager.h"

// Headers related to parsing.
#include "src/parser/AutoParser.h"
#include "src/parser/PrismParser.h"
#include "src/parser/FormulaParser.h"

// Formula headers.
#include "src/logic/Formulas.h"

// Model headers.
#include "src/models/ModelBase.h"
#include "src/models/sparse/Model.h"
#include "src/models/symbolic/Model.h"

// Headers of builders.
#include "src/builder/ExplicitPrismModelBuilder.h"
#include "src/builder/DdPrismModelBuilder.h"

// Headers for model processing.
#include "src/storage/DeterministicModelBisimulationDecomposition.h"

// Headers for model checking.
#include "src/modelchecker/prctl/SparseDtmcPrctlModelChecker.h"
#include "src/modelchecker/reachability/SparseDtmcEliminationModelChecker.h"
#include "src/modelchecker/prctl/SparseMdpPrctlModelChecker.h"
#include "src/modelchecker/csl/SparseCtmcCslModelChecker.h"
#include "src/modelchecker/prctl/HybridDtmcPrctlModelChecker.h"
#include "src/modelchecker/results/ExplicitQualitativeCheckResult.h"
#include "src/modelchecker/results/SymbolicQualitativeCheckResult.h"

// Headers for counterexample generation.
#include "src/counterexamples/MILPMinimalLabelSetGenerator.h"
#include "src/counterexamples/SMTMinimalCommandSetGenerator.h"

// Headers related to exception handling.
#include "src/exceptions/InvalidStateException.h"
#include "src/exceptions/InvalidArgumentException.h"
#include "src/exceptions/InvalidSettingsException.h"
#include "src/exceptions/InvalidTypeException.h"
#include "src/exceptions/NotImplementedException.h"

namespace storm {
    namespace utility {
        namespace cli {
            
            /*!
             * Initializes the logging framework and sets up logging to console.
             */
            void initializeLogger() {
                logger = log4cplus::Logger::getInstance(LOG4CPLUS_TEXT("main"));
                log4cplus::SharedAppenderPtr consoleLogAppender(new log4cplus::ConsoleAppender());
                consoleLogAppender->setName("mainConsoleAppender");
                consoleLogAppender->setLayout(std::auto_ptr<log4cplus::Layout>(new log4cplus::PatternLayout("%-5p - %D{%H:%M:%S} (%r ms) - %b:%L: %m%n")));
                logger.addAppender(consoleLogAppender);
                auto loglevel = storm::settings::debugSettings().isTraceSet() ? log4cplus::TRACE_LOG_LEVEL : storm::settings::debugSettings().isDebugSet() ? log4cplus::DEBUG_LOG_LEVEL : log4cplus::WARN_LOG_LEVEL;
                logger.setLogLevel(loglevel);
                consoleLogAppender->setThreshold(loglevel);
            }
            
            /*!
             * Performs some necessary initializations.
             */
            void setUp() {
                initializeLogger();
                std::cout.precision(10);
            }
            
            /*!
             * Performs some necessary clean-up.
             */
            void cleanUp() {
                // Intentionally left empty.
            }
            
            /*!
             * Sets up the logging to file.
             */
            void initializeFileLogging() {
                log4cplus::SharedAppenderPtr fileLogAppender(new log4cplus::FileAppender(storm::settings::debugSettings().getLogfilename()));
                fileLogAppender->setName("mainFileAppender");
                fileLogAppender->setLayout(std::auto_ptr<log4cplus::Layout>(new log4cplus::PatternLayout("%-5p - %D{%H:%M:%S} (%r ms) - %F:%L: %m%n")));
                logger.addAppender(fileLogAppender);
            }
            
            /*!
             * Gives the current working directory
             *
             * @return std::string The path of the current working directory
             */
            std::string getCurrentWorkingDirectory() {
                char temp[512];
                return (GetCurrentDir(temp, 512 - 1) ? std::string(temp) : std::string(""));
            }
            
            /*!
             * Prints the header including information about the linked libraries.
             */
            void printHeader(const int argc, const char* argv[]) {
                std::cout << "StoRM" << std::endl;
                std::cout << "--------" << std::endl << std::endl;
                
                
                //				std::cout << storm::utility::StormVersion::longVersionString() << std::endl;
#ifdef STORM_HAVE_INTELTBB
                std::cout << "Linked with Intel Threading Building Blocks v" << TBB_VERSION_MAJOR << "." << TBB_VERSION_MINOR << " (Interface version " << TBB_INTERFACE_VERSION << ")." << std::endl;
#endif
#ifdef STORM_HAVE_GLPK
                std::cout << "Linked with GNU Linear Programming Kit v" << GLP_MAJOR_VERSION << "." << GLP_MINOR_VERSION << "." << std::endl;
#endif
#ifdef STORM_HAVE_GUROBI
                std::cout << "Linked with Gurobi Optimizer v" << GRB_VERSION_MAJOR << "." << GRB_VERSION_MINOR << "." << GRB_VERSION_TECHNICAL << "." << std::endl;
#endif
#ifdef STORM_HAVE_Z3
                unsigned int z3Major, z3Minor, z3BuildNumber, z3RevisionNumber;
                Z3_get_version(&z3Major, &z3Minor, &z3BuildNumber, &z3RevisionNumber);
                std::cout << "Linked with Microsoft Z3 Optimizer v" << z3Major << "." << z3Minor << " Build " << z3BuildNumber << " Rev " << z3RevisionNumber << "." << std::endl;
#endif
#ifdef STORM_HAVE_MSAT
                char* msatVersion = msat_get_version();
                std::cout << "Linked with " << msatVersion << "." << std::endl;
                msat_free(msatVersion);
#endif
#ifdef STORM_HAVE_CUDA
				int deviceCount = 0;
				cudaError_t error_id = cudaGetDeviceCount(&deviceCount);

				if (error_id == cudaSuccess)
				{
					std::cout << "Compiled with CUDA support, ";
					// This function call returns 0 if there are no CUDA capable devices.
					if (deviceCount == 0)
					{
						std::cout<< "but there are no available device(s) that support CUDA." << std::endl;
					} else
					{
						std::cout << "detected " << deviceCount << " CUDA Capable device(s):" << std::endl;
					}

					int dev, driverVersion = 0, runtimeVersion = 0;

					for (dev = 0; dev < deviceCount; ++dev)
					{
						cudaSetDevice(dev);
						cudaDeviceProp deviceProp;
						cudaGetDeviceProperties(&deviceProp, dev);

						std::cout << "CUDA Device " << dev << ": \"" << deviceProp.name << "\"" << std::endl;

						// Console log
						cudaDriverGetVersion(&driverVersion);
						cudaRuntimeGetVersion(&runtimeVersion);
						std::cout << "  CUDA Driver Version / Runtime Version          " << driverVersion / 1000 << "." << (driverVersion % 100) / 10 << " / " << runtimeVersion / 1000 << "." << (runtimeVersion % 100) / 10 << std::endl;
						std::cout << "  CUDA Capability Major/Minor version number:    " << deviceProp.major<<"."<<deviceProp.minor <<std::endl;
					}
					std::cout << std::endl;
				}
				else {
					std::cout << "Compiled with CUDA support, but an error occured trying to find CUDA devices." << std::endl;
				}
#endif
                
                // "Compute" the command line argument string with which STORM was invoked.
                std::stringstream commandStream;
                for (int i = 1; i < argc; ++i) {
                    commandStream << argv[i] << " ";
                }
                std::cout << "Command line arguments: " << commandStream.str() << std::endl;
                std::cout << "Current working directory: " << getCurrentWorkingDirectory() << std::endl << std::endl;
            }
            
            
            void printUsage() {
#ifndef WINDOWS
                struct rusage ru;
                getrusage(RUSAGE_SELF, &ru);
                
                std::cout << "===== Statistics ==============================" << std::endl;
                std::cout << "peak memory usage: " << ru.ru_maxrss/1024/1024 << "MB" << std::endl;
                std::cout << "CPU time: " << ru.ru_utime.tv_sec << "." << std::setw(3) << std::setfill('0') << ru.ru_utime.tv_usec/1000 << " seconds" << std::endl;
                std::cout << "===============================================" << std::endl;
#else
                HANDLE hProcess = GetCurrentProcess ();
                FILETIME ftCreation, ftExit, ftUser, ftKernel;
                PROCESS_MEMORY_COUNTERS pmc;
                if (GetProcessMemoryInfo( hProcess, &pmc, sizeof(pmc))) {
                    std::cout << "Memory Usage: " << std::endl;
                    std::cout << "\tPageFaultCount: " << pmc.PageFaultCount << std::endl;
                    std::cout << "\tPeakWorkingSetSize: " << pmc.PeakWorkingSetSize << std::endl;
                    std::cout << "\tWorkingSetSize: " << pmc.WorkingSetSize << std::endl;
                    std::cout << "\tQuotaPeakPagedPoolUsage: " << pmc.QuotaPeakPagedPoolUsage << std::endl;
                    std::cout << "\tQuotaPagedPoolUsage: " << pmc.QuotaPagedPoolUsage << std::endl;
                    std::cout << "\tQuotaPeakNonPagedPoolUsage: " << pmc.QuotaPeakNonPagedPoolUsage << std::endl;
                    std::cout << "\tQuotaNonPagedPoolUsage: " << pmc.QuotaNonPagedPoolUsage << std::endl;
                    std::cout << "\tPagefileUsage:" << pmc.PagefileUsage << std::endl;
                    std::cout << "\tPeakPagefileUsage: " << pmc.PeakPagefileUsage << std::endl;
                }
                
                GetProcessTimes (hProcess, &ftCreation, &ftExit, &ftKernel, &ftUser);
                
                ULARGE_INTEGER uLargeInteger;
                uLargeInteger.LowPart = ftKernel.dwLowDateTime;
                uLargeInteger.HighPart = ftKernel.dwHighDateTime;
                double kernelTime = static_cast<double>(uLargeInteger.QuadPart) / 10000.0; // 100 ns Resolution to milliseconds
                uLargeInteger.LowPart = ftUser.dwLowDateTime;
                uLargeInteger.HighPart = ftUser.dwHighDateTime;
                double userTime = static_cast<double>(uLargeInteger.QuadPart) / 10000.0;
                
                std::cout << "CPU Time: " << std::endl;
                std::cout << "\tKernel Time: " << std::setprecision(5) << kernelTime << "ms" << std::endl;
                std::cout << "\tUser Time: " << std::setprecision(5) << userTime << "ms" << std::endl;
#endif
            }
            
            
            /*!
             * Parses the given command line arguments.
             *
             * @param argc The argc argument of main().
             * @param argv The argv argument of main().
             * @return True iff the program should continue to run after parsing the options.
             */
            bool parseOptions(const int argc, const char* argv[]) {
                storm::settings::SettingsManager& manager = storm::settings::mutableManager();
                try {
                    manager.setFromCommandLine(argc, argv);
                } catch (storm::exceptions::OptionParserException& e) {
                    manager.printHelp();
                    throw e;
                    return false;
                }
                
                if (storm::settings::generalSettings().isHelpSet()) {
                    storm::settings::manager().printHelp(storm::settings::generalSettings().getHelpModuleName());
                    return false;
                }
                
                if (storm::settings::generalSettings().isVersionSet()) {
                    storm::settings::manager().printVersion();
                    return false;
                }
                
                if (storm::settings::generalSettings().isVerboseSet()) {
                    logger.getAppender("mainConsoleAppender")->setThreshold(log4cplus::INFO_LOG_LEVEL);
                    LOG4CPLUS_INFO(logger, "Enabled verbose mode, log output gets printed to console.");
                }
                if (storm::settings::debugSettings().isDebugSet()) {
                    logger.setLogLevel(log4cplus::DEBUG_LOG_LEVEL);
                    logger.getAppender("mainConsoleAppender")->setThreshold(log4cplus::DEBUG_LOG_LEVEL);
                    LOG4CPLUS_INFO(logger, "Enabled very verbose mode, log output gets printed to console.");
                }
                if (storm::settings::debugSettings().isTraceSet()) {
                    logger.setLogLevel(log4cplus::TRACE_LOG_LEVEL);
                    logger.getAppender("mainConsoleAppender")->setThreshold(log4cplus::TRACE_LOG_LEVEL);
                    LOG4CPLUS_INFO(logger, "Enabled trace mode, log output gets printed to console.");
                }
                if (storm::settings::debugSettings().isLogfileSet()) {
                    initializeFileLogging();
                }
                return true;
            }
            
            template<typename ValueType>
            std::shared_ptr<storm::models::sparse::Model<ValueType>> buildExplicitModel(std::string const& transitionsFile, std::string const& labelingFile, boost::optional<std::string> const& stateRewardsFile = boost::optional<std::string>(), boost::optional<std::string> const& transitionRewardsFile = boost::optional<std::string>()) {
                return storm::parser::AutoParser::parseModel(transitionsFile, labelingFile, stateRewardsFile ? stateRewardsFile.get() : "", transitionRewardsFile ? transitionRewardsFile.get() : "");
            }
            
            template<typename ValueType>
            std::shared_ptr<storm::models::ModelBase> buildSymbolicModel(storm::prism::Program const& program, boost::optional<std::shared_ptr<storm::logic::Formula>> const& formula) {
                std::shared_ptr<storm::models::ModelBase> result(nullptr);
                
                storm::settings::modules::GeneralSettings settings = storm::settings::generalSettings();
                
                // Get the string that assigns values to the unknown currently undefined constants in the model.
                std::string constants = settings.getConstantDefinitionString();
                
                bool buildRewards = false;
                if (formula) {
                    buildRewards = formula.get()->isRewardOperatorFormula() || formula.get()->isRewardPathFormula();
                }
                
                // Customize and perform model-building.
                if (settings.getEngine() == storm::settings::modules::GeneralSettings::Engine::Sparse) {
                    typename storm::builder::ExplicitPrismModelBuilder<ValueType>::Options options;
                    if (formula) {
                        options = typename storm::builder::ExplicitPrismModelBuilder<ValueType>::Options(*formula.get());
                    }
                    options.addConstantDefinitionsFromString(program, settings.getConstantDefinitionString());
                    
                    // Generate command labels if we are going to build a counterexample later.
                    if (storm::settings::counterexampleGeneratorSettings().isMinimalCommandSetGenerationSet()) {
                        options.buildCommandLabels = true;
                    }
                    
                    result = storm::builder::ExplicitPrismModelBuilder<ValueType>::translateProgram(program, options);
                } else if (settings.getEngine() == storm::settings::modules::GeneralSettings::Engine::Dd || settings.getEngine() == storm::settings::modules::GeneralSettings::Engine::Hybrid) {
                    typename storm::builder::DdPrismModelBuilder<storm::dd::DdType::CUDD>::Options options;
                    if (formula) {
                        options = typename storm::builder::DdPrismModelBuilder<storm::dd::DdType::CUDD>::Options(*formula.get());
                    }
                    options.addConstantDefinitionsFromString(program, settings.getConstantDefinitionString());
                    
                    result = storm::builder::DdPrismModelBuilder<storm::dd::DdType::CUDD>::translateProgram(program, options);
                }
                
                // Then, build the model from the symbolic description.
                return result;
            }
            
            template<typename ValueType>
            std::shared_ptr<storm::models::ModelBase> preprocessModel(std::shared_ptr<storm::models::ModelBase> model, boost::optional<std::shared_ptr<storm::logic::Formula>> const& formula) {
                if (storm::settings::generalSettings().isBisimulationSet()) {
                    STORM_LOG_THROW(model->isSparseModel(), storm::exceptions::InvalidSettingsException, "Bisimulation minimization is currently only available for sparse models.");
                    std::shared_ptr<storm::models::sparse::Model<ValueType>> sparseModel = model->template as<storm::models::sparse::Model<ValueType>>();
                    STORM_LOG_THROW(model->getType() == storm::models::ModelType::Dtmc || model->getType() == storm::models::ModelType::Ctmc, storm::exceptions::InvalidSettingsException, "Bisimulation minimization is currently only available for DTMCs.");
                    std::shared_ptr<storm::models::sparse::Dtmc<ValueType>> dtmc = sparseModel->template as<storm::models::sparse::Dtmc<ValueType>>();
                    
                    if (dtmc->hasTransitionRewards()) {
                        dtmc->convertTransitionRewardsToStateRewards();
                    }
                    
                    std::cout << "Performing bisimulation minimization... ";
                    typename storm::storage::DeterministicModelBisimulationDecomposition<ValueType>::Options options;
                    if (formula) {
                        options = typename storm::storage::DeterministicModelBisimulationDecomposition<ValueType>::Options(*sparseModel, *formula.get());
                    }
                    if (storm::settings::bisimulationSettings().isWeakBisimulationSet()) {
                        options.weak = true;
                        options.bounded = false;
                    }
                    
                    storm::storage::DeterministicModelBisimulationDecomposition<ValueType> bisimulationDecomposition(*dtmc, options);
                    model = bisimulationDecomposition.getQuotient();
                    std::cout << "done." << std::endl << std::endl;
                }
                return model;
            }
            
            template<typename ValueType>
            void generateCounterexample(storm::prism::Program const& program, std::shared_ptr<storm::models::sparse::Model<ValueType>> model, std::shared_ptr<storm::logic::Formula> formula) {
                if (storm::settings::counterexampleGeneratorSettings().isMinimalCommandSetGenerationSet()) {
                    STORM_LOG_THROW(model->getType() == storm::models::ModelType::Mdp, storm::exceptions::InvalidTypeException, "Minimal command set generation is only available for MDPs.");
                    STORM_LOG_THROW(storm::settings::generalSettings().isSymbolicSet(), storm::exceptions::InvalidSettingsException, "Minimal command set generation is only available for symbolic models.");
                    
                    std::shared_ptr<storm::models::sparse::Mdp<ValueType>> mdp = model->template as<storm::models::sparse::Mdp<ValueType>>();
                    
                    // Determine whether we are required to use the MILP-version or the SAT-version.
                    bool useMILP = storm::settings::counterexampleGeneratorSettings().isUseMilpBasedMinimalCommandSetGenerationSet();
                    
                    if (useMILP) {
                        storm::counterexamples::MILPMinimalLabelSetGenerator<ValueType>::computeCounterexample(program, *mdp, formula);
                    } else {
                        storm::counterexamples::SMTMinimalCommandSetGenerator<ValueType>::computeCounterexample(program, storm::settings::generalSettings().getConstantDefinitionString(), *mdp, formula);
                    }
                    
                } else {
                    STORM_LOG_THROW(false, storm::exceptions::InvalidSettingsException, "No suitable counterexample representation selected.");
                }
            }
            
#ifdef STORM_HAVE_CARL
            template<>
            void generateCounterexample(storm::prism::Program const& program, std::shared_ptr<storm::models::sparse::Model<storm::RationalFunction>> model, std::shared_ptr<storm::logic::Formula> formula) {
                STORM_LOG_THROW(false, storm::exceptions::InvalidSettingsException, "Unable to generate counterexample for parametric model.");
            }
#endif
            
            template<typename ValueType>
            void verifySparseModel(boost::optional<storm::prism::Program> const& program, std::shared_ptr<storm::models::sparse::Model<ValueType>> model, std::shared_ptr<storm::logic::Formula> formula) {
                storm::settings::modules::GeneralSettings const& settings = storm::settings::generalSettings();
                
                // If we were requested to generate a counterexample, we now do so.
                if (settings.isCounterexampleSet()) {
                    STORM_LOG_THROW(program, storm::exceptions::InvalidSettingsException, "Unable to generate counterexample for non-symbolic model.");
                    generateCounterexample<ValueType>(program.get(), model, formula);
                } else {
                    std::cout << std::endl << "Model checking property: " << *formula << " ...";
                    std::unique_ptr<storm::modelchecker::CheckResult> result;
                    if (model->getType() == storm::models::ModelType::Dtmc) {
                        std::shared_ptr<storm::models::sparse::Dtmc<ValueType>> dtmc = model->template as<storm::models::sparse::Dtmc<ValueType>>();
                        storm::modelchecker::SparseDtmcPrctlModelChecker<ValueType> modelchecker(*dtmc);
                        if (modelchecker.canHandle(*formula.get())) {
                            result = modelchecker.check(*formula.get());
                        } else {
                            storm::modelchecker::SparseDtmcEliminationModelChecker<ValueType> modelchecker2(*dtmc);
                            if (modelchecker2.canHandle(*formula.get())) {
                                modelchecker2.check(*formula.get());
                            }
                        }
                    } else if (model->getType() == storm::models::ModelType::Mdp) {
                        std::shared_ptr<storm::models::sparse::Mdp<ValueType>> mdp = model->template as<storm::models::sparse::Mdp<ValueType>>();
#ifdef STORM_HAVE_CUDA
                        if (settings.isCudaSet()) {
                            storm::modelchecker::TopologicalValueIterationMdpPrctlModelChecker<ValueType> modelchecker(*mdp);
                            result = modelchecker.check(*formula.get());
                        } else {
                            storm::modelchecker::SparseMdpPrctlModelChecker<ValueType> modelchecker(*mdp);
                            result = modelchecker.check(*formula.get());
                        }
#else
                        storm::modelchecker::SparseMdpPrctlModelChecker<ValueType> modelchecker(*mdp);
                        result = modelchecker.check(*formula.get());
#endif
                    } else if (model->getType() == storm::models::ModelType::Ctmc) {
                        std::shared_ptr<storm::models::sparse::Ctmc<ValueType>> ctmc = model->template as<storm::models::sparse::Ctmc<ValueType>>();

                        storm::modelchecker::SparseCtmcCslModelChecker<ValueType> modelchecker(*ctmc);
                        result = modelchecker.check(*formula.get());
                    }
                    
                    if (result) {
                        std::cout << " done." << std::endl;
                        std::cout << "Result (initial states): ";
                        result->filter(storm::modelchecker::ExplicitQualitativeCheckResult(model->getInitialStates()));
                        std::cout << *result << std::endl;
                    } else {
                        std::cout << " skipped, because the modelling formalism is currently unsupported." << std::endl;
                    }
                    
                }
            }
            
#ifdef STORM_HAVE_CARL
            template<>
            void verifySparseModel(boost::optional<storm::prism::Program> const& program, std::shared_ptr<storm::models::sparse::Model<storm::RationalFunction>> model, std::shared_ptr<storm::logic::Formula> formula) {
                storm::settings::modules::GeneralSettings const& settings = storm::settings::generalSettings();
                
                STORM_LOG_THROW(model->getType() == storm::models::ModelType::Dtmc, storm::exceptions::InvalidSettingsException, "Currently parametric verification is only available for DTMCs.");
                std::shared_ptr<storm::models::sparse::Dtmc<storm::RationalFunction>> dtmc = model->template as<storm::models::sparse::Dtmc<storm::RationalFunction>>();
                
                std::cout << std::endl << "Model checking property: " << *formula << " ...";
<<<<<<< HEAD
                //do we want to check for a parameter region?
                if(settings.isParametricRegionSet()){
                    std::cout << std::endl;
                    //experimental implementation! check some hardcoded region
                    std::vector<storm::modelchecker::SparseDtmcEliminationModelChecker<storm::RationalFunction>::ParameterRegion> regions;
                    storm::RationalFunction::CoeffType zeroPointOne(1);
                    zeroPointOne = zeroPointOne/10;
                    storm::modelchecker::SparseDtmcEliminationModelChecker<storm::RationalFunction>::ParameterRegion param1;
                    param1.lowerBound= zeroPointOne*2;
                    param1.upperBound= zeroPointOne*4;
                    param1.variable=carl::VariablePool::getInstance().findVariableWithName("pL");
                    regions.push_back(param1);
                    storm::modelchecker::SparseDtmcEliminationModelChecker<storm::RationalFunction>::ParameterRegion param2;
                    param2.lowerBound= zeroPointOne*3;
                    param2.upperBound= zeroPointOne*5;
                    param2.variable=carl::VariablePool::getInstance().findVariableWithName("pK");
                    regions.push_back(param2);
                            
                    storm::modelchecker::SparseDtmcEliminationModelChecker<storm::RationalFunction> modelchecker(*dtmc);
                    bool result = modelchecker.checkRegion(*formula.get(), regions);
                    std::cout << "... done." << std::endl;
                    if (result){
                    std::cout << "the property holds for all parameters in the given region" << std::endl;
                    }else{
                    std::cout << "the property does NOT hold for all parameters in the given region" << std::endl;
                    }
                    
                    
                }else{
                    //just obtain the resulting rational function
                    std::unique_ptr<storm::modelchecker::CheckResult> result;

                    storm::modelchecker::SparseDtmcEliminationModelChecker<storm::RationalFunction> modelchecker(*dtmc);
                    if (modelchecker.canHandle(*formula.get())) {
                        result = modelchecker.check(*formula.get());
                    } else {
                        STORM_LOG_THROW(false, storm::exceptions::InvalidSettingsException, "The parametric engine currently does not support this property.");
                    }

                    if (result) {
                        std::cout << " done." << std::endl;
                        std::cout << "Result (initial states): ";
                        result->writeToStream(std::cout, model->getInitialStates());
                        std::cout << std::endl << std::endl;
                    } else {
                        std::cout << " skipped, because the modelling formalism is currently unsupported." << std::endl;
                    }
=======
                std::unique_ptr<storm::modelchecker::CheckResult> result;
                
                storm::modelchecker::SparseDtmcEliminationModelChecker<storm::RationalFunction> modelchecker(*dtmc);
                if (modelchecker.canHandle(*formula.get())) {
                    result = modelchecker.check(*formula.get());
                } else {
                    STORM_LOG_THROW(false, storm::exceptions::InvalidSettingsException, "The parametric engine currently does not support this property.");
                }
                
                if (result) {
                    std::cout << " done." << std::endl;
                    std::cout << "Result (initial states): ";
                    result->filter(storm::modelchecker::ExplicitQualitativeCheckResult(dtmc->getInitialStates()));
                    std::cout << *result << std::endl;
                } else {
                    std::cout << " skipped, because the modelling formalism is currently unsupported." << std::endl;
>>>>>>> c1917ce6
                }
            }
#endif
            
            template<storm::dd::DdType DdType>
            void verifySymbolicModel(boost::optional<storm::prism::Program> const& program, std::shared_ptr<storm::models::symbolic::Model<DdType>> model, std::shared_ptr<storm::logic::Formula> formula) {
                storm::settings::modules::GeneralSettings const& settings = storm::settings::generalSettings();
                
                std::cout << std::endl << "Model checking property: " << *formula << " ...";
                std::unique_ptr<storm::modelchecker::CheckResult> result;
                if (model->getType() == storm::models::ModelType::Dtmc) {
                    std::shared_ptr<storm::models::symbolic::Dtmc<DdType>> dtmc = model->template as<storm::models::symbolic::Dtmc<DdType>>();
                    storm::modelchecker::HybridDtmcPrctlModelChecker<DdType, double> modelchecker(*dtmc);
                    if (modelchecker.canHandle(*formula.get())) {
                        result = modelchecker.check(*formula.get());
                    }
                } else {
                    STORM_LOG_THROW(false, storm::exceptions::NotImplementedException, "This functionality is not yet implemented.");
                }
                
                if (result) {
                    std::cout << " done." << std::endl;
                    std::cout << "Result (initial states): ";
                    result->filter(storm::modelchecker::SymbolicQualitativeCheckResult<DdType>(model->getReachableStates(), model->getInitialStates()));
                    std::cout << *result << std::endl;
                } else {
                    std::cout << " skipped, because the modelling formalism is currently unsupported." << std::endl;
                }
            }
            
            template<typename ValueType>
            void buildAndCheckSymbolicModel(boost::optional<storm::prism::Program> const& program, boost::optional<std::shared_ptr<storm::logic::Formula>> formula) {
                // Now we are ready to actually build the model.
                STORM_LOG_THROW(program, storm::exceptions::InvalidStateException, "Program has not been successfully parsed.");
                std::shared_ptr<storm::models::ModelBase> model = buildSymbolicModel<ValueType>(program.get(), formula);
                
                STORM_LOG_THROW(model != nullptr, storm::exceptions::InvalidStateException, "Model could not be constructed for an unknown reason.");
                
                // Preprocess the model if needed.
                model = preprocessModel<ValueType>(model, formula);
                
                // Print some information about the model.
                model->printModelInformationToStream(std::cout);
                
                // Verify the model, if a formula was given.
                if (formula) {
                    if (model->isSparseModel()) {
                        verifySparseModel<ValueType>(program, model->as<storm::models::sparse::Model<ValueType>>(), formula.get());
                    } else if (model->isSymbolicModel()) {
                        if (storm::settings::generalSettings().getEngine() == storm::settings::modules::GeneralSettings::Engine::Hybrid) {
                            verifySymbolicModel(program, model->as<storm::models::symbolic::Model<storm::dd::DdType::CUDD>>(), formula.get());
                        } else {
                            // Not handled yet.
                            STORM_LOG_THROW(false, storm::exceptions::NotImplementedException, "This functionality is not yet implemented.");
                        }
                    } else {
                        STORM_LOG_THROW(false, storm::exceptions::InvalidSettingsException, "Invalid input model type.");
                    }
                }
            }
            
            template<typename ValueType>
            void buildAndCheckExplicitModel(boost::optional<std::shared_ptr<storm::logic::Formula>> formula) {
                storm::settings::modules::GeneralSettings const& settings = storm::settings::generalSettings();
                
                STORM_LOG_THROW(settings.isExplicitSet(), storm::exceptions::InvalidStateException, "Unable to build explicit model without model files.");
                std::shared_ptr<storm::models::ModelBase> model = buildExplicitModel<ValueType>(settings.getTransitionFilename(), settings.getLabelingFilename(), settings.isStateRewardsSet() ? settings.getStateRewardsFilename() : boost::optional<std::string>(), settings.isTransitionRewardsSet() ? settings.getTransitionRewardsFilename() : boost::optional<std::string>());
                
                // Preprocess the model if needed.
                model = preprocessModel<ValueType>(model, formula);
                
                // Print some information about the model.
                model->printModelInformationToStream(std::cout);
                
                // Verify the model, if a formula was given.
                if (formula) {
                    STORM_LOG_THROW(model->isSparseModel(), storm::exceptions::InvalidStateException, "Expected sparse model.");
                    verifySparseModel<ValueType>(boost::optional<storm::prism::Program>(), model->as<storm::models::sparse::Model<ValueType>>(), formula.get());
                }
            }
            
            void processOptions() {
                if (storm::settings::debugSettings().isLogfileSet()) {
                    initializeFileLogging();
                }
                
                storm::settings::modules::GeneralSettings const& settings = storm::settings::generalSettings();
                
                // If we have to build the model from a symbolic representation, we need to parse the representation first.
                boost::optional<storm::prism::Program> program;
                if (settings.isSymbolicSet()) {
                    std::string const& programFile = settings.getSymbolicModelFilename();
                    program = storm::parser::PrismParser::parse(programFile);
                }
                
                // Then proceed to parsing the property (if given), since the model we are building may depend on the property.
                boost::optional<std::shared_ptr<storm::logic::Formula>> formula;
                if (settings.isPropertySet()) {
                    if (program) {
                        storm::parser::FormulaParser formulaParser(program.get().getManager().getSharedPointer());
                        formula = formulaParser.parseFromString(settings.getProperty());
                    } else {
                        storm::parser::FormulaParser formulaParser;
                        formula = formulaParser.parseFromString(settings.getProperty());
                    }
                }
                
                if (settings.isSymbolicSet()) {
#ifdef STORM_HAVE_CARL
                    if (settings.isParametricSet()) {
                        buildAndCheckSymbolicModel<storm::RationalFunction>(program.get(), formula);
                    } else {
#endif
                        buildAndCheckSymbolicModel<double>(program.get(), formula);
#ifdef STORM_HAVE_CARL
                    }
#endif
                } else if (settings.isExplicitSet()) {
                    buildAndCheckExplicitModel<double>(formula);
                } else {
                    STORM_LOG_THROW(false, storm::exceptions::InvalidSettingsException, "No input model.");
                }
            }
        }
    }
}

#endif<|MERGE_RESOLUTION|>--- conflicted
+++ resolved
@@ -471,7 +471,6 @@
                 std::shared_ptr<storm::models::sparse::Dtmc<storm::RationalFunction>> dtmc = model->template as<storm::models::sparse::Dtmc<storm::RationalFunction>>();
                 
                 std::cout << std::endl << "Model checking property: " << *formula << " ...";
-<<<<<<< HEAD
                 //do we want to check for a parameter region?
                 if(settings.isParametricRegionSet()){
                     std::cout << std::endl;
@@ -514,29 +513,11 @@
                     if (result) {
                         std::cout << " done." << std::endl;
                         std::cout << "Result (initial states): ";
-                        result->writeToStream(std::cout, model->getInitialStates());
-                        std::cout << std::endl << std::endl;
+                        result->filter(storm::modelchecker::ExplicitQualitativeCheckResult(dtmc->getInitialStates()));
+                        std::cout << *result << std::endl;
                     } else {
                         std::cout << " skipped, because the modelling formalism is currently unsupported." << std::endl;
                     }
-=======
-                std::unique_ptr<storm::modelchecker::CheckResult> result;
-                
-                storm::modelchecker::SparseDtmcEliminationModelChecker<storm::RationalFunction> modelchecker(*dtmc);
-                if (modelchecker.canHandle(*formula.get())) {
-                    result = modelchecker.check(*formula.get());
-                } else {
-                    STORM_LOG_THROW(false, storm::exceptions::InvalidSettingsException, "The parametric engine currently does not support this property.");
-                }
-                
-                if (result) {
-                    std::cout << " done." << std::endl;
-                    std::cout << "Result (initial states): ";
-                    result->filter(storm::modelchecker::ExplicitQualitativeCheckResult(dtmc->getInitialStates()));
-                    std::cout << *result << std::endl;
-                } else {
-                    std::cout << " skipped, because the modelling formalism is currently unsupported." << std::endl;
->>>>>>> c1917ce6
                 }
             }
 #endif
