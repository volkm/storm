#include <src/parser/JaniParser.h>
#include "storm.h"

// Headers related to parsing.
#include "src/parser/PrismParser.h"
#include "src/parser/FormulaParser.h"
#include "src/utility/macros.h"
#include "src/storage/jani/Property.h"

namespace storm {
   
<<<<<<< HEAD
     storm::prism::Program parseProgram(std::string const& path) {
        storm::prism::Program program = storm::parser::PrismParser::parse(path).simplify().simplify();
=======
    storm::prism::Program parseProgram(std::string const& path) {
        storm::prism::Program program= storm::parser::PrismParser::parse(path).simplify().simplify();
>>>>>>> 86c87ad6
        program.checkValidity();
        std::cout << program << std::endl;
        return program;
    }

    std::pair<storm::jani::Model, std::vector<storm::jani::Property>> parseJaniModel(std::string const& path) {
        std::pair<storm::jani::Model, std::vector<storm::jani::Property>> modelAndFormulae = storm::parser::JaniParser::parse(path);
        modelAndFormulae.first.checkValid();
        return modelAndFormulae;
    }

    /**
     * Helper
     * @param FormulaParser
     * @return The formulas.
     */
    std::vector<std::shared_ptr<storm::logic::Formula const>> parseFormulas(storm::parser::FormulaParser & formulaParser, std::string const& inputString) {
        // If the given property looks like a file (containing a dot and there exists a file with that name),
        // we try to parse it as a file, otherwise we assume it's a property.
        if (inputString.find(".") != std::string::npos && std::ifstream(inputString).good()) {
            return formulaParser.parseFromFile(inputString);
        } else {
            return formulaParser.parseFromString(inputString);
        }
    }

    std::vector<std::shared_ptr<storm::logic::Formula const>> parseFormulasForExplicit(std::string const& inputString) {
        storm::parser::FormulaParser formulaParser;
        return parseFormulas(formulaParser, inputString);
    }

    std::vector<std::shared_ptr<storm::logic::Formula const>> substituteConstantsInFormulas(std::vector<std::shared_ptr<storm::logic::Formula const>> const& formulas, std::map<storm::expressions::Variable, storm::expressions::Expression> const& substitution) {
        std::vector<std::shared_ptr<storm::logic::Formula const>> preprocessedFormulas;
        for (auto const& formula : formulas) {
            preprocessedFormulas.emplace_back(formula->substitute(substitution));
        }
        return preprocessedFormulas;
    }
    
    std::vector<std::shared_ptr<storm::logic::Formula const>> parseFormulasForJaniModel(std::string const& inputString, storm::jani::Model const& model) {
        storm::parser::FormulaParser formulaParser(model.getManager().getSharedPointer());
        auto formulas = parseFormulas(formulaParser, inputString);
        return substituteConstantsInFormulas(formulas, model.getConstantsSubstitution());
    }
    
    std::vector<std::shared_ptr<storm::logic::Formula const>> parseFormulasForPrismProgram(std::string const& inputString, storm::prism::Program const& program) {
        storm::parser::FormulaParser formulaParser(program);
        auto formulas = parseFormulas(formulaParser, inputString);
        return substituteConstantsInFormulas(formulas, program.getConstantsSubstitution());
    } 
}<|MERGE_RESOLUTION|>--- conflicted
+++ resolved
@@ -9,13 +9,8 @@
 
 namespace storm {
    
-<<<<<<< HEAD
      storm::prism::Program parseProgram(std::string const& path) {
         storm::prism::Program program = storm::parser::PrismParser::parse(path).simplify().simplify();
-=======
-    storm::prism::Program parseProgram(std::string const& path) {
-        storm::prism::Program program= storm::parser::PrismParser::parse(path).simplify().simplify();
->>>>>>> 86c87ad6
         program.checkValidity();
         std::cout << program << std::endl;
         return program;
