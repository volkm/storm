--- conflicted
+++ resolved
@@ -13,14 +13,12 @@
 #include <cstdint>
 
 #include "src/settings/SettingsManager.h"
-<<<<<<< HEAD
-#include "src/storage/parameters.h"
-=======
+
+#include "storm-config.h"
 
 #ifdef PARAMETRIC_SYSTEMS
 #include "src/storage/parameters.h"
 #endif
->>>>>>> f0a2db64
 
 namespace storm {
     
@@ -86,17 +84,10 @@
 #ifdef PARAMETRIC_SYSTEMS
         template<>
         RationalFunction& simplify(RationalFunction& value);
-<<<<<<< HEAD
-
+        
         template<>
         RationalFunction&& simplify(RationalFunction&& value);
 
-=======
-        
-        template<>
-        RationalFunction&& simplify(RationalFunction&& value);
-        
->>>>>>> f0a2db64
         template<>
         class ConstantsComparator<storm::RationalFunction> {
         public:
@@ -124,11 +115,7 @@
         
         template<typename IndexType, typename ValueType>
         storm::storage::MatrixEntry<IndexType, ValueType>& simplify(storm::storage::MatrixEntry<IndexType, ValueType>& matrixEntry);
-<<<<<<< HEAD
 
-=======
-        
->>>>>>> f0a2db64
         template<typename IndexType, typename ValueType>
         storm::storage::MatrixEntry<IndexType, ValueType>&& simplify(storm::storage::MatrixEntry<IndexType, ValueType>&& matrixEntry);
     }
