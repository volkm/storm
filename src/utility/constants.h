#ifndef STORM_UTILITY_CONSTANTS_H_
#define STORM_UTILITY_CONSTANTS_H_

#ifdef max
#	undef max
#endif

#ifdef min
#	undef min
#endif

#include <limits>
#include <cstdint>

namespace storm {
    
    // Forward-declare MatrixEntry class.
    namespace storage {
        template<typename IndexType, typename ValueType> class MatrixEntry;
    }
    
    namespace utility {
        
        template<typename ValueType>
        ValueType one();
        
        template<typename ValueType>
        ValueType zero();
        
        template<typename ValueType>
        ValueType infinity();
<<<<<<< HEAD
=======
        
        template<typename ValueType>
        bool isOne(ValueType const& a);
        
        template<typename ValueType>
        bool isZero(ValueType const& a);
        
        template<typename ValueType>
        bool isConstant(ValueType const& a);
        
     
>>>>>>> 707a4f50
        
        template<typename ValueType>
        ValueType pow(ValueType const& value, uint_fast64_t exponent);
        
        template<typename ValueType>
        ValueType simplify(ValueType value);
        
        template<typename IndexType, typename ValueType>
        storm::storage::MatrixEntry<IndexType, ValueType>& simplify(storm::storage::MatrixEntry<IndexType, ValueType>& matrixEntry);

        template<typename IndexType, typename ValueType>
        storm::storage::MatrixEntry<IndexType, ValueType>&& simplify(storm::storage::MatrixEntry<IndexType, ValueType>&& matrixEntry);
    }
}

#endif /* STORM_UTILITY_CONSTANTS_H_ */<|MERGE_RESOLUTION|>--- conflicted
+++ resolved
@@ -29,8 +29,6 @@
         
         template<typename ValueType>
         ValueType infinity();
-<<<<<<< HEAD
-=======
         
         template<typename ValueType>
         bool isOne(ValueType const& a);
@@ -40,10 +38,7 @@
         
         template<typename ValueType>
         bool isConstant(ValueType const& a);
-        
-     
->>>>>>> 707a4f50
-        
+                
         template<typename ValueType>
         ValueType pow(ValueType const& value, uint_fast64_t exponent);
         
