
#ifndef STORM_H
#define	STORM_H

#include <iostream>
#include <iomanip>
#include <fstream>
#include <cstdio>
#include <sstream>
#include <memory>
#include <src/storage/ModelFormulasPair.h>

#include "initialize.h"

#include "storm-config.h"



// Headers that provide auxiliary functionality.
#include "src/settings/SettingsManager.h"


#include "src/settings/modules/BisimulationSettings.h"
#include "src/settings/modules/ParametricSettings.h"


// Formula headers.
#include "src/logic/Formulas.h"

// Model headers.
#include "src/models/ModelBase.h"
#include "src/models/sparse/Model.h"
#include "src/models/sparse/StandardRewardModel.h"
#include "src/models/sparse/MarkovAutomaton.h"
#include "src/models/symbolic/Model.h"
#include "src/models/symbolic/StandardRewardModel.h"

#include "src/storage/dd/Add.h"
#include "src/storage/dd/Bdd.h"

#include "src/parser/AutoParser.h"

// Headers of builders.
#include "src/builder/ExplicitPrismModelBuilder.h"
#include "src/builder/DdPrismModelBuilder.h"

// Headers for model processing.
#include "src/storage/bisimulation/DeterministicModelBisimulationDecomposition.h"
#include "src/storage/bisimulation/NondeterministicModelBisimulationDecomposition.h"
#include "src/storage/ModelFormulasPair.h"

// Headers for model checking.
#include "src/modelchecker/prctl/SparseDtmcPrctlModelChecker.h"
#include "src/modelchecker/prctl/SparseMdpPrctlModelChecker.h"
#include "src/modelchecker/prctl/HybridDtmcPrctlModelChecker.h"
#include "src/modelchecker/prctl/HybridMdpPrctlModelChecker.h"
#include "src/modelchecker/prctl/SymbolicDtmcPrctlModelChecker.h"
#include "src/modelchecker/prctl/SymbolicMdpPrctlModelChecker.h"
#include "src/modelchecker/reachability/SparseDtmcEliminationModelChecker.h"
#include "src/modelchecker/csl/SparseCtmcCslModelChecker.h"
#include "src/modelchecker/csl/helper/SparseCtmcCslHelper.h"
#include "src/modelchecker/csl/HybridCtmcCslModelChecker.h"
#include "src/modelchecker/results/ExplicitQualitativeCheckResult.h"
#include "src/modelchecker/results/SymbolicQualitativeCheckResult.h"

// Headers for counterexample generation.
#include "src/counterexamples/MILPMinimalLabelSetGenerator.h"
#include "src/counterexamples/SMTMinimalCommandSetGenerator.h"

// Headers related to exception handling.
#include "src/exceptions/InvalidStateException.h"
#include "src/exceptions/InvalidArgumentException.h"
#include "src/exceptions/InvalidSettingsException.h"
#include "src/exceptions/InvalidTypeException.h"
#include "src/exceptions/NotImplementedException.h"
#include "src/exceptions/NotSupportedException.h"

namespace storm {

    template<typename ValueType>
    std::shared_ptr<storm::models::sparse::Model<ValueType>> buildExplicitModel(std::string const& transitionsFile, std::string const& labelingFile, boost::optional<std::string> const& stateRewardsFile = boost::none, boost::optional<std::string> const& transitionRewardsFile = boost::none, boost::optional<std::string> const& choiceLabelingFile = boost::none) {
        return storm::parser::AutoParser<>::parseModel(transitionsFile, labelingFile, stateRewardsFile ? stateRewardsFile.get() : "", transitionRewardsFile ? transitionRewardsFile.get() : "", choiceLabelingFile ? choiceLabelingFile.get() : "" );
    }
            
    storm::prism::Program parseProgram(std::string const& path);
    std::vector<std::shared_ptr<storm::logic::Formula>> parseFormulasForExplicit(std::string const& inputString);
    std::vector<std::shared_ptr<storm::logic::Formula>> parseFormulasForProgram(std::string const& inputString, storm::prism::Program const& program);


    template<typename ValueType, storm::dd::DdType LibraryType = storm::dd::DdType::CUDD>
    storm::storage::ModelFormulasPair buildSymbolicModel(storm::prism::Program const& program, std::vector<std::shared_ptr<const storm::logic::Formula>> const& formulas) {
        storm::storage::ModelFormulasPair result;
        storm::prism::Program translatedProgram;

        storm::settings::modules::GeneralSettings settings = storm::settings::generalSettings();

        // Get the string that assigns values to the unknown currently undefined constants in the model.
        std::string constants = settings.getConstantDefinitionString();

        // Customize and perform model-building.
        if (settings.getEngine() == storm::settings::modules::GeneralSettings::Engine::Sparse) {
            typename storm::builder::ExplicitPrismModelBuilder<ValueType, storm::models::sparse::StandardRewardModel<ValueType>>::Options options;
            options = typename storm::builder::ExplicitPrismModelBuilder<ValueType, storm::models::sparse::StandardRewardModel<ValueType>>::Options(formulas);
            options.addConstantDefinitionsFromString(program, constants);

            // Generate command labels if we are going to build a counterexample later.
            if (storm::settings::counterexampleGeneratorSettings().isMinimalCommandSetGenerationSet()) {
                options.buildCommandLabels = true;
            }

            storm::builder::ExplicitPrismModelBuilder<ValueType> builder;
            result.model = builder.translateProgram(program, options);
            translatedProgram = builder.getTranslatedProgram();
        } else if (settings.getEngine() == storm::settings::modules::GeneralSettings::Engine::Dd || settings.getEngine() == storm::settings::modules::GeneralSettings::Engine::Hybrid) {
            typename storm::builder::DdPrismModelBuilder<LibraryType>::Options options;
            options = typename storm::builder::DdPrismModelBuilder<LibraryType>::Options(formulas);
            options.addConstantDefinitionsFromString(program, constants);

            storm::builder::DdPrismModelBuilder<LibraryType> builder;
            result.model = builder.translateProgram(program, options);
            translatedProgram = builder.getTranslatedProgram();
        }
        // There may be constants of the model appearing in the formulas, so we replace all their occurrences
        // by their definitions in the translated program.

        // Start by building a mapping from constants of the (translated) model to their defining expressions.
        std::map<storm::expressions::Variable, storm::expressions::Expression> constantSubstitution;
        for (auto const& constant : translatedProgram.getConstants()) {
            if (constant.isDefined()) {
                constantSubstitution.emplace(constant.getExpressionVariable(), constant.getExpression());
            }
        }

        for (auto const& formula : formulas) {
            result.formulas.emplace_back(formula->substitute(constantSubstitution));
        }
        return result;
    }
    
    template<typename ModelType>
    std::shared_ptr<ModelType> performDeterministicSparseBisimulationMinimization(std::shared_ptr<ModelType> model, std::vector<std::shared_ptr<const storm::logic::Formula>> const& formulas, storm::storage::BisimulationType type) {
        std::cout << "Performing bisimulation minimization... ";
        typename storm::storage::DeterministicModelBisimulationDecomposition<ModelType>::Options options;
        if (!formulas.empty()) {
            options = typename storm::storage::DeterministicModelBisimulationDecomposition<ModelType>::Options(*model, formulas);
        }
        options.setType(type);
        
        storm::storage::DeterministicModelBisimulationDecomposition<ModelType> bisimulationDecomposition(*model, options);
        bisimulationDecomposition.computeBisimulationDecomposition();
        model = bisimulationDecomposition.getQuotient();
        std::cout << "done." << std::endl << std::endl;
        return model;
    }
    
    template<typename ModelType>
    std::shared_ptr<ModelType> performNondeterministicSparseBisimulationMinimization(std::shared_ptr<ModelType> model, std::vector<std::shared_ptr<const storm::logic::Formula>> const& formulas, storm::storage::BisimulationType type) {
        std::cout << "Performing bisimulation minimization... ";
        typename storm::storage::DeterministicModelBisimulationDecomposition<ModelType>::Options options;
        if (!formulas.empty()) {
            options = typename storm::storage::NondeterministicModelBisimulationDecomposition<ModelType>::Options(*model, formulas);
        }
        options.setType(type);
        
        
        storm::storage::NondeterministicModelBisimulationDecomposition<ModelType> bisimulationDecomposition(*model, options);
        bisimulationDecomposition.computeBisimulationDecomposition();
        model = bisimulationDecomposition.getQuotient();
        std::cout << "done." << std::endl << std::endl;
        return model;
    }
    
    template<typename ModelType>
    std::shared_ptr<storm::models::sparse::Model<typename ModelType::ValueType>> performBisimulationMinimization(std::shared_ptr<storm::models::sparse::Model<typename ModelType::ValueType>> const& model, std::vector<std::shared_ptr<const storm::logic::Formula>> const& formulas, storm::storage::BisimulationType type) {
        using ValueType = typename ModelType::ValueType;
        
        STORM_LOG_THROW(model->isOfType(storm::models::ModelType::Dtmc) || model->isOfType(storm::models::ModelType::Ctmc) || model->isOfType(storm::models::ModelType::Mdp), storm::exceptions::InvalidSettingsException, "Bisimulation minimization is currently only available for DTMCs, CTMCs and MDPs.");
        model->reduceToStateBasedRewards();

        if (model->isOfType(storm::models::ModelType::Dtmc)) {
            return performDeterministicSparseBisimulationMinimization<storm::models::sparse::Dtmc<ValueType>>(model->template as<storm::models::sparse::Dtmc<ValueType>>(), formulas, type);
        } else if (model->isOfType(storm::models::ModelType::Ctmc)) {
            return performDeterministicSparseBisimulationMinimization<storm::models::sparse::Ctmc<ValueType>>(model->template as<storm::models::sparse::Ctmc<ValueType>>(), formulas, type);
        } else {
            return performNondeterministicSparseBisimulationMinimization<storm::models::sparse::Mdp<ValueType>>(model->template as<storm::models::sparse::Mdp<ValueType>>(), formulas, type);
        }       
    }
        
    template<typename ModelType>
    std::shared_ptr<storm::models::sparse::Model<typename ModelType::ValueType>> performBisimulationMinimization(std::shared_ptr<storm::models::sparse::Model<typename ModelType::ValueType>> const& model, std::shared_ptr<const storm::logic::Formula> const& formula, storm::storage::BisimulationType type) {
        std::vector<std::shared_ptr<const storm::logic::Formula>> formulas = { formula };
        return performBisimulationMinimization<ModelType>(model, formulas , type);
    }
    
    
    template<typename ModelType>
    std::shared_ptr<storm::models::ModelBase> preprocessModel(std::shared_ptr<storm::models::ModelBase> model, std::vector<std::shared_ptr<const storm::logic::Formula>> const& formulas) {
        if (model->isSparseModel() && storm::settings::generalSettings().isBisimulationSet()) {
            storm::storage::BisimulationType bisimType = storm::storage::BisimulationType::Strong;
            if (storm::settings::bisimulationSettings().isWeakBisimulationSet()) {
                bisimType = storm::storage::BisimulationType::Weak;
            }
            
            STORM_LOG_THROW(model->isSparseModel(), storm::exceptions::InvalidSettingsException, "Bisimulation minimization is currently only available for sparse models.");
            return performBisimulationMinimization<ModelType>(model->template as<storm::models::sparse::Model<typename ModelType::ValueType>>(), formulas, bisimType);
        }
        return model;
    }
    
    
    template<typename ValueType>
    void generateCounterexample(storm::prism::Program const& program, std::shared_ptr<storm::models::sparse::Model<ValueType>> model, std::shared_ptr<const storm::logic::Formula> const& formula) {
        if (storm::settings::counterexampleGeneratorSettings().isMinimalCommandSetGenerationSet()) {
            STORM_LOG_THROW(model->getType() == storm::models::ModelType::Mdp, storm::exceptions::InvalidTypeException, "Minimal command set generation is only available for MDPs.");
            STORM_LOG_THROW(storm::settings::generalSettings().isSymbolicSet(), storm::exceptions::InvalidSettingsException, "Minimal command set generation is only available for symbolic models.");

            std::shared_ptr<storm::models::sparse::Mdp<ValueType>> mdp = model->template as<storm::models::sparse::Mdp<ValueType>>();

            // Determine whether we are required to use the MILP-version or the SAT-version.
            bool useMILP = storm::settings::counterexampleGeneratorSettings().isUseMilpBasedMinimalCommandSetGenerationSet();

            if (useMILP) {
                storm::counterexamples::MILPMinimalLabelSetGenerator<ValueType>::computeCounterexample(program, *mdp, formula);
            } else {
                storm::counterexamples::SMTMinimalCommandSetGenerator<ValueType>::computeCounterexample(program, storm::settings::generalSettings().getConstantDefinitionString(), *mdp, formula);
            }

        } else {
            STORM_LOG_THROW(false, storm::exceptions::InvalidSettingsException, "No suitable counterexample representation selected.");
        }
    }
            
#ifdef STORM_HAVE_CARL
    template<>
    inline void generateCounterexample(storm::prism::Program const& program, std::shared_ptr<storm::models::sparse::Model<storm::RationalFunction>> model, std::shared_ptr<const storm::logic::Formula> const& formula) {
        STORM_LOG_THROW(false, storm::exceptions::InvalidSettingsException, "Unable to generate counterexample for parametric model.");
    }
#endif

    template<typename ValueType, storm::dd::DdType DdType>
    std::unique_ptr<storm::modelchecker::CheckResult> verifyModel(std::shared_ptr<storm::models::ModelBase> model, std::shared_ptr<const storm::logic::Formula> const& formula, bool onlyInitialStatesRelevant) {
        storm::settings::modules::GeneralSettings const& settings = storm::settings::generalSettings();
        switch(settings.getEngine()) {
            case storm::settings::modules::GeneralSettings::Engine::Sparse: {
                std::shared_ptr<storm::models::sparse::Model<ValueType>> sparseModel = model->template as<storm::models::sparse::Model<ValueType>>();
                STORM_LOG_THROW(sparseModel != nullptr, storm::exceptions::InvalidArgumentException, "Sparse engine requires a sparse input model");
                return verifySparseModel(sparseModel, formula, onlyInitialStatesRelevant);
            }
            case storm::settings::modules::GeneralSettings::Engine::Hybrid: {
                std::shared_ptr<storm::models::symbolic::Model<DdType>> ddModel = model->template as<storm::models::symbolic::Model<DdType>>();
                STORM_LOG_THROW(ddModel != nullptr, storm::exceptions::InvalidArgumentException, "Hybrid engine requires a dd input model");
                return verifySymbolicModelWithHybridEngine(ddModel, formula, onlyInitialStatesRelevant);
            }
            case storm::settings::modules::GeneralSettings::Engine::Dd: {
                std::shared_ptr<storm::models::symbolic::Model<DdType>> ddModel = model->template as<storm::models::symbolic::Model<DdType>>();
                STORM_LOG_THROW(ddModel != nullptr, storm::exceptions::InvalidArgumentException, "Dd engine requires a dd input model");
                return verifySymbolicModelWithDdEngine(ddModel, formula, onlyInitialStatesRelevant);
            }
            case storm::settings::modules::GeneralSettings::Engine::AbstractionRefinement: {
                STORM_LOG_ASSERT(false, "This position should not be reached, as at this point no model has been built.");
            }
        }
    }

    template<typename ValueType>
    std::unique_ptr<storm::modelchecker::CheckResult> verifySparseModel(std::shared_ptr<storm::models::sparse::Model<ValueType>> model, std::shared_ptr<const storm::logic::Formula> const& formula, bool onlyInitialStatesRelevant = false) {

        std::unique_ptr<storm::modelchecker::CheckResult> result;
        storm::modelchecker::CheckTask<storm::logic::Formula> task(*formula, onlyInitialStatesRelevant);
        if (model->getType() == storm::models::ModelType::Dtmc) {
            std::shared_ptr<storm::models::sparse::Dtmc<ValueType>> dtmc = model->template as<storm::models::sparse::Dtmc<ValueType>>();
            storm::modelchecker::SparseDtmcPrctlModelChecker<storm::models::sparse::Dtmc<ValueType>> modelchecker(*dtmc);
            if (modelchecker.canHandle(task)) {
                result = modelchecker.check(task);
            } else {
                storm::modelchecker::SparseDtmcEliminationModelChecker<storm::models::sparse::Dtmc<ValueType>> modelchecker2(*dtmc);
                if (modelchecker2.canHandle(task)) {
                    result = modelchecker2.check(task);
                }
            }
        } else if (model->getType() == storm::models::ModelType::Mdp) {
            std::shared_ptr<storm::models::sparse::Mdp<ValueType>> mdp = model->template as<storm::models::sparse::Mdp<ValueType>>();
#ifdef STORM_HAVE_CUDA
            if (settings.isCudaSet()) {
                    storm::modelchecker::TopologicalValueIterationMdpPrctlModelChecker<ValueType> modelchecker(*mdp);
                    result = modelchecker.check(task);
                } else {
                    storm::modelchecker::SparseMdpPrctlModelChecker<storm::models::sparse::Mdp<ValueType>> modelchecker(*mdp);
                    result = modelchecker.check(task);
                }
#else
            storm::modelchecker::SparseMdpPrctlModelChecker<storm::models::sparse::Mdp<ValueType>> modelchecker(*mdp);
            result = modelchecker.check(task);
#endif
        } else if (model->getType() == storm::models::ModelType::Ctmc) {
            std::shared_ptr<storm::models::sparse::Ctmc<ValueType>> ctmc = model->template as<storm::models::sparse::Ctmc<ValueType>>();

            storm::modelchecker::SparseCtmcCslModelChecker<storm::models::sparse::Ctmc<ValueType>> modelchecker(*ctmc);
            result = modelchecker.check(task);
        }
        return result;

    }
            
#ifdef STORM_HAVE_CARL
    inline void exportParametricResultToFile(storm::RationalFunction const& result, storm::models::sparse::Dtmc<storm::RationalFunction>::ConstraintCollector const& constraintCollector, std::string const& path) {
        std::ofstream filestream;
        filestream.open(path);
        // TODO: add checks.
        filestream << "!Parameters: ";
        std::set<storm::Variable> vars = result.gatherVariables();
        std::copy(vars.begin(), vars.end(), std::ostream_iterator<storm::Variable>(filestream, ", "));
        filestream << std::endl;
        filestream << "!Result: " << result << std::endl;
        filestream << "!Well-formed Constraints: " << std::endl;
        std::copy(constraintCollector.getWellformedConstraints().begin(), constraintCollector.getWellformedConstraints().end(), std::ostream_iterator<storm::ArithConstraint<storm::RationalFunction>>(filestream, "\n"));
        filestream << "!Graph-preserving Constraints: " << std::endl;
        std::copy(constraintCollector.getGraphPreservingConstraints().begin(), constraintCollector.getGraphPreservingConstraints().end(), std::ostream_iterator<storm::ArithConstraint<storm::RationalFunction>>(filestream, "\n"));
        filestream.close();
    }

    template<>
    inline std::unique_ptr<storm::modelchecker::CheckResult> verifySparseModel(std::shared_ptr<storm::models::sparse::Model<storm::RationalFunction>> model, std::shared_ptr<const storm::logic::Formula> const& formula, bool onlyInitialStatesRelevant) {
        std::unique_ptr<storm::modelchecker::CheckResult> result;
        if (model->getType() == storm::models::ModelType::Dtmc) {
            std::shared_ptr<storm::models::sparse::Dtmc<storm::RationalFunction>> dtmc = model->template as<storm::models::sparse::Dtmc<storm::RationalFunction>>();
            storm::modelchecker::SparseDtmcEliminationModelChecker<storm::models::sparse::Dtmc<storm::RationalFunction>> modelchecker(*dtmc);
            if (modelchecker.canHandle(*formula)) {
                result = modelchecker.check(*formula);
            } else {
                STORM_LOG_THROW(false, storm::exceptions::NotSupportedException, "The parametric engine currently does not support this property on DTMCs.");
            }
        } else if (model->getType() == storm::models::ModelType::Mdp) {
            std::shared_ptr<storm::models::sparse::Mdp<storm::RationalFunction>> mdp = model->template as<storm::models::sparse::Mdp<storm::RationalFunction>>();
            STORM_LOG_THROW(false, storm::exceptions::NotSupportedException, "The parametric engine currently does not support MDPs.");
        } else if (model->getType() == storm::models::ModelType::Ctmc) {
            // Hack to avoid instantiating the CTMC Model Checker which currently does not work for rational functions
            if (formula->isExpectedTimeOperatorFormula()) {
                // Compute expected time for pCTMCs
                STORM_LOG_THROW(formula->asExpectedTimeOperatorFormula().getSubformula().isEventuallyFormula(), storm::exceptions::NotSupportedException, "The parametric engine only supports Eventually formulas for this property");
                storm::logic::EventuallyFormula eventuallyFormula = formula->asExpectedTimeOperatorFormula().getSubformula().asEventuallyFormula();
                STORM_LOG_THROW(eventuallyFormula.getSubformula().isPropositionalFormula(), storm::exceptions::NotSupportedException, "The parametric engine does not support nested formulas on CTMCs");

                // Compute goal states
                std::shared_ptr<storm::models::sparse::Ctmc<storm::RationalFunction>> ctmc = model->template as<storm::models::sparse::Ctmc<storm::RationalFunction>>();
                storm::modelchecker::SparsePropositionalModelChecker<storm::models::sparse::Ctmc<storm::RationalFunction>> propositionalModelchecker(*ctmc);
                std::unique_ptr<storm::modelchecker::CheckResult> subResultPointer = propositionalModelchecker.check(eventuallyFormula.getSubformula());
                storm::storage::BitVector const& targetStates = subResultPointer->asExplicitQualitativeCheckResult().getTruthValuesVector();

                std::vector<storm::RationalFunction> numericResult = storm::modelchecker::helper::SparseCtmcCslHelper<storm::RationalFunction>::computeExpectedTimesElimination(ctmc->getTransitionMatrix(), ctmc->getBackwardTransitions(), ctmc->getExitRateVector(), ctmc->getInitialStates(), targetStates, false);
                result = std::unique_ptr<storm::modelchecker::CheckResult>(new storm::modelchecker::ExplicitQuantitativeCheckResult<storm::RationalFunction>(std::move(numericResult)));

            } else if (formula->isProbabilityOperatorFormula()) {
                // Compute reachability probability for pCTMCs
                storm::logic::ProbabilityOperatorFormula probOpFormula = formula->asProbabilityOperatorFormula();
                STORM_LOG_THROW(probOpFormula.getSubformula().isUntilFormula() || probOpFormula.getSubformula().isEventuallyFormula(), storm::exceptions::NotSupportedException, "The parametric engine only supports Until formulas for this property");

                // Compute phi and psi states
                std::shared_ptr<storm::models::sparse::Ctmc<storm::RationalFunction>> ctmc = model->template as<storm::models::sparse::Ctmc<storm::RationalFunction>>();
                storm::modelchecker::SparsePropositionalModelChecker<storm::models::sparse::Ctmc<storm::RationalFunction>> propositionalModelchecker(*ctmc);
                storm::storage::BitVector phiStates(model->getNumberOfStates(), true);
                storm::storage::BitVector psiStates;
                if (probOpFormula.getSubformula().isUntilFormula()) {
                    // Until formula
                    storm::logic::UntilFormula untilFormula = formula->asProbabilityOperatorFormula().getSubformula().asUntilFormula();
                    STORM_LOG_THROW(untilFormula.getLeftSubformula().isPropositionalFormula(), storm::exceptions::NotSupportedException, "The parametric engine does not support nested formulas on CTMCs");
                    STORM_LOG_THROW(untilFormula.getRightSubformula().isPropositionalFormula(), storm::exceptions::NotSupportedException, "The parametric engine does not support nested formulas on CTMCs");
                    std::unique_ptr<storm::modelchecker::CheckResult> leftResultPointer = propositionalModelchecker.check(untilFormula.getLeftSubformula());
                    std::unique_ptr<storm::modelchecker::CheckResult> rightResultPointer = propositionalModelchecker.check(untilFormula.getRightSubformula());
                    phiStates = leftResultPointer->asExplicitQualitativeCheckResult().getTruthValuesVector();
                    psiStates = rightResultPointer->asExplicitQualitativeCheckResult().getTruthValuesVector();
                } else {
                    // Eventually formula
                    assert(probOpFormula.getSubformula().isEventuallyFormula());
                    storm::logic::EventuallyFormula eventuallyFormula = probOpFormula.getSubformula().asEventuallyFormula();
                    STORM_LOG_THROW(eventuallyFormula.getSubformula().isPropositionalFormula(), storm::exceptions::NotSupportedException, "The parametric engine does not support nested formulas on CTMCs");
                    std::unique_ptr<storm::modelchecker::CheckResult> resultPointer = propositionalModelchecker.check(eventuallyFormula.getSubformula());
                    psiStates = resultPointer->asExplicitQualitativeCheckResult().getTruthValuesVector();
                }

<<<<<<< HEAD
                std::vector<storm::RationalFunction> numericResult = storm::modelchecker::helper::SparseCtmcCslHelper<storm::RationalFunction>::computeUntilProbabilitiesElimination(ctmc->getTransitionMatrix(), ctmc->getBackwardTransitions(), ctmc->getExitRateVector(), ctmc->getInitialStates(), phiStates, psiStates, false);
                result = std::unique_ptr<storm::modelchecker::CheckResult>(new storm::modelchecker::ExplicitQuantitativeCheckResult<storm::RationalFunction>(std::move(numericResult)));

            } else {
                STORM_LOG_THROW(false, storm::exceptions::NotSupportedException, "The parametric engine currently does not support this property on CTMCs.");
            }
=======
        storm::modelchecker::SparseDtmcEliminationModelChecker<storm::models::sparse::Dtmc<storm::RationalFunction>> modelchecker(*dtmc);
        storm::modelchecker::CheckTask<storm::logic::Formula> task(*formula, onlyInitialStatesRelevant);
        if (modelchecker.canHandle(task)) {
            result = modelchecker.check(task);
>>>>>>> c428b9f7
        } else {
            STORM_LOG_THROW(false, storm::exceptions::NotSupportedException, "The parametric engine currently does not support " << model->getType());
        }
        return result;
    }
            
#endif

    template<storm::dd::DdType DdType>
    std::unique_ptr<storm::modelchecker::CheckResult> verifySymbolicModelWithHybridEngine(std::shared_ptr<storm::models::symbolic::Model<DdType>> model, std::shared_ptr<const storm::logic::Formula> const& formula, bool onlyInitialStatesRelevant = false) {
        std::unique_ptr<storm::modelchecker::CheckResult> result;
        storm::modelchecker::CheckTask<storm::logic::Formula> task(*formula, onlyInitialStatesRelevant);
        if (model->getType() == storm::models::ModelType::Dtmc) {
            std::shared_ptr<storm::models::symbolic::Dtmc<DdType>> dtmc = model->template as<storm::models::symbolic::Dtmc<DdType>>();
            storm::modelchecker::HybridDtmcPrctlModelChecker<DdType, double> modelchecker(*dtmc);
            if (modelchecker.canHandle(task)) {
                result = modelchecker.check(task);
            }
        } else if (model->getType() == storm::models::ModelType::Ctmc) {
            std::shared_ptr<storm::models::symbolic::Ctmc<DdType>> ctmc = model->template as<storm::models::symbolic::Ctmc<DdType>>();
            storm::modelchecker::HybridCtmcCslModelChecker<DdType, double> modelchecker(*ctmc);
            if (modelchecker.canHandle(task)) {
                result = modelchecker.check(task);
            }
        } else if (model->getType() == storm::models::ModelType::Mdp) {
            std::shared_ptr<storm::models::symbolic::Mdp<DdType>> mdp = model->template as<storm::models::symbolic::Mdp<DdType>>();
            storm::modelchecker::HybridMdpPrctlModelChecker<DdType, double> modelchecker(*mdp);
            if (modelchecker.canHandle(task)) {
                result = modelchecker.check(task);
            }
        } else {
            STORM_LOG_THROW(false, storm::exceptions::NotImplementedException, "This functionality is not yet implemented.");
        }
        return result;
    }


    template<storm::dd::DdType DdType>
    std::unique_ptr<storm::modelchecker::CheckResult> verifySymbolicModelWithDdEngine(std::shared_ptr<storm::models::symbolic::Model<DdType>> model, std::shared_ptr<const storm::logic::Formula> const& formula, bool onlyInitialStatesRelevant) {
        std::unique_ptr<storm::modelchecker::CheckResult> result;
        storm::modelchecker::CheckTask<storm::logic::Formula> task(*formula, onlyInitialStatesRelevant);
        if (model->getType() == storm::models::ModelType::Dtmc) {
            std::shared_ptr<storm::models::symbolic::Dtmc<DdType>> dtmc = model->template as<storm::models::symbolic::Dtmc<DdType>>();
            storm::modelchecker::SymbolicDtmcPrctlModelChecker<DdType, double> modelchecker(*dtmc);
            if (modelchecker.canHandle(task)) {
                result = modelchecker.check(task);
            }
        } else if (model->getType() == storm::models::ModelType::Mdp) {
            std::shared_ptr<storm::models::symbolic::Mdp<DdType>> mdp = model->template as<storm::models::symbolic::Mdp<DdType>>();
            storm::modelchecker::SymbolicMdpPrctlModelChecker<DdType, double> modelchecker(*mdp);
            if (modelchecker.canHandle(task)) {
                result = modelchecker.check(task);
            }
        } else {
            STORM_LOG_THROW(false, storm::exceptions::NotImplementedException, "This functionality is not yet implemented.");
        }
        return result;
    }

    template<typename ValueType>
    void exportMatrixToFile(std::shared_ptr<storm::models::sparse::Model<ValueType>> model, std::string const& filepath) {
        STORM_LOG_THROW(model->getType() != storm::models::ModelType::Ctmc, storm::exceptions::NotImplementedException, "This functionality is not yet implemented." );
        std::ofstream ofs;
        ofs.open (filepath, std::ofstream::out);
        model->getTransitionMatrix().printAsMatlabMatrix(ofs);
        ofs.close();
    }
        
}

#endif	/* STORM_H */
<|MERGE_RESOLUTION|>--- conflicted
+++ resolved
@@ -325,8 +325,9 @@
         if (model->getType() == storm::models::ModelType::Dtmc) {
             std::shared_ptr<storm::models::sparse::Dtmc<storm::RationalFunction>> dtmc = model->template as<storm::models::sparse::Dtmc<storm::RationalFunction>>();
             storm::modelchecker::SparseDtmcEliminationModelChecker<storm::models::sparse::Dtmc<storm::RationalFunction>> modelchecker(*dtmc);
-            if (modelchecker.canHandle(*formula)) {
-                result = modelchecker.check(*formula);
+            storm::modelchecker::CheckTask<storm::logic::Formula> task(*formula, onlyInitialStatesRelevant);
+            if (modelchecker.canHandle(task)) {
+                result = modelchecker.check(task);
             } else {
                 STORM_LOG_THROW(false, storm::exceptions::NotSupportedException, "The parametric engine currently does not support this property on DTMCs.");
             }
@@ -378,19 +379,12 @@
                     psiStates = resultPointer->asExplicitQualitativeCheckResult().getTruthValuesVector();
                 }
 
-<<<<<<< HEAD
                 std::vector<storm::RationalFunction> numericResult = storm::modelchecker::helper::SparseCtmcCslHelper<storm::RationalFunction>::computeUntilProbabilitiesElimination(ctmc->getTransitionMatrix(), ctmc->getBackwardTransitions(), ctmc->getExitRateVector(), ctmc->getInitialStates(), phiStates, psiStates, false);
                 result = std::unique_ptr<storm::modelchecker::CheckResult>(new storm::modelchecker::ExplicitQuantitativeCheckResult<storm::RationalFunction>(std::move(numericResult)));
 
             } else {
                 STORM_LOG_THROW(false, storm::exceptions::NotSupportedException, "The parametric engine currently does not support this property on CTMCs.");
             }
-=======
-        storm::modelchecker::SparseDtmcEliminationModelChecker<storm::models::sparse::Dtmc<storm::RationalFunction>> modelchecker(*dtmc);
-        storm::modelchecker::CheckTask<storm::logic::Formula> task(*formula, onlyInitialStatesRelevant);
-        if (modelchecker.canHandle(task)) {
-            result = modelchecker.check(task);
->>>>>>> c428b9f7
         } else {
             STORM_LOG_THROW(false, storm::exceptions::NotSupportedException, "The parametric engine currently does not support " << model->getType());
         }
