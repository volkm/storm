--- conflicted
+++ resolved
@@ -25,12 +25,8 @@
 option(LINK_LIBCXXABI "Sets whether libc++abi should be linked." OFF)
 option(USE_LIBCXX "Sets whether the standard library is libc++." OFF)
 option(USE_CARL "Sets whether carl should be included." ON)
-<<<<<<< HEAD
-option(FORCE_COLOR "Force color output" ON)
+option(FORCE_COLOR "Force color output" OFF)
 option(STORM_PYTHON "Builds the API for Python" OFF)
-=======
-option(FORCE_COLOR "Force color output" OFF)
->>>>>>> e38bd262
 set(GUROBI_ROOT "" CACHE STRING "A hint to the root directory of Gurobi (optional).")
 set(Z3_ROOT "" CACHE STRING "A hint to the root directory of Z3 (optional).")
 set(CUDA_ROOT "" CACHE STRING "The root directory of CUDA.")
