--- conflicted
+++ resolved
@@ -116,13 +116,8 @@
 	add_definitions(/D_VARIADIC_MAX=10)
 	# Windows.h breaks GMM in gmm_except.h because of its macro definition for min and max
 	add_definitions(/DNOMINMAX)
-<<<<<<< HEAD
-	# Boost Defs
+	# Boost Defs, required for using boost's transform iterator
 	add_definitions(/DBOOST_RESULT_OF_USE_DECLTYPE)
-=======
-    # required for using boost's transform iterator
-    add_definitions(/DBOOST_RESULT_OF_USE_DECLTYPE)
->>>>>>> 754e168a
 	
 	# since nobody cares at the moment
 	add_definitions(/wd4250)
