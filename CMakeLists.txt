cmake_minimum_required (VERSION 2.8.6)
cmake_policy(VERSION 3.2)
# Set project name
project (storm CXX C)

# Add base folder for better inclusion paths
include_directories("${PROJECT_SOURCE_DIR}")
include_directories("${PROJECT_SOURCE_DIR}/src")


# Add the resources/cmake folder to Module Search Path for FindTBB.cmake
set(CMAKE_MODULE_PATH ${CMAKE_MODULE_PATH} "${PROJECT_SOURCE_DIR}/resources/cmake/")


include(ExternalProject)
#############################################################
##
##	CMake options of StoRM
##
#############################################################
option(STORM_DEVELOPER "Sets whether the development mode is used" OFF)
option(STORM_USE_POPCNT "Sets whether the popcnt instruction is going to be used." ON)
MARK_AS_ADVANCED(STORM_USE_POPCNT)
option(USE_BOOST_STATIC_LIBRARIES "Sets whether the Boost libraries should be linked statically." ON)
option(STORM_USE_INTELTBB "Sets whether the Intel TBB libraries should be used." OFF)
option(STORM_USE_GUROBI "Sets whether Gurobi should be used." OFF)
option(STORM_USE_COTIRE "Sets whether Cotire should be used (for building precompiled headers)." OFF)
option(LINK_LIBCXXABI "Sets whether libc++abi should be linked." OFF)
option(USE_LIBCXX "Sets whether the standard library is libc++." OFF)
option(USE_CARL "Sets whether carl should be included." ON)
option(USE_XERCES "Sets whether xerces should be used." OFF)
option(FORCE_COLOR "Force color output" OFF)
mark_as_advanced(FORCE_COLOR)
option(STORM_PYTHON "Builds the API for Python" OFF)
option(STORM_COMPILE_WITH_CCACHE "Compile using CCache [if found]" ON)
mark_as_advanced(STORM_COMPILE_WITH_CCACHE)
option(STORM_LOG_DISABLE_DEBUG "Disable log and trace message support" OFF)
set(BOOST_ROOT "" CACHE STRING "A hint to the root directory of Boost (optional).")
set(GUROBI_ROOT "" CACHE STRING "A hint to the root directory of Gurobi (optional).")
set(Z3_ROOT "" CACHE STRING "A hint to the root directory of Z3 (optional).")
set(CUDA_ROOT "" CACHE STRING "The hint to the root directory of CUDA (optional).")
set(MSAT_ROOT "" CACHE STRING "The hint to the root directory of MathSAT (optional).")
set(ADDITIONAL_INCLUDE_DIRS "" CACHE STRING "Additional directories added to the include directories.")
set(ADDITIONAL_LINK_DIRS "" CACHE STRING "Additional directories added to the link directories.")


# Set some CMAKE Variables as advanced
mark_as_advanced(CMAKE_OSX_ARCHITECTURES)
mark_as_advanced(CMAKE_OSX_SYSROOT)
mark_as_advanced(CMAKE_OSX_DEPLOYMENT_TARGET)

# If the STORM_DEVELOPER option was turned on, we will target a debug version.
if (STORM_DEVELOPER)
    message(STATUS "StoRM - Using development mode")
    set(CMAKE_BUILD_TYPE "DEBUG" CACHE STRING "Set the build type" FORCE)
    set(CMAKE_CXX_FLAGS "${CMAKE_CXX_FLAGS} -DSTORM_DEV")
endif()
message(STATUS "StoRM - Building ${CMAKE_BUILD_TYPE} version.")

if(STORM_COMPILE_WITH_CCACHE)
	find_program(CCACHE_FOUND ccache)
	mark_as_advanced(CCACHE_FOUND)
	if(CCACHE_FOUND)
		message(STATUS "StoRM - Using ccache")
		set_property(GLOBAL PROPERTY RULE_LAUNCH_COMPILE ccache)
		set_property(GLOBAL PROPERTY RULE_LAUNCH_LINK ccache)
	else()
		message(STATUS "Could not find ccache")
	endif()
endif()

# Base path for test files
set(STORM_CPP_TESTS_BASE_PATH "${PROJECT_SOURCE_DIR}/test")

set(STORMPY_OUTPUT_DIR "${PROJECT_BINARY_DIR}/stormpy")
set(STORMPY_SOURCE_DIR "${PROJECT_SOURCE_DIR}/stormpy")

# Auto-detect operating system.
set(MACOSX 0)
set(LINUX 0)
if(${CMAKE_SYSTEM_NAME} MATCHES "Darwin")
	# Mac OS
	set(OPERATING_SYSTEM "Mac OS")
        set(MACOSX 1)
elseif(${CMAKE_SYSTEM_NAME} MATCHES "Linux")
    # Linux
	set(OPERATING_SYSTEM "Linux")
        set(LINUX 1)
elseif(WIN32)
    # Assuming Windows.
    set(OPERATING_SYSTEM "Windows")
else()
    message(WARNING "We are unsure about your operating system.")
    set(OPERATING_SYSTEM "Linux")
    set(LINUX 1)
ENDIF()
message(STATUS "Operating system: ${OPERATING_SYSTEM}")


set(DYNAMIC_EXT ".so")
set(STATIC_EXT ".a")
if(MACOSX)
	set(DYNAMIC_EXT ".dylib")
	set(STATIC_EXT ".a")
elseif (WIN32)
	set(DYNAMIC_EXT ".dll")
	set(STATIC_EXT ".lib")
endif()
message(STATUS "Assuming extension for shared libraries: ${DYNAMIC_EXT}")
message(STATUS "Assuming extension for static libraries: ${STATIC_EXT}")


#############################################################
##
##	Compiler specific settings and definitions
##
#############################################################
# Path to the no-strict-aliasing target
set(CONVERSIONHELPER_TARGET "${PROJECT_SOURCE_DIR}/src/utility/ConversionHelper.cpp")

if(CMAKE_COMPILER_IS_GNUCC)
    set(STORM_COMPILED_BY "GCC")
    # Set standard flags for GCC
    set(CMAKE_CXX_FLAGS_RELEASE "${CMAKE_CXX_FLAGS_RELEASE} -funroll-loops")
    set(CMAKE_C_FLAGS_RELEASE "${CMAKE_C_FLAGS_RELEASE} -funroll-loops")
    add_definitions(-DBOOST_RESULT_OF_USE_DECLTYPE)
    set(CMAKE_CXX_FLAGS "${CMAKE_CXX_FLAGS} -std=c++14 -Wall -pedantic -Wno-deprecated-declarations -Wno-unused-local-typedefs -Wno-unknown-pragmas")
    set(CMAKE_C_FLAGS "${CMAKE_C_FLAGS} -Wall -pedantic -Wno-deprecated-declarations")

    # Turn on popcnt instruction if desired (yes by default)
    if (STORM_USE_POPCNT)
        set (CMAKE_CXX_FLAGS "${CMAKE_CXX_FLAGS} -mpopcnt")
    endif(STORM_USE_POPCNT)

	# Set the no-strict-aliasing target for GCC
	set_source_files_properties(${CONVERSIONHELPER_TARGET} PROPERTIES COMPILE_FLAGS " -fno-strict-aliasing")
elseif(MSVC)
    set(STORM_COMPILED_BY "MSVC")
	# required for GMM to compile, ugly error directive in their code
	add_definitions(/D_SCL_SECURE_NO_DEPRECATE /D_CRT_SECURE_NO_WARNINGS)
	# required as the PRCTL Parser bloats object files (COFF) beyond their maximum size (see http://msdn.microsoft.com/en-us/library/8578y171(v=vs.110).aspx)
	add_definitions(/bigobj)
	# required by GTest and PrismGrammar::createIntegerVariable
	add_definitions(/D_VARIADIC_MAX=10)
	# Windows.h breaks GMM in gmm_except.h because of its macro definition for min and max
	add_definitions(/DNOMINMAX)
	# Boost Defs, required for using boost's transform iterator
	add_definitions(/DBOOST_RESULT_OF_USE_DECLTYPE)

	# since nobody cares at the moment
	add_definitions(/wd4250)

	# MSVC does not do strict-aliasing, so no option needed
else(CLANG)
    set(STORM_COMPILED_BY "Clang (LLVM)")
	# As CLANG is not set as a variable, we need to set it in case we have not matched another compiler.
	set (CLANG ON)
    # Set standard flags for clang
    set (CMAKE_CXX_FLAGS_RELEASE "${CMAKE_CXX_FLAGS_RELEASE} -funroll-loops -O3")
    if(UNIX AND NOT APPLE AND NOT USE_LIBCXX)
		set(CLANG_STDLIB libstdc++)
		message(STATUS "StoRM - Linking against libstdc++")
    else()
		set(CLANG_STDLIB libc++)
		message(STATUS "StoRM - Linking against libc++")
		# Disable Cotire
		set(STORM_USE_COTIRE OFF)
		# Set up some Xcode specific settings
		set(CMAKE_XCODE_ATTRIBUTE_CLANG_CXX_LANGUAGE_STANDARD "c++11")
		set(CMAKE_XCODE_ATTRIBUTE_CLANG_CXX_LIBRARY "libc++")
    endif()

    add_definitions(-DBOOST_RESULT_OF_USE_DECLTYPE)
    set (CMAKE_CXX_FLAGS "${CMAKE_CXX_FLAGS} -std=c++14 -stdlib=${CLANG_STDLIB} -Wall -pedantic -Wno-newline-eof -Wno-mismatched-tags -Wno-unused-local-typedefs -ftemplate-depth=1024 -Wno-parentheses-equality")

    if(FORCE_COLOR)
        set(CMAKE_CXX_FLAGS "${CMAKE_CXX_FLAGS} -fcolor-diagnostics")
    endif()

    # Turn on popcnt instruction if desired (yes by default)
    if (STORM_USE_POPCNT)
        set (CMAKE_CXX_FLAGS "${CMAKE_CXX_FLAGS} -mpopcnt")
    endif(STORM_USE_POPCNT)

	# Set the no-strict-aliasing target for Clang
	set_source_files_properties(${CONVERSIONHELPER_TARGET} PROPERTIES COMPILE_FLAGS " -fno-strict-aliasing ")
endif()

if(CCACHE_FOUND)
	set(STORM_COMPILED_BY  "${STORM_COMPILED_BY} (ccache)")
endif()

message(STATUS "StoRM - Using Compiler Configuration: ${STORM_COMPILED_BY}")

#############################################################
#############################################################
##
##	Inclusion of required libraries
##
#############################################################
#############################################################

#############################################################
##
##	Include the targets for non-system resources
##
#############################################################

# In 3rdparty, targets are being defined that can be used
# in the the system does not have a library
include(resources/3rdparty/CMakeLists.txt)

<<<<<<< HEAD
find_package(Z3 QUIET)

# Z3 Defines
set(STORM_HAVE_Z3 ${Z3_FOUND})

if(Z3_FOUND)
    message (STATUS "StoRM - Linking with Z3")
    include_directories(${Z3_INCLUDE_DIRS})
    list(APPEND STORM_LINK_LIBRARIES ${Z3_LIBRARIES})
endif(Z3_FOUND)

#############################################################
##
##	glpk
##
#############################################################

find_package(GLPK QUIET)
if(GLPK_FOUND)
	message (STATUS "StoRM - Using system version of GLPK")
else()
	message (STATUS "StoRM - Using shipped version of GLPK")
	set(GLPK_LIBRARIES  ${CMAKE_BINARY_DIR}/resources/3rdparty/glpk-4.57/lib/libglpk${DYNAMIC_EXT})
	set(GLPK_INCLUDE_DIR ${CMAKE_BINARY_DIR}/resources/3rdparty/glpk-4.57/include)
	set(GLPK_VERSION_STRING 4.57)
	add_dependencies(resources glpk)
endif()

# Since there is a shipped version, always use GLPK
set(STORM_HAVE_GLPK ON)
message (STATUS "StoRM - Linking with glpk ${GLPK_VERSION_STRING}")
include_directories(${GLPK_INCLUDE_DIR})
list(APPEND STORM_LINK_LIBRARIES ${GLPK_LIBRARIES})

#############################################################
##
##	Gurobi (optional)
##
#############################################################

if (STORM_USE_GUROBI)
	find_package(Gurobi QUIET REQUIRED)
	set(STORM_HAVE_GUROBI ${GUROBI_FOUND})
	if (GUROBI_FOUND)
		message (STATUS "StoRM - Linking with Gurobi")
		include_directories(${GUROBI_INCLUDE_DIRS})
		list(APPEND STORM_LINK_LIBRARIES ${GUROBI_LIBRARY})
		#link_directories("${GUROBI_ROOT}/lib")
	else()
		#message(FATAL_ERROR "StoRM - Gurobi was requested, but not found!")
	endif()
else()
	set(STORM_HAVE_GUROBI OFF)
endif()

#############################################################
##
##	CUDD
##
#############################################################

# Do not use system CUDD, StoRM has a modified version
set(CUDD_INCLUDE_DIR ${CMAKE_BINARY_DIR}/resources/3rdparty/cudd-3.0.0/include)
set(CUDD_SHARED_LIBRARY ${CMAKE_BINARY_DIR}/resources/3rdparty/cudd-3.0.0/lib/libcudd${DYNAMIC_EXT})
set(CUDD_STATIC_LIBRARY ${CMAKE_BINARY_DIR}/resources/3rdparty/cudd-3.0.0/lib/libcudd${STATIC_EXT})
set(CUDD_VERSION_STRING 3.0.0)
list(APPEND STORM_LINK_LIBRARIES ${CUDD_SHARED_LIBRARY})
add_dependencies(resources cudd3)

message(STATUS "StoRM - Linking with CUDD ${CUDD_VERSION_STRING}")
#message("StoRM - CUDD include dir: ${CUDD_INCLUDE_DIR}")
include_directories(${CUDD_INCLUDE_DIR})

#############################################################
##
##  CLN
##
#############################################################

find_package(CLN QUIET)


set(STORM_USE_CLN_NUMBERS OFF)
if(CLN_FOUND)
    set(STORM_HAVE_CLN ON)
	set(STORM_USE_CLN_NUMBERS ON)
    message(STATUS "StoRM - Linking with CLN ${CLN_VERSION_STRING}")
    include_directories("${CLN_INCLUDE_DIR}")
    list(APPEND STORM_LINK_LIBRARIES ${CLN_LIBRARIES})
else()
    set(STORM_HAVE_CLN OFF)
    if(NOT GMP_FOUND)
        message(FATAL_ERROR "StoRM - Neither CLN nor GMP found")
    endif()
endif()

#############################################################
##
##      carl
##
#############################################################

set(STORM_HAVE_CARL OFF)
if(USE_CARL)
	find_package(carl QUIET REQUIRED)
	if(carl_FOUND)
		set(STORM_HAVE_CARL ON)
		message(STATUS "StoRM - Linking with carl ${carl_VERSION_STRING}")
		include_directories("${carl_INCLUDE_DIR}")
		list(APPEND STORM_LINK_LIBRARIES ${carl_LIBRARIES})
	else()
		message(FATAL_ERROR "StoRM - CARL was requested but not found")
	endif()
endif()

#############################################################
##
##      SMT-RAT
##
#############################################################

# No find routine yet
#find_package(smtrat QUIET)
# Not yet supported
set(smtrat_FOUND OFF)
set(STORM_HAVE_SMTRAT OFF)
if(smtrat_FOUND)
	set(STORM_HAVE_SMTRAT ON)
	message(STATUS "StoRM - Linking with smtrat.")
    include_directories("${smtrat_INCLUDE_DIR}")
    list(APPEND STORM_LINK_LIBRARIES ${smtrat_LIBRARIES})
endif()

#############################################################
##
##      GiNaC
##
#############################################################

find_package(GiNaC QUIET)

if(GINAC_FOUND)
    set(STORM_HAVE_GINAC ON)
    message(STATUS "StoRM - Linking with GiNaC ${GINAC_VERSION_STRING}")
    # Right now only link with GiNaC for carl
    #include_directories("${GINAC_INCLUDE_DIR}")
    list(APPEND STORM_LINK_LIBRARIES ${GINAC_LIBRARIES})
else()
    set(STORM_HAVE_GINAC OFF)
    #TODO: Check if CARL actually requires the use of GiNaC
endif()

#############################################################
##
##	MathSAT (optional)
##
#############################################################

if ("${MSAT_ROOT}" STREQUAL "")
    set(ENABLE_MSAT OFF)
else()
    set(ENABLE_MSAT ON)
endif()

# MathSAT Defines
set(STORM_HAVE_MSAT ${ENABLE_MSAT})
if (ENABLE_MSAT)
    message (STATUS "StoRM - Linking with MathSAT")
    link_directories("${MSAT_ROOT}/lib")
    include_directories("${MSAT_ROOT}/include")
    list(APPEND STORM_LINK_LIBRARIES "mathsat")
    if(GMP_FOUND)
        include_directories("${GMP_INCLUDE_DIR}")
        list(APPEND STORM_LINK_LIBRARIES "gmp")
    elseif(MPIR_FOUND)
        include_directories("${GMP_INCLUDE_DIR}")
        list(APPEND STORM_LINK_LIBRARIES "mpir" "mpirxx")
    else(GMP_FOUND)
        message(FATAL_ERROR "GMP is required for MathSAT, but was not found!")
    endif(GMP_FOUND)
endif(ENABLE_MSAT)

#############################################################
##
##	Xerces
##
#############################################################

	find_package(Xerces QUIET REQUIRED)
	if(XERCES_FOUND)
		message(STATUS "StoRM - Use system version of xerces")
    else()
		message(STATUS "StoRM - Use shipped version of xerces")
		set(XERCES_ROOT ${CMAKE_BINARY_DIR}/resources/3rdparty/xercesc-3.1.2)
		set(XERCESC_INCLUDE ${XERCES_ROOT}/include)
		set(XERCES_LIBRARY_PATH ${XERCES_ROOT}/lib)
		set(XERCESC_LIBRARIES ${XERCES_LIBRARY_PATH}/libxerces-c.a)

		add_dependencies(resources xercesc)
    endif()

	message (STATUS "StoRM - Linking with xercesc")
    set(STORM_HAVE_XERCES ON)
	include_directories(${XERCESC_INCLUDE})
	list(APPEND STORM_LINK_LIBRARIES ${XERCESC_LIBRARIES})


#############################################################
##
##	Sylvan
##
#############################################################

message(STATUS "StoRM - Using shipped version of sylvan")
message(STATUS "StoRM - Linking with sylvan")
include_directories("${Sylvan_INCLUDE_DIR}")
list(APPEND STORM_LINK_LIBRARIES ${Sylvan_LIBRARY})
add_dependencies(resources sylvan)

if(${OPERATING_SYSTEM} MATCHES "Linux")
	find_package(Hwloc QUIET REQUIRED)
	if(Hwloc_FOUND)
		message(STATUS "StoRM - Linking with hwloc ${Hwloc_VERSION}")
		list(APPEND STORM_LINK_LIBRARIES ${Hwloc_LIBRARIES})
	else()
		message(FATAL_ERROR "HWLOC is required but was not found.")
	endif()
endif()

#############################################################
##
##	Google Test gtest
##
#############################################################

add_dependencies(test-resources googletest)
list(APPEND STORM_TEST_LINK_LIBRARIES ${GTEST_LIBRARIES})

#############################################################
##
##	Intel Threading Building Blocks (optional)
##
#############################################################

set(STORM_HAVE_INTELTBB OFF)
if (STORM_USE_INTELTBB)
	# Point to shipped TBB directory
	set(TBB_INSTALL_DIR "${PROJECT_SOURCE_DIR}/resources/3rdparty/tbb42_20140122_merged-win-lin-mac")
	find_package(TBB QUIET REQUIRED)

	if (TBB_FOUND)
		message(STATUS "StoRM - Found Intel TBB with interface version ${TBB_INTERFACE_VERSION}.")
		message(STATUS "StoRM - Linking with Intel TBB in ${TBB_LIBRARY_DIRS}.")
		set(STORM_HAVE_INTELTBB ON)
		link_directories(${TBB_LIBRARY_DIRS})
		include_directories(${TBB_INCLUDE_DIRS})
		list(APPEND STORM_LINK_LIBRARIES tbb tbbmalloc)	
	else(TBB_FOUND)
		message(FATAL_ERROR "StoRM - TBB was requested, but not found!")
	endif(TBB_FOUND)
endif(STORM_USE_INTELTBB)

#############################################################
##
##	Threads
##
#############################################################

find_package(Threads QUIET REQUIRED)
if (NOT Threads_FOUND)
	message(FATAL_ERROR "StoRM - Threads was requested, but not found!")
endif()
include_directories(${THREADS_INCLUDE_DIRS})
list(APPEND STORM_LINK_LIBRARIES ${CMAKE_THREAD_LIBS_INIT})
if (STORM_USE_COTIRE)
	target_link_libraries(storm_unity ${CMAKE_THREAD_LIBS_INIT})
endif(STORM_USE_COTIRE)

if (MSVC)
	# Add the DebugHelper DLL
	set(CMAKE_CXX_STANDARD_LIBRARIES "${CMAKE_CXX_STANDARD_LIBRARIES} Dbghelp.lib")
	target_link_libraries(storm "Dbghelp.lib")
endif(MSVC)

#############################################################
##
##	CUDA Library generation
##
#############################################################


if ("${CUDA_ROOT}" STREQUAL "")
    set(ENABLE_CUDA OFF)
else()
    set(ENABLE_CUDA ON)
endif()

# CUDA Defines
if (ENABLE_CUDA)
	set(STORM_CPP_CUDA_DEF "define")
else()
	set(STORM_CPP_CUDA_DEF "undef")
endif()


# CUDA Defines
set(STORM_CPP_CUDAFORSTORM_DEF "undef")


if(ENABLE_CUDA)

	# Test for type alignment
	try_run(STORM_CUDA_RUN_RESULT_TYPEALIGNMENT STORM_CUDA_COMPILE_RESULT_TYPEALIGNMENT
		${PROJECT_BINARY_DIR} "${PROJECT_SOURCE_DIR}/cuda/CMakeAlignmentCheck.cpp"
		COMPILE_OUTPUT_VARIABLE OUTPUT_TEST_VAR
	)
	if(NOT STORM_CUDA_COMPILE_RESULT_TYPEALIGNMENT)
		message(FATAL_ERROR "StoRM (CudaPlugin) - Could not test type alignment, there was an Error while compiling the file ${PROJECT_SOURCE_DIR}/cuda/CMakeAlignmentCheck.cpp: ${OUTPUT_TEST_VAR}")
	elseif(STORM_CUDA_RUN_RESULT_TYPEALIGNMENT EQUAL 0)
		message(STATUS "StoRM (CudaPlugin) - Result of Type Alignment Check: OK.")
	else()
		message(FATAL_ERROR "StoRM (CudaPlugin) - Result of Type Alignment Check: FAILED (Code ${STORM_CUDA_RUN_RESULT_TYPEALIGNMENT})")
	endif()

	# Test for Float 64bit Alignment
	try_run(STORM_CUDA_RUN_RESULT_FLOATALIGNMENT STORM_CUDA_COMPILE_RESULT_FLOATALIGNMENT
		${PROJECT_BINARY_DIR} "${PROJECT_SOURCE_DIR}/cuda/CMakeFloatAlignmentCheck.cpp"
		COMPILE_OUTPUT_VARIABLE OUTPUT_TEST_VAR
	)
	if(NOT STORM_CUDA_COMPILE_RESULT_FLOATALIGNMENT)
		message(FATAL_ERROR "StoRM (CudaPlugin) - Could not test float type alignment, there was an Error while compiling the file ${PROJECT_SOURCE_DIR}/cuda/CMakeFloatAlignmentCheck.cpp: ${OUTPUT_TEST_VAR}")
	elseif(STORM_CUDA_RUN_RESULT_FLOATALIGNMENT EQUAL 2)
		message(STATUS "StoRM (CudaPlugin) - Result of Float Type Alignment Check: 64bit alignment active.")
		set(STORM_CUDAPLUGIN_FLOAT_64BIT_ALIGN_DEF "define")
	elseif(STORM_CUDA_RUN_RESULT_FLOATALIGNMENT EQUAL 3)
		message(STATUS "StoRM (CudaPlugin) - Result of Float Type Alignment Check: 64bit alignment disabled.")
		set(STORM_CUDAPLUGIN_FLOAT_64BIT_ALIGN_DEF "undef")
	else()
		message(FATAL_ERROR "StoRM (CudaPlugin) - Result of Float Type Alignment Check: FAILED (Code ${STORM_CUDA_RUN_RESULT_FLOATALIGNMENT})")
	endif()
	#
	# Make a version file containing the current version from git.
	#
	include(GetGitRevisionDescription)
	git_describe_checkout(STORM_GIT_VERSION_STRING)
	# Parse the git Tag into variables
	string(REGEX REPLACE "^([0-9]+)\\..*" "\\1" STORM_CUDAPLUGIN_VERSION_MAJOR "${STORM_GIT_VERSION_STRING}")
	string(REGEX REPLACE "^[0-9]+\\.([0-9]+).*" "\\1" STORM_CUDAPLUGIN_VERSION_MINOR "${STORM_GIT_VERSION_STRING}")
	string(REGEX REPLACE "^[0-9]+\\.[0-9]+\\.([0-9]+).*" "\\1" STORM_CUDAPLUGIN_VERSION_PATCH "${STORM_GIT_VERSION_STRING}")
	string(REGEX REPLACE "^[0-9]+\\.[0-9]+\\.[0-9]+\\-([0-9]+)\\-.*" "\\1" STORM_CUDAPLUGIN_VERSION_COMMITS_AHEAD "${STORM_GIT_VERSION_STRING}")
	string(REGEX REPLACE "^[0-9]+\\.[0-9]+\\.[0-9]+\\-[0-9]+\\-([a-z0-9]+).*" "\\1" STORM_CUDAPLUGIN_VERSION_HASH "${STORM_GIT_VERSION_STRING}")
	string(REGEX REPLACE "^[0-9]+\\.[0-9]+\\.[0-9]+\\-[0-9]+\\-[a-z0-9]+\\-(.*)" "\\1" STORM_CUDAPLUGIN_VERSION_APPENDIX "${STORM_GIT_VERSION_STRING}")
	if ("${STORM_CUDAPLUGIN_VERSION_APPENDIX}" MATCHES "^.*dirty.*$")
		set(STORM_CUDAPLUGIN_VERSION_DIRTY 1)
	else()
		set(STORM_CUDAPLUGIN_VERSION_DIRTY 0)
	endif()
	message(STATUS "StoRM (CudaPlugin) - Version information: ${STORM_CUDAPLUGIN_VERSION_MAJOR}.${STORM_CUDAPLUGIN_VERSION_MINOR}.${STORM_CUDAPLUGIN_VERSION_PATCH} (${STORM_CUDAPLUGIN_VERSION_COMMITS_AHEAD} commits ahead of Tag) build from ${STORM_CUDAPLUGIN_VERSION_HASH} (Dirty: ${STORM_CUDAPLUGIN_VERSION_DIRTY})")


	# Configure a header file to pass some of the CMake settings to the source code
	configure_file (
		"${PROJECT_SOURCE_DIR}/cuda/storm-cudaplugin-config.h.in"
		"${PROJECT_BINARY_DIR}/include/storm-cudaplugin-config.h"
	)

	#create library
	find_package(CUDA REQUIRED)
	set(CUSP_INCLUDE_DIRS "${PROJECT_SOURCE_DIR}/resources/3rdparty/cusplibrary")
	find_package(Cusp REQUIRED)
	find_package(Thrust REQUIRED)

	set(STORM_CUDA_LIB_NAME "storm-cuda")

	file(GLOB_RECURSE STORM_CUDA_KERNEL_FILES ${PROJECT_SOURCE_DIR}/cuda/kernels/*.cu)
	file(GLOB_RECURSE STORM_CUDA_HEADER_FILES ${PROJECT_SOURCE_DIR}/cuda/kernels/*.h)

	source_group(kernels FILES ${STORM_CUDA_KERNEL_FILES} ${STORM_CUDA_HEADER_FILES})
	include_directories(${PROJECT_SOURCE_DIR}/cuda/kernels/)

	#set(CUDA_PROPAGATE_HOST_FLAGS OFF)
	set(CUDA_NVCC_FLAGS "-arch=sm_30")

	#############################################################
	##
	##	CUSP
	##
	#############################################################
	if(CUSP_FOUND)
		include_directories(${CUSP_INCLUDE_DIR})
		cuda_include_directories(${CUSP_INCLUDE_DIR})
		message(STATUS "StoRM (CudaPlugin) - Found CUSP Version ${CUSP_VERSION} in location ${CUSP_INCLUDE_DIR}")
	else()
		message(FATAL_ERROR "StoRM (CudaPlugin) - Could not find CUSP!")
	endif()

	#############################################################
	##
	##	Thrust
	##
	#############################################################
	if(THRUST_FOUND)
		include_directories(${THRUST_INCLUDE_DIR})
		cuda_include_directories(${THRUST_INCLUDE_DIR})
		message(STATUS "StoRM (CudaPlugin) - Found Thrust Version ${THRUST_VERSION} in location ${THRUST_INCLUDE_DIR}")
	else()
		message(FATAL_ERROR "StoRM (CudaPlugin) - Could not find Thrust! Check your CUDA installation.")
	endif()

	include_directories(${CUDA_INCLUDE_DIRS})
	include_directories(${ADDITIONAL_INCLUDE_DIRS})

	cuda_add_library(${STORM_CUDA_LIB_NAME}
	    ${STORM_CUDA_KERNEL_FILES} ${STORM_CUDA_HEADER_FILES}
	)

        message (STATUS "StoRM - Linking with CUDA")
        list(APPEND STORM_LINK_LIBRARIES ${STORM_CUDA_LIB_NAME})
        include_directories("${PROJECT_SOURCE_DIR}/cuda/kernels/")
endif()
=======
>>>>>>> 5148cd71

#############################################################
##
##	Cotire
##
#############################################################
message (STATUS "StoRM - Using Cotire: ${STORM_USE_COTIRE}")

if (STORM_USE_COTIRE)
	# Include Cotire for PCH Generation
	set (CMAKE_MODULE_PATH "${CMAKE_SOURCE_DIR}/resources/cmake")
	include(cotire)

	cotire(storm)
	target_link_libraries(storm_unity ${Boost_LIBRARIES})
	#cotire(storm-functional-tests)
	#cotire(storm-performance-tests)
endif()

#############################################################
##
##	libc++abi
##
#############################################################
# Link against libc++abi if requested. May be needed to build on Linux systems using clang.
if (LINK_LIBCXXABI)
	message (STATUS "StoRM - Linking against libc++abi.")
	target_link_libraries(storm "c++abi")
endif(LINK_LIBCXXABI)


#############################################################
##
##	Doxygen
##
#############################################################

find_package(Doxygen)
# Add a target to generate API documentation with Doxygen
if(DOXYGEN_FOUND)
    set(CMAKE_DOXYGEN_OUTPUT_DIR "${CMAKE_CURRENT_BINARY_DIR}/doc")
    string(REGEX REPLACE ";" " " CMAKE_DOXYGEN_INPUT_LIST "${PROJECT_SOURCE_DIR}/src")

    configure_file("${CMAKE_CURRENT_SOURCE_DIR}/doc/Doxyfile.in" "${CMAKE_CURRENT_BINARY_DIR}/Doxyfile" @ONLY)

    add_custom_target(doc ${DOXYGEN_EXECUTABLE} "${CMAKE_CURRENT_BINARY_DIR}/Doxyfile" DEPENDS "${CMAKE_CURRENT_BINARY_DIR}/Doxyfile" COMMENT "Generating API documentation with Doxygen" VERBATIM)
endif(DOXYGEN_FOUND)

#############################################################
##
##	CMake-generated Config File for StoRM
##
#############################################################

#
# Make a version file containing the current version from git.
#
include(GetGitRevisionDescription)
git_describe_checkout(STORM_GIT_VERSION_STRING)
message(STATUS "STORM_GIT_VERSION_STRING: ${STORM_GIT_VERSION_STRING}")
# Parse the git Tag into variables
string(REGEX REPLACE "^([0-9]+)\\..*" "\\1" STORM_CPP_VERSION_MAJOR "${STORM_GIT_VERSION_STRING}")
string(REGEX REPLACE "^[0-9]+\\.([0-9]+).*" "\\1" STORM_CPP_VERSION_MINOR "${STORM_GIT_VERSION_STRING}")
string(REGEX REPLACE "^[0-9]+\\.[0-9]+\\.([0-9]+).*" "\\1" STORM_CPP_VERSION_PATCH "${STORM_GIT_VERSION_STRING}")
string(REGEX REPLACE "^[0-9]+\\.[0-9]+\\.[0-9]+\\-([0-9]+)\\-.*" "\\1" STORM_CPP_VERSION_COMMITS_AHEAD "${STORM_GIT_VERSION_STRING}")
string(REGEX REPLACE "^[0-9]+\\.[0-9]+\\.[0-9]+\\-[0-9]+\\-([a-z0-9]+).*" "\\1" STORM_CPP_VERSION_HASH "${STORM_GIT_VERSION_STRING}")
string(REGEX REPLACE "^[0-9]+\\.[0-9]+\\.[0-9]+\\-[0-9]+\\-[a-z0-9]+\\-(.*)" "\\1" STORM_CPP_VERSION_APPENDIX "${STORM_GIT_VERSION_STRING}")
if ("${STORM_CPP_VERSION_APPENDIX}" MATCHES "^.*dirty.*$")
	set(STORM_CPP_VERSION_DIRTY 1)
else()
	set(STORM_CPP_VERSION_DIRTY 0)
endif()
message(STATUS "StoRM - Version information: ${STORM_CPP_VERSION_MAJOR}.${STORM_CPP_VERSION_MINOR}.${STORM_CPP_VERSION_PATCH} (${STORM_CPP_VERSION_COMMITS_AHEAD} commits ahead of Tag) build from ${STORM_CPP_VERSION_HASH} (Dirty: ${STORM_CPP_VERSION_DIRTY})")

# Configure a header file to pass some of the CMake settings to the source code
configure_file (
	"${PROJECT_SOURCE_DIR}/storm-config.h.in"
	"${PROJECT_BINARY_DIR}/include/storm-config.h"
)

# Configure a header file to pass the storm version to the source code
configure_file (
	"${PROJECT_SOURCE_DIR}/storm-version.cpp.in"
	"${PROJECT_SOURCE_DIR}/src/utility/storm-version.cpp"
)

set(STORM_GENERATED_SOURCES "${PROJECT_SOURCE_DIR}/src/utility/storm-version.cpp")

# Add the binary dir include directory for storm-config.h
include_directories("${PROJECT_BINARY_DIR}/include")

add_subdirectory(src)
add_subdirectory(test)



#############################################################
##
##	memcheck targets
##
#############################################################
add_custom_target(memcheck valgrind --leak-check=full --show-reachable=yes ${PROJECT_BINARY_DIR}/storm -v --fix-deadlocks ${PROJECT_SOURCE_DIR}/examples/dtmc/crowds/crowds5_5.tra examples/dtmc/crowds/crowds5_5.lab DEPENDS storm)
add_custom_target(memcheck-functional-tests valgrind --leak-check=full --show-reachable=yes ${PROJECT_BINARY_DIR}/storm-functional-tests -v --fix-deadlocks	DEPENDS storm-functional-tests)
add_custom_target(memcheck-performance-tests valgrind --leak-check=full --show-reachable=yes ${PROJECT_BINARY_DIR}/storm-performance-tests -v --fix-deadlocks DEPENDS storm-performance-tests)

set(CPPLINT_ARGS --filter=-whitespace/tab,-whitespace/line_length,-legal/copyright,-readability/streams)
add_custom_target(style python cpplint.py ${CPPLINT_ARGS} `find ./src/ -iname "*.h" -or -iname "*.cpp" `)

include(StormCPackConfig.cmake)<|MERGE_RESOLUTION|>--- conflicted
+++ resolved
@@ -210,430 +210,6 @@
 # in the the system does not have a library
 include(resources/3rdparty/CMakeLists.txt)
 
-<<<<<<< HEAD
-find_package(Z3 QUIET)
-
-# Z3 Defines
-set(STORM_HAVE_Z3 ${Z3_FOUND})
-
-if(Z3_FOUND)
-    message (STATUS "StoRM - Linking with Z3")
-    include_directories(${Z3_INCLUDE_DIRS})
-    list(APPEND STORM_LINK_LIBRARIES ${Z3_LIBRARIES})
-endif(Z3_FOUND)
-
-#############################################################
-##
-##	glpk
-##
-#############################################################
-
-find_package(GLPK QUIET)
-if(GLPK_FOUND)
-	message (STATUS "StoRM - Using system version of GLPK")
-else()
-	message (STATUS "StoRM - Using shipped version of GLPK")
-	set(GLPK_LIBRARIES  ${CMAKE_BINARY_DIR}/resources/3rdparty/glpk-4.57/lib/libglpk${DYNAMIC_EXT})
-	set(GLPK_INCLUDE_DIR ${CMAKE_BINARY_DIR}/resources/3rdparty/glpk-4.57/include)
-	set(GLPK_VERSION_STRING 4.57)
-	add_dependencies(resources glpk)
-endif()
-
-# Since there is a shipped version, always use GLPK
-set(STORM_HAVE_GLPK ON)
-message (STATUS "StoRM - Linking with glpk ${GLPK_VERSION_STRING}")
-include_directories(${GLPK_INCLUDE_DIR})
-list(APPEND STORM_LINK_LIBRARIES ${GLPK_LIBRARIES})
-
-#############################################################
-##
-##	Gurobi (optional)
-##
-#############################################################
-
-if (STORM_USE_GUROBI)
-	find_package(Gurobi QUIET REQUIRED)
-	set(STORM_HAVE_GUROBI ${GUROBI_FOUND})
-	if (GUROBI_FOUND)
-		message (STATUS "StoRM - Linking with Gurobi")
-		include_directories(${GUROBI_INCLUDE_DIRS})
-		list(APPEND STORM_LINK_LIBRARIES ${GUROBI_LIBRARY})
-		#link_directories("${GUROBI_ROOT}/lib")
-	else()
-		#message(FATAL_ERROR "StoRM - Gurobi was requested, but not found!")
-	endif()
-else()
-	set(STORM_HAVE_GUROBI OFF)
-endif()
-
-#############################################################
-##
-##	CUDD
-##
-#############################################################
-
-# Do not use system CUDD, StoRM has a modified version
-set(CUDD_INCLUDE_DIR ${CMAKE_BINARY_DIR}/resources/3rdparty/cudd-3.0.0/include)
-set(CUDD_SHARED_LIBRARY ${CMAKE_BINARY_DIR}/resources/3rdparty/cudd-3.0.0/lib/libcudd${DYNAMIC_EXT})
-set(CUDD_STATIC_LIBRARY ${CMAKE_BINARY_DIR}/resources/3rdparty/cudd-3.0.0/lib/libcudd${STATIC_EXT})
-set(CUDD_VERSION_STRING 3.0.0)
-list(APPEND STORM_LINK_LIBRARIES ${CUDD_SHARED_LIBRARY})
-add_dependencies(resources cudd3)
-
-message(STATUS "StoRM - Linking with CUDD ${CUDD_VERSION_STRING}")
-#message("StoRM - CUDD include dir: ${CUDD_INCLUDE_DIR}")
-include_directories(${CUDD_INCLUDE_DIR})
-
-#############################################################
-##
-##  CLN
-##
-#############################################################
-
-find_package(CLN QUIET)
-
-
-set(STORM_USE_CLN_NUMBERS OFF)
-if(CLN_FOUND)
-    set(STORM_HAVE_CLN ON)
-	set(STORM_USE_CLN_NUMBERS ON)
-    message(STATUS "StoRM - Linking with CLN ${CLN_VERSION_STRING}")
-    include_directories("${CLN_INCLUDE_DIR}")
-    list(APPEND STORM_LINK_LIBRARIES ${CLN_LIBRARIES})
-else()
-    set(STORM_HAVE_CLN OFF)
-    if(NOT GMP_FOUND)
-        message(FATAL_ERROR "StoRM - Neither CLN nor GMP found")
-    endif()
-endif()
-
-#############################################################
-##
-##      carl
-##
-#############################################################
-
-set(STORM_HAVE_CARL OFF)
-if(USE_CARL)
-	find_package(carl QUIET REQUIRED)
-	if(carl_FOUND)
-		set(STORM_HAVE_CARL ON)
-		message(STATUS "StoRM - Linking with carl ${carl_VERSION_STRING}")
-		include_directories("${carl_INCLUDE_DIR}")
-		list(APPEND STORM_LINK_LIBRARIES ${carl_LIBRARIES})
-	else()
-		message(FATAL_ERROR "StoRM - CARL was requested but not found")
-	endif()
-endif()
-
-#############################################################
-##
-##      SMT-RAT
-##
-#############################################################
-
-# No find routine yet
-#find_package(smtrat QUIET)
-# Not yet supported
-set(smtrat_FOUND OFF)
-set(STORM_HAVE_SMTRAT OFF)
-if(smtrat_FOUND)
-	set(STORM_HAVE_SMTRAT ON)
-	message(STATUS "StoRM - Linking with smtrat.")
-    include_directories("${smtrat_INCLUDE_DIR}")
-    list(APPEND STORM_LINK_LIBRARIES ${smtrat_LIBRARIES})
-endif()
-
-#############################################################
-##
-##      GiNaC
-##
-#############################################################
-
-find_package(GiNaC QUIET)
-
-if(GINAC_FOUND)
-    set(STORM_HAVE_GINAC ON)
-    message(STATUS "StoRM - Linking with GiNaC ${GINAC_VERSION_STRING}")
-    # Right now only link with GiNaC for carl
-    #include_directories("${GINAC_INCLUDE_DIR}")
-    list(APPEND STORM_LINK_LIBRARIES ${GINAC_LIBRARIES})
-else()
-    set(STORM_HAVE_GINAC OFF)
-    #TODO: Check if CARL actually requires the use of GiNaC
-endif()
-
-#############################################################
-##
-##	MathSAT (optional)
-##
-#############################################################
-
-if ("${MSAT_ROOT}" STREQUAL "")
-    set(ENABLE_MSAT OFF)
-else()
-    set(ENABLE_MSAT ON)
-endif()
-
-# MathSAT Defines
-set(STORM_HAVE_MSAT ${ENABLE_MSAT})
-if (ENABLE_MSAT)
-    message (STATUS "StoRM - Linking with MathSAT")
-    link_directories("${MSAT_ROOT}/lib")
-    include_directories("${MSAT_ROOT}/include")
-    list(APPEND STORM_LINK_LIBRARIES "mathsat")
-    if(GMP_FOUND)
-        include_directories("${GMP_INCLUDE_DIR}")
-        list(APPEND STORM_LINK_LIBRARIES "gmp")
-    elseif(MPIR_FOUND)
-        include_directories("${GMP_INCLUDE_DIR}")
-        list(APPEND STORM_LINK_LIBRARIES "mpir" "mpirxx")
-    else(GMP_FOUND)
-        message(FATAL_ERROR "GMP is required for MathSAT, but was not found!")
-    endif(GMP_FOUND)
-endif(ENABLE_MSAT)
-
-#############################################################
-##
-##	Xerces
-##
-#############################################################
-
-	find_package(Xerces QUIET REQUIRED)
-	if(XERCES_FOUND)
-		message(STATUS "StoRM - Use system version of xerces")
-    else()
-		message(STATUS "StoRM - Use shipped version of xerces")
-		set(XERCES_ROOT ${CMAKE_BINARY_DIR}/resources/3rdparty/xercesc-3.1.2)
-		set(XERCESC_INCLUDE ${XERCES_ROOT}/include)
-		set(XERCES_LIBRARY_PATH ${XERCES_ROOT}/lib)
-		set(XERCESC_LIBRARIES ${XERCES_LIBRARY_PATH}/libxerces-c.a)
-
-		add_dependencies(resources xercesc)
-    endif()
-
-	message (STATUS "StoRM - Linking with xercesc")
-    set(STORM_HAVE_XERCES ON)
-	include_directories(${XERCESC_INCLUDE})
-	list(APPEND STORM_LINK_LIBRARIES ${XERCESC_LIBRARIES})
-
-
-#############################################################
-##
-##	Sylvan
-##
-#############################################################
-
-message(STATUS "StoRM - Using shipped version of sylvan")
-message(STATUS "StoRM - Linking with sylvan")
-include_directories("${Sylvan_INCLUDE_DIR}")
-list(APPEND STORM_LINK_LIBRARIES ${Sylvan_LIBRARY})
-add_dependencies(resources sylvan)
-
-if(${OPERATING_SYSTEM} MATCHES "Linux")
-	find_package(Hwloc QUIET REQUIRED)
-	if(Hwloc_FOUND)
-		message(STATUS "StoRM - Linking with hwloc ${Hwloc_VERSION}")
-		list(APPEND STORM_LINK_LIBRARIES ${Hwloc_LIBRARIES})
-	else()
-		message(FATAL_ERROR "HWLOC is required but was not found.")
-	endif()
-endif()
-
-#############################################################
-##
-##	Google Test gtest
-##
-#############################################################
-
-add_dependencies(test-resources googletest)
-list(APPEND STORM_TEST_LINK_LIBRARIES ${GTEST_LIBRARIES})
-
-#############################################################
-##
-##	Intel Threading Building Blocks (optional)
-##
-#############################################################
-
-set(STORM_HAVE_INTELTBB OFF)
-if (STORM_USE_INTELTBB)
-	# Point to shipped TBB directory
-	set(TBB_INSTALL_DIR "${PROJECT_SOURCE_DIR}/resources/3rdparty/tbb42_20140122_merged-win-lin-mac")
-	find_package(TBB QUIET REQUIRED)
-
-	if (TBB_FOUND)
-		message(STATUS "StoRM - Found Intel TBB with interface version ${TBB_INTERFACE_VERSION}.")
-		message(STATUS "StoRM - Linking with Intel TBB in ${TBB_LIBRARY_DIRS}.")
-		set(STORM_HAVE_INTELTBB ON)
-		link_directories(${TBB_LIBRARY_DIRS})
-		include_directories(${TBB_INCLUDE_DIRS})
-		list(APPEND STORM_LINK_LIBRARIES tbb tbbmalloc)	
-	else(TBB_FOUND)
-		message(FATAL_ERROR "StoRM - TBB was requested, but not found!")
-	endif(TBB_FOUND)
-endif(STORM_USE_INTELTBB)
-
-#############################################################
-##
-##	Threads
-##
-#############################################################
-
-find_package(Threads QUIET REQUIRED)
-if (NOT Threads_FOUND)
-	message(FATAL_ERROR "StoRM - Threads was requested, but not found!")
-endif()
-include_directories(${THREADS_INCLUDE_DIRS})
-list(APPEND STORM_LINK_LIBRARIES ${CMAKE_THREAD_LIBS_INIT})
-if (STORM_USE_COTIRE)
-	target_link_libraries(storm_unity ${CMAKE_THREAD_LIBS_INIT})
-endif(STORM_USE_COTIRE)
-
-if (MSVC)
-	# Add the DebugHelper DLL
-	set(CMAKE_CXX_STANDARD_LIBRARIES "${CMAKE_CXX_STANDARD_LIBRARIES} Dbghelp.lib")
-	target_link_libraries(storm "Dbghelp.lib")
-endif(MSVC)
-
-#############################################################
-##
-##	CUDA Library generation
-##
-#############################################################
-
-
-if ("${CUDA_ROOT}" STREQUAL "")
-    set(ENABLE_CUDA OFF)
-else()
-    set(ENABLE_CUDA ON)
-endif()
-
-# CUDA Defines
-if (ENABLE_CUDA)
-	set(STORM_CPP_CUDA_DEF "define")
-else()
-	set(STORM_CPP_CUDA_DEF "undef")
-endif()
-
-
-# CUDA Defines
-set(STORM_CPP_CUDAFORSTORM_DEF "undef")
-
-
-if(ENABLE_CUDA)
-
-	# Test for type alignment
-	try_run(STORM_CUDA_RUN_RESULT_TYPEALIGNMENT STORM_CUDA_COMPILE_RESULT_TYPEALIGNMENT
-		${PROJECT_BINARY_DIR} "${PROJECT_SOURCE_DIR}/cuda/CMakeAlignmentCheck.cpp"
-		COMPILE_OUTPUT_VARIABLE OUTPUT_TEST_VAR
-	)
-	if(NOT STORM_CUDA_COMPILE_RESULT_TYPEALIGNMENT)
-		message(FATAL_ERROR "StoRM (CudaPlugin) - Could not test type alignment, there was an Error while compiling the file ${PROJECT_SOURCE_DIR}/cuda/CMakeAlignmentCheck.cpp: ${OUTPUT_TEST_VAR}")
-	elseif(STORM_CUDA_RUN_RESULT_TYPEALIGNMENT EQUAL 0)
-		message(STATUS "StoRM (CudaPlugin) - Result of Type Alignment Check: OK.")
-	else()
-		message(FATAL_ERROR "StoRM (CudaPlugin) - Result of Type Alignment Check: FAILED (Code ${STORM_CUDA_RUN_RESULT_TYPEALIGNMENT})")
-	endif()
-
-	# Test for Float 64bit Alignment
-	try_run(STORM_CUDA_RUN_RESULT_FLOATALIGNMENT STORM_CUDA_COMPILE_RESULT_FLOATALIGNMENT
-		${PROJECT_BINARY_DIR} "${PROJECT_SOURCE_DIR}/cuda/CMakeFloatAlignmentCheck.cpp"
-		COMPILE_OUTPUT_VARIABLE OUTPUT_TEST_VAR
-	)
-	if(NOT STORM_CUDA_COMPILE_RESULT_FLOATALIGNMENT)
-		message(FATAL_ERROR "StoRM (CudaPlugin) - Could not test float type alignment, there was an Error while compiling the file ${PROJECT_SOURCE_DIR}/cuda/CMakeFloatAlignmentCheck.cpp: ${OUTPUT_TEST_VAR}")
-	elseif(STORM_CUDA_RUN_RESULT_FLOATALIGNMENT EQUAL 2)
-		message(STATUS "StoRM (CudaPlugin) - Result of Float Type Alignment Check: 64bit alignment active.")
-		set(STORM_CUDAPLUGIN_FLOAT_64BIT_ALIGN_DEF "define")
-	elseif(STORM_CUDA_RUN_RESULT_FLOATALIGNMENT EQUAL 3)
-		message(STATUS "StoRM (CudaPlugin) - Result of Float Type Alignment Check: 64bit alignment disabled.")
-		set(STORM_CUDAPLUGIN_FLOAT_64BIT_ALIGN_DEF "undef")
-	else()
-		message(FATAL_ERROR "StoRM (CudaPlugin) - Result of Float Type Alignment Check: FAILED (Code ${STORM_CUDA_RUN_RESULT_FLOATALIGNMENT})")
-	endif()
-	#
-	# Make a version file containing the current version from git.
-	#
-	include(GetGitRevisionDescription)
-	git_describe_checkout(STORM_GIT_VERSION_STRING)
-	# Parse the git Tag into variables
-	string(REGEX REPLACE "^([0-9]+)\\..*" "\\1" STORM_CUDAPLUGIN_VERSION_MAJOR "${STORM_GIT_VERSION_STRING}")
-	string(REGEX REPLACE "^[0-9]+\\.([0-9]+).*" "\\1" STORM_CUDAPLUGIN_VERSION_MINOR "${STORM_GIT_VERSION_STRING}")
-	string(REGEX REPLACE "^[0-9]+\\.[0-9]+\\.([0-9]+).*" "\\1" STORM_CUDAPLUGIN_VERSION_PATCH "${STORM_GIT_VERSION_STRING}")
-	string(REGEX REPLACE "^[0-9]+\\.[0-9]+\\.[0-9]+\\-([0-9]+)\\-.*" "\\1" STORM_CUDAPLUGIN_VERSION_COMMITS_AHEAD "${STORM_GIT_VERSION_STRING}")
-	string(REGEX REPLACE "^[0-9]+\\.[0-9]+\\.[0-9]+\\-[0-9]+\\-([a-z0-9]+).*" "\\1" STORM_CUDAPLUGIN_VERSION_HASH "${STORM_GIT_VERSION_STRING}")
-	string(REGEX REPLACE "^[0-9]+\\.[0-9]+\\.[0-9]+\\-[0-9]+\\-[a-z0-9]+\\-(.*)" "\\1" STORM_CUDAPLUGIN_VERSION_APPENDIX "${STORM_GIT_VERSION_STRING}")
-	if ("${STORM_CUDAPLUGIN_VERSION_APPENDIX}" MATCHES "^.*dirty.*$")
-		set(STORM_CUDAPLUGIN_VERSION_DIRTY 1)
-	else()
-		set(STORM_CUDAPLUGIN_VERSION_DIRTY 0)
-	endif()
-	message(STATUS "StoRM (CudaPlugin) - Version information: ${STORM_CUDAPLUGIN_VERSION_MAJOR}.${STORM_CUDAPLUGIN_VERSION_MINOR}.${STORM_CUDAPLUGIN_VERSION_PATCH} (${STORM_CUDAPLUGIN_VERSION_COMMITS_AHEAD} commits ahead of Tag) build from ${STORM_CUDAPLUGIN_VERSION_HASH} (Dirty: ${STORM_CUDAPLUGIN_VERSION_DIRTY})")
-
-
-	# Configure a header file to pass some of the CMake settings to the source code
-	configure_file (
-		"${PROJECT_SOURCE_DIR}/cuda/storm-cudaplugin-config.h.in"
-		"${PROJECT_BINARY_DIR}/include/storm-cudaplugin-config.h"
-	)
-
-	#create library
-	find_package(CUDA REQUIRED)
-	set(CUSP_INCLUDE_DIRS "${PROJECT_SOURCE_DIR}/resources/3rdparty/cusplibrary")
-	find_package(Cusp REQUIRED)
-	find_package(Thrust REQUIRED)
-
-	set(STORM_CUDA_LIB_NAME "storm-cuda")
-
-	file(GLOB_RECURSE STORM_CUDA_KERNEL_FILES ${PROJECT_SOURCE_DIR}/cuda/kernels/*.cu)
-	file(GLOB_RECURSE STORM_CUDA_HEADER_FILES ${PROJECT_SOURCE_DIR}/cuda/kernels/*.h)
-
-	source_group(kernels FILES ${STORM_CUDA_KERNEL_FILES} ${STORM_CUDA_HEADER_FILES})
-	include_directories(${PROJECT_SOURCE_DIR}/cuda/kernels/)
-
-	#set(CUDA_PROPAGATE_HOST_FLAGS OFF)
-	set(CUDA_NVCC_FLAGS "-arch=sm_30")
-
-	#############################################################
-	##
-	##	CUSP
-	##
-	#############################################################
-	if(CUSP_FOUND)
-		include_directories(${CUSP_INCLUDE_DIR})
-		cuda_include_directories(${CUSP_INCLUDE_DIR})
-		message(STATUS "StoRM (CudaPlugin) - Found CUSP Version ${CUSP_VERSION} in location ${CUSP_INCLUDE_DIR}")
-	else()
-		message(FATAL_ERROR "StoRM (CudaPlugin) - Could not find CUSP!")
-	endif()
-
-	#############################################################
-	##
-	##	Thrust
-	##
-	#############################################################
-	if(THRUST_FOUND)
-		include_directories(${THRUST_INCLUDE_DIR})
-		cuda_include_directories(${THRUST_INCLUDE_DIR})
-		message(STATUS "StoRM (CudaPlugin) - Found Thrust Version ${THRUST_VERSION} in location ${THRUST_INCLUDE_DIR}")
-	else()
-		message(FATAL_ERROR "StoRM (CudaPlugin) - Could not find Thrust! Check your CUDA installation.")
-	endif()
-
-	include_directories(${CUDA_INCLUDE_DIRS})
-	include_directories(${ADDITIONAL_INCLUDE_DIRS})
-
-	cuda_add_library(${STORM_CUDA_LIB_NAME}
-	    ${STORM_CUDA_KERNEL_FILES} ${STORM_CUDA_HEADER_FILES}
-	)
-
-        message (STATUS "StoRM - Linking with CUDA")
-        list(APPEND STORM_LINK_LIBRARIES ${STORM_CUDA_LIB_NAME})
-        include_directories("${PROJECT_SOURCE_DIR}/cuda/kernels/")
-endif()
-=======
->>>>>>> 5148cd71
-
 #############################################################
 ##
 ##	Cotire
